--- conflicted
+++ resolved
@@ -21,55 +21,50 @@
       - name: Build
         run: go build -v ./...
 
-<<<<<<< HEAD
       - name: Test
         run: go test -v ./...
-=======
-    - name: Test
-      run: go test -v ./...
 
   cli-test:
     name: CLI Integration Test
     runs-on: ubuntu-latest
     steps:
 
-    - name: Set up Go 1.x
-      uses: actions/setup-go@v2
-      with:
-        go-version: ^1.15
-      id: go
+      - name: Set up Go 1.x
+        uses: actions/setup-go@v2
+        with:
+          go-version: ^1.15
+        id: go
 
-    - name: Check out code into the Go module directory
-      uses: actions/checkout@v2
+      - name: Check out code into the Go module directory
+        uses: actions/checkout@v2
 
-    - name: Build
-      run: go build ./cmd/accumulated
+      - name: Build
+        run: go build ./cmd/accumulated
 
-    - name: Init main
-      run: ./accumulated init -w .nodes -n EastXeons -r EastXeons
+      - name: Init main
+        run: ./accumulated init -w .nodes -n EastXeons -r EastXeons
 
-    - name: Init follower
-      run: |
-        rm -rf .nodes
-        ./accumulated init follower -w .nodes -n EastXeons -l tcp://127.0.2.1:3000
+      - name: Init follower
+        run: |
+          rm -rf .nodes
+          ./accumulated init follower -w .nodes -n EastXeons -l tcp://127.0.2.1:3000
 
-    - name: Run follower
-      run: |
-        ./accumulated run -w .nodes/Node0 &
-        PID=$!
-        ( sleep 5; kill -9 $PID; touch .nodes/did-kill ) &
-        wait $PID || [ -e .nodes/did-kill ]
+      - name: Run follower
+        run: |
+          ./accumulated run -w .nodes/Node0 &
+          PID=$!
+          ( sleep 5; kill -9 $PID; touch .nodes/did-kill ) &
+          wait $PID || [ -e .nodes/did-kill ]
 
-    - name: Init localhost
-      run: |
-        rm -rf .nodes
-        ./accumulated testnet -w .nodes -v 1 -f 0 --no-empty-blocks
+      - name: Init localhost
+        run: |
+          rm -rf .nodes
+          ./accumulated testnet -w .nodes -v 1 -f 0 --no-empty-blocks
 
-    - name: Run and load test localhost
-      run: |
-        ./accumulated run -w .nodes/Node0 &
-        PID=$!
-        sleep 5
-        ./accumulated loadtest -r tcp://127.0.1.1:26657
-        kill -9 $PID
->>>>>>> c5bdf06f
+      - name: Run and load test localhost
+        run: |
+          ./accumulated run -w .nodes/Node0 &
+          PID=$!
+          sleep 5
+          ./accumulated loadtest -r tcp://127.0.1.1:26657
+          kill -9 $PID