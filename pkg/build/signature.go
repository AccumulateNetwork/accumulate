--- conflicted
+++ resolved
@@ -103,14 +103,8 @@
 		return b
 	}
 
-<<<<<<< HEAD
-	// Adjust the body length
+	// Adjust the body length (header is handled by the signature builder)
 	if !b.adjustBody() {
-=======
-	// Fix exactly 64 byte transactions
-	b.adjust64()
-	if !b.ok() {
->>>>>>> fd912c2e
 		return b
 	}
 
@@ -139,7 +133,6 @@
 	return b
 }
 
-<<<<<<< HEAD
 func (b *SignatureBuilder) adjustBody() bool {
 	if b.Ignore64Byte || b.transaction == nil {
 		return b.ok()
@@ -153,32 +146,11 @@
 	}
 	if len(body) != 64 {
 		return b.ok()
-=======
-func (b *SignatureBuilder) adjust64() {
-	if b.Ignore64Byte || b.transaction == nil {
-		return
-	}
-
-	// Are the body or header exactly 64 bytes?
-	header, err := b.transaction.Header.MarshalBinary()
-	if err != nil {
-		b.errorf(errors.EncodingError, "marshal header: %w", err)
-		return
-	}
-	body, err := b.transaction.Body.MarshalBinary()
-	if err != nil {
-		b.errorf(errors.EncodingError, "marshal body: %w", err)
-		return
-	}
-	if len(header) != 64 && len(body) != 64 {
-		return
->>>>>>> fd912c2e
 	}
 
 	// Copy to reset the cached hash if there is one
 	b.transaction = b.transaction.Copy()
 
-<<<<<<< HEAD
 	// Pad
 	body = append(body, 0)
 	b.transaction.Body, err = protocol.UnmarshalTransactionBody(body)
@@ -188,25 +160,4 @@
 	}
 
 	return b.ok()
-=======
-	// Pad the header and/or body
-	if len(body) == 64 {
-		body = append(body, 0)
-		b.transaction.Body, err = protocol.UnmarshalTransactionBody(body)
-		if err != nil {
-			b.errorf(errors.EncodingError, "unmarshal body: %w", err)
-			return
-		}
-	}
-
-	if len(header) == 64 {
-		header = append(header, 0)
-		b.transaction.Header = protocol.TransactionHeader{}
-		err = b.transaction.Header.UnmarshalBinary(header)
-		if err != nil {
-			b.errorf(errors.EncodingError, "unmarshal header: %w", err)
-			return
-		}
-	}
->>>>>>> fd912c2e
 }