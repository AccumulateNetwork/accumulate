package signing

import (
	"crypto/ed25519"
	"errors"
	"fmt"

	"gitlab.com/accumulatenetwork/accumulate/protocol"
)

type Signer interface {
	SetPublicKey(protocol.Signature) error
	Sign(protocol.Signature, []byte) error
}

type PrivateKey []byte

func (k PrivateKey) SetPublicKey(sig protocol.Signature) error {
	if len(k) != ed25519.PrivateKeySize {
		return errors.New("invalid private key")
	}

	switch sig := sig.(type) {
	case *protocol.LegacyED25519Signature:
		sig.PublicKey = k[32:]

	case *protocol.ED25519Signature:
		sig.PublicKey = k[32:]

	case *protocol.RCD1Signature:
		sig.PublicKey = k[32:]

	default:
		return fmt.Errorf("cannot set the public key on a %T", sig)
	}

	return nil
}

func (k PrivateKey) Sign(sig protocol.Signature, message []byte) error {
	if len(k) != ed25519.PrivateKeySize {
		return errors.New("invalid private key")
	}

	switch sig := sig.(type) {
	case *protocol.LegacyED25519Signature:
		protocol.SignLegacyED25519(sig, k, message)

	case *protocol.ED25519Signature:
		protocol.SignED25519(sig, k, message)

	case *protocol.RCD1Signature:
		protocol.SignRCD1(sig, k, message)

	default:
		return fmt.Errorf("cannot sign %T with a key", sig)
	}
<<<<<<< HEAD

	txn.Header.Initiator = *(*[32]byte)(initHash)
	return initSig, nil
}

func Faucet(txn *protocol.Transaction) (*protocol.LegacyED25519Signature, error) {
	fs := protocol.Faucet.Signer()
	return fs.Initiate(txn), nil
=======
	return nil
>>>>>>> 2e808521
}<|MERGE_RESOLUTION|>--- conflicted
+++ resolved
@@ -55,16 +55,5 @@
 	default:
 		return fmt.Errorf("cannot sign %T with a key", sig)
 	}
-<<<<<<< HEAD
-
-	txn.Header.Initiator = *(*[32]byte)(initHash)
-	return initSig, nil
-}
-
-func Faucet(txn *protocol.Transaction) (*protocol.LegacyED25519Signature, error) {
-	fs := protocol.Faucet.Signer()
-	return fs.Initiate(txn), nil
-=======
 	return nil
->>>>>>> 2e808521
 }