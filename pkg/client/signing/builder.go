--- conflicted
+++ resolved
@@ -214,10 +214,7 @@
 		protocol.SignatureTypeBTC,
 		protocol.SignatureTypeETH,
 		protocol.SignatureTypeRsaSha256,
-<<<<<<< HEAD
 		protocol.SignatureTypeEip712TypedData,
-=======
->>>>>>> 5bbb45f8
 		protocol.SignatureTypeBTCLegacy:
 
 	case protocol.SignatureTypeReceipt, protocol.SignatureTypePartition:
@@ -306,7 +303,6 @@
 		sig.Data = s.Data
 		return sig, s.Signer.SetPublicKey(sig)
 
-<<<<<<< HEAD
 	case protocol.SignatureTypeEip712TypedData:
 		sig := new(protocol.Eip712TypedDataSignature)
 		sig.Signer = s.Url
@@ -326,8 +322,6 @@
 		//	return nil, err
 		//}
 		return sig, s.Signer.SetPublicKey(sig)
-=======
->>>>>>> 5bbb45f8
 	default:
 		panic("unreachable")
 	}
