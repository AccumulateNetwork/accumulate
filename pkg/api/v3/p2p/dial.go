--- conflicted
+++ resolved
@@ -135,22 +135,18 @@
 // DialNetwork returns a [message.MultiDialer] that opens a stream to a node
 // that can provides a given service.
 func (n *Node) DialNetwork() message.MultiDialer {
-<<<<<<< HEAD
 	var t dialerTracker
 	if n.trackPeers {
 		t = &simpleTracker{}
 	} else {
 		t = fakeTraker{}
 	}
-	return dialer{n, n.peermgr, t}
-=======
 	return dialer{
 		host:      n,
 		peers:     n.peermgr,
 		tracker:   &simpleTracker{},
 		goodPeers: make(map[string][]peer.AddrInfo),
 		mutex:     new(sync.Mutex)}
->>>>>>> 51bc373b
 }
 
 // Dial dials the given address. The address must include an /acc component and
