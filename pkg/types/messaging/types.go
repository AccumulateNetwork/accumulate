// Copyright 2024 The Accumulate Authors
//
// Use of this source code is governed by an MIT-style
// license that can be found in the LICENSE file or at
// https://opensource.org/licenses/MIT.

package messaging

import (
	"gitlab.com/accumulatenetwork/accumulate/internal/core/hash"
	"gitlab.com/accumulatenetwork/accumulate/pkg/types/encoding"
	"gitlab.com/accumulatenetwork/accumulate/pkg/url"
	"gitlab.com/accumulatenetwork/accumulate/protocol"
)

//go:generate go run gitlab.com/accumulatenetwork/accumulate/tools/cmd/gen-enum --package messaging enums.yml
//go:generate go run gitlab.com/accumulatenetwork/accumulate/tools/cmd/gen-types --package messaging messages.yml --go-include ./pkg/types/record
//go:generate go run gitlab.com/accumulatenetwork/accumulate/tools/cmd/gen-types --package messaging --out unions_gen.go --language go-union messages.yml

// MessageType is the type of a [Message].
type MessageType int

// A Message is signature, transaction, or other message that may be sent to
// Accumulate to be processed.
type Message interface {
	encoding.UnionValue

	// ID is the ID of the message.
	ID() *url.TxID

	// Type is the type of the message.
	Type() MessageType

	// Hash returns the hash of the message.
	Hash() [32]byte
}

// UnwrapAs returns the message as the given type, unwrapping any wrappers.
func UnwrapAs[T any](msg Message) (T, bool) {
	for {
		switch m := msg.(type) {
		case T:
			return m, true
		case interface{ Unwrap() Message }:
			msg = m.Unwrap()
		default:
			var z T
			return z, false
		}
	}
}

func (m *TransactionMessage) ID() *url.TxID { return m.Transaction.ID() }

func (m *SequencedMessage) ID() *url.TxID {
	return m.Destination.WithTxID(m.Hash())
}

func (m *BadSyntheticMessage) ID() *url.TxID {
	return m.Message.ID().Account().WithTxID(m.Hash())
}

func (m *SyntheticMessage) ID() *url.TxID {
	return m.Message.ID().Account().WithTxID(m.Hash())
}

func (m *BlockAnchor) ID() *url.TxID {
	return m.Signature.GetSigner().WithTxID(m.Hash())
}

func (m *BlockAnchor) OldID() *url.TxID {
	return m.Signature.GetSigner().WithTxID(*(*[32]byte)(m.Signature.Hash()))
}

func (m *SignatureMessage) ID() *url.TxID {
	hash := m.Hash()
	switch sig := m.Signature.(type) {
	case *protocol.ReceiptSignature:
		return sig.SourceNetwork.WithTxID(hash)
	case *protocol.InternalSignature:
		return protocol.UnknownUrl().WithTxID(hash)
	default:
		return sig.RoutingLocation().WithTxID(hash)
	}
}

func (m *SignatureRequest) ID() *url.TxID {
	return m.Authority.WithTxID(m.Hash())
}

func (m *CreditPayment) ID() *url.TxID {
	return m.TxID.Account().WithTxID(m.Hash())
}

func (m *BlockSummary) ID() *url.TxID {
	return protocol.PartitionUrl(m.Partition).WithTxID(m.Hash())
}

func (m *NetworkUpdate) ID() *url.TxID {
	return protocol.DnUrl().WithTxID(m.Hash())
}

func (m *BadSyntheticMessage) Unwrap() Message { return m.Message }
func (m *SyntheticMessage) Unwrap() Message    { return m.Message }
func (m *SequencedMessage) Unwrap() Message    { return m.Message }

type MessageWithTransaction interface {
	Message
	GetTransaction() *protocol.Transaction
}

func (m *TransactionMessage) GetTransaction() *protocol.Transaction { return m.Transaction }

type MessageForTransaction interface {
	Message
	GetTxID() *url.TxID
}

func (m *SignatureMessage) GetTxID() *url.TxID { return m.TxID }
func (m *SignatureRequest) GetTxID() *url.TxID { return m.TxID }
func (m *CreditPayment) GetTxID() *url.TxID    { return m.TxID }

func (m *BlockAnchor) GetTxID() *url.TxID {
	if seq, ok := m.Anchor.(*SequencedMessage); ok {
		return seq.Message.ID()
	}

	// Should never happen
	return m.Anchor.ID()
}

type MessageWithSignature interface {
	MessageForTransaction
	GetSignature() protocol.Signature
}

func (m *SignatureMessage) GetSignature() protocol.Signature { return m.Signature }
func (m *BlockAnchor) GetSignature() protocol.Signature      { return m.Signature }

type MessageWithCauses interface {
	Message
	GetCauses() []*url.TxID
}

func (m *SignatureRequest) GetCauses() []*url.TxID { return []*url.TxID{m.Cause} }

type MessageWithProduced interface {
	Message
	GetProduced() []*url.TxID
}

func (m *SequencedMessage) GetProduced() []*url.TxID    { return []*url.TxID{m.Message.ID()} }
func (m *BadSyntheticMessage) GetProduced() []*url.TxID { return []*url.TxID{m.Message.ID()} }
func (m *SyntheticMessage) GetProduced() []*url.TxID    { return []*url.TxID{m.Message.ID()} }
func (m *SignatureRequest) GetProduced() []*url.TxID    { return []*url.TxID{m.TxID} }

func (m *BlockAnchor) GetProduced() []*url.TxID {
	id := m.Signature.GetSigner().WithTxID(*(*[32]byte)(m.Signature.Hash()))
	return []*url.TxID{id, m.Anchor.ID()}
}

func (m *TransactionMessage) Hash() [32]byte {
	// A transaction message must contain nothing besides the transaction, so
	// this is safe
	return *(*[32]byte)(m.Transaction.GetHash())
}

func (m *SignatureMessage) Hash() [32]byte {
	// A signature message must contain nothing besides the signature and
	// optionally a transaction hash, so this is safe
	return *(*[32]byte)(m.Signature.Hash())
}

func (m *BadSyntheticMessage) Hash() [32]byte {
	// This is unsafe and buggy, which is why this type is deprecated
	var h hash.Hasher
	h.AddHash2(m.Message.Hash())
	h.AddHash((*[32]byte)(m.Proof.Receipt.Anchor))
	return *(*[32]byte)(h.MerkleHash())
}

<<<<<<< HEAD
func (m *SequencedMessage) Hash() [32]byte { return marshalAndHash(m) }
func (m *BlockAnchor) Hash() [32]byte      { return marshalAndHash(m) }
func (m *SignatureRequest) Hash() [32]byte { return marshalAndHash(m) }
func (m *CreditPayment) Hash() [32]byte    { return marshalAndHash(m) }
func (m *BlockSummary) Hash() [32]byte     { return marshalAndHash(m) }
func (m *SyntheticMessage) Hash() [32]byte { return marshalAndHash(m) }
func (m *NetworkUpdate) Hash() [32]byte    { return marshalAndHash(m) }

func marshalAndHash(m Message) [32]byte {
	// If this fails something is seriously wrong
	b, err := m.MarshalBinary()
	if err != nil {
		panic(errors.InternalError.WithFormat("marshaling message: %w", err))
	}
	return sha256.Sum256(b)
}
=======
func (m *SequencedMessage) Hash() [32]byte { return encoding.Hash(m) }
func (m *BlockAnchor) Hash() [32]byte      { return encoding.Hash(m) }
func (m *SignatureRequest) Hash() [32]byte { return encoding.Hash(m) }
func (m *CreditPayment) Hash() [32]byte    { return encoding.Hash(m) }
func (m *BlockSummary) Hash() [32]byte     { return encoding.Hash(m) }
func (m *SyntheticMessage) Hash() [32]byte { return encoding.Hash(m) }
>>>>>>> 64e67bf6
<|MERGE_RESOLUTION|>--- conflicted
+++ resolved
@@ -179,28 +179,10 @@
 	return *(*[32]byte)(h.MerkleHash())
 }
 
-<<<<<<< HEAD
-func (m *SequencedMessage) Hash() [32]byte { return marshalAndHash(m) }
-func (m *BlockAnchor) Hash() [32]byte      { return marshalAndHash(m) }
-func (m *SignatureRequest) Hash() [32]byte { return marshalAndHash(m) }
-func (m *CreditPayment) Hash() [32]byte    { return marshalAndHash(m) }
-func (m *BlockSummary) Hash() [32]byte     { return marshalAndHash(m) }
-func (m *SyntheticMessage) Hash() [32]byte { return marshalAndHash(m) }
-func (m *NetworkUpdate) Hash() [32]byte    { return marshalAndHash(m) }
-
-func marshalAndHash(m Message) [32]byte {
-	// If this fails something is seriously wrong
-	b, err := m.MarshalBinary()
-	if err != nil {
-		panic(errors.InternalError.WithFormat("marshaling message: %w", err))
-	}
-	return sha256.Sum256(b)
-}
-=======
 func (m *SequencedMessage) Hash() [32]byte { return encoding.Hash(m) }
 func (m *BlockAnchor) Hash() [32]byte      { return encoding.Hash(m) }
 func (m *SignatureRequest) Hash() [32]byte { return encoding.Hash(m) }
 func (m *CreditPayment) Hash() [32]byte    { return encoding.Hash(m) }
 func (m *BlockSummary) Hash() [32]byte     { return encoding.Hash(m) }
 func (m *SyntheticMessage) Hash() [32]byte { return encoding.Hash(m) }
->>>>>>> 64e67bf6
+func (m *NetworkUpdate) Hash() [32]byte    { return encoding.Hash(m) }