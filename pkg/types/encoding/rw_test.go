--- conflicted
+++ resolved
@@ -37,19 +37,14 @@
 }
 
 func TestEmptyObject(t *testing.T) {
-<<<<<<< HEAD
-	buf, r, w := pipe()
-=======
-	buf := new(bytes.Buffer)
-	r, w := NewReader(buf), NewWriter(buf)
->>>>>>> fa842aca
+	buf, r, w := pipe()
 
 	// Write nothing
 	wrOk(t, buf, w)
 
 	// Write extra data
 	extra := []byte{4, 5, 6, 7}
-	buf.Write(extra)
+	_, _ = buf.Write(extra)
 
 	// Attempt to read something
 	r.ReadUint(1)
@@ -64,16 +59,18 @@
 }
 
 func TestZeroExtension(t *testing.T) {
-	buf := new(bytes.Buffer)
-	r, w := NewReader(buf), NewWriter(buf)
+	buf, r, w := pipe()
 
 	// Write something
 	w.WriteUint(1, 77)
-	wrOk(t, w)
+	_, _, err := w.Reset(nil)
+	require.NoError(t, err)
 
 	// Write zeros
 	zeros := make([]byte, 4)
-	buf.Write(zeros)
+	_, _ = buf.Write(zeros)
+	_, err = buf.Seek(0, io.SeekStart)
+	require.NoError(t, err)
 
 	// Attempt to read something
 	r.ReadUint(1)
