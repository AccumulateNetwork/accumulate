--- conflicted
+++ resolved
@@ -94,7 +94,6 @@
 		return "", "", "", fmt.Errorf("failed to marshal RSA private key: %v", err)
 	}
 	rsaPrivKeyPEMBytes := pem.EncodeToMemory(&pem.Block{Type: "PRIVATE KEY", Bytes: rsaPrivKeyPEM})
-<<<<<<< HEAD
 
 	// Generate ECDSA private key
 	ecdsaPrivKey, err := ecdsa.GenerateKey(elliptic.P256(), rand.Reader)
@@ -112,25 +111,6 @@
 	}
 	ecdsaPrivKeyPEMBytes := pem.EncodeToMemory(&pem.Block{Type: "PRIVATE KEY", Bytes: ecdsaPrivKeyPEM})
 
-=======
-
-	// Generate ECDSA private key
-	ecdsaPrivKey, err := ecdsa.GenerateKey(elliptic.P256(), rand.Reader)
-	if err != nil {
-		return "", "", "", fmt.Errorf("failed to generate ECDSA key: %v", err)
-	}
-	ecdsaCertBytes, err := x509.CreateCertificate(rand.Reader, &certTemplate, &certTemplate, &ecdsaPrivKey.PublicKey, ecdsaPrivKey)
-	if err != nil {
-		return "", "", "", fmt.Errorf("failed to create ECDSA certificate: %v", err)
-	}
-	ecdsaCertPEM := pem.EncodeToMemory(&pem.Block{Type: "CERTIFICATE", Bytes: ecdsaCertBytes})
-	ecdsaPrivKeyPEM, err := x509.MarshalPKCS8PrivateKey(ecdsaPrivKey)
-	if err != nil {
-		return "", "", "", fmt.Errorf("failed to marshal ECDSA private key: %v", err)
-	}
-	ecdsaPrivKeyPEMBytes := pem.EncodeToMemory(&pem.Block{Type: "PRIVATE KEY", Bytes: ecdsaPrivKeyPEM})
-
->>>>>>> 3d330146
 	// Generate Ed25519 private key
 	_, ed25519PrivKey, err := ed25519.GenerateKey(rand.Reader)
 	if err != nil {
@@ -146,17 +126,10 @@
 		return "", "", "", fmt.Errorf("failed to marshal Ed25519 private key: %v", err)
 	}
 	ed25519PrivKeyPEMBytes := pem.EncodeToMemory(&pem.Block{Type: "PRIVATE KEY", Bytes: ed25519PrivKeyPEM})
-<<<<<<< HEAD
 
 	return string(rsaCertPEM) + string(rsaPrivKeyPEMBytes), string(ecdsaCertPEM) + string(ecdsaPrivKeyPEMBytes), string(ed25519CertPEM) + string(ed25519PrivKeyPEMBytes), nil
 }
 
-=======
-
-	return string(rsaCertPEM) + string(rsaPrivKeyPEMBytes), string(ecdsaCertPEM) + string(ecdsaPrivKeyPEMBytes), string(ed25519CertPEM) + string(ed25519PrivKeyPEMBytes), nil
-}
-
->>>>>>> 3d330146
 func TestSigTypeFromCerts(t *testing.T) {
 	rsaCert, ecdsaCert, ed25519Cert, err := generateTestPkiCertificates()
 	if err != nil {
