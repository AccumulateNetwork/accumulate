--- conflicted
+++ resolved
@@ -1,4 +1,4 @@
-// Copyright 2022 The Accumulate Authors
+// Copyright 2023 The Accumulate Authors
 //
 // Use of this source code is governed by an MIT-style
 // license that can be found in the LICENSE file or at
@@ -112,19 +112,9 @@
 			WithTimestampVar(&timestamp).
 			WithBody(&UpdateKey{NewKeyHash: hash(newKey[32:])}).
 			Initiate(SignatureTypeED25519, otherKey).
-<<<<<<< HEAD
 			BuildDelivery())
 	sim.H.StepUntil(Txn(st.TxID).Fails())
 	st = sim.H.QueryTransaction(st.TxID, nil).Status
 	require.NotNil(t, st.Error)
 	require.EqualError(t, st.Error, "cannot UpdateKey with a multi-level delegated signature")
-=======
-			Build(),
-	)
-	require.NoError(t, err)
-	h := st[0].TxID.Hash()
-	sim.WaitForTransactionFlow(delivered, h[:])
-	require.NotNil(t, st[0].Error)
-	require.EqualError(t, st[0].Error, "cannot UpdateKey with a multi-level delegated signature")
->>>>>>> 46b8a75f
 }