package e2e

import (
	"testing"

	"github.com/stretchr/testify/require"
	"gitlab.com/accumulatenetwork/accumulate/internal/block/simulator"
	"gitlab.com/accumulatenetwork/accumulate/internal/core"
	acctesting "gitlab.com/accumulatenetwork/accumulate/internal/testing"
	. "gitlab.com/accumulatenetwork/accumulate/protocol"
)

func TestOracleDistribution(t *testing.T) {
	var timestamp uint64

	// Initialize
	g := new(core.GlobalValues)
	g.Globals = new(NetworkGlobals)
	g.Globals.ValidatorThreshold.Set(1, 100) // Use a small number so M = 1
	sim := simulator.New(t, 3)
	sim.InitFromGenesisWith(g)
	dn := sim.Subnet(Directory)
<<<<<<< HEAD
	bvn0 := sim.Subnet(sim.Subnets[1].ID)
	bvn1 := sim.Subnet(sim.Subnets[2].ID)
=======
>>>>>>> c61a1d84

	signer := simulator.GetAccount[*KeyPage](sim, dn.Executor.Network.DefaultOperatorPage())
	_, entry, ok := signer.EntryByKey(dn.Executor.Key[32:])
	require.True(t, ok)
	timestamp = entry.GetLastUsedOn()

	// Update
	price := 445.00
	g = new(core.GlobalValues)
	g.Oracle = new(AcmeOracle)
	g.Oracle.Price = uint64(price * AcmeOraclePrecision)
	oracleEntry := g.FormatOracle()
	sim.WaitForTransactions(delivered, sim.MustSubmitAndExecuteBlock(
		acctesting.NewTransaction().
			WithPrincipal(dn.Executor.Network.NodeUrl(Oracle)).
			WithTimestampVar(&timestamp).
			WithSigner(signer.Url, signer.Version).
			WithBody(&WriteData{
				Entry:        oracleEntry,
				WriteToState: true,
			}).
			Initiate(SignatureTypeED25519, dn.Executor.Key).
<<<<<<< HEAD
			Sign(SignatureTypeED25519, bvn0.Executor.Key).
			Sign(SignatureTypeED25519, bvn1.Executor.Key).
=======
>>>>>>> c61a1d84
			Build(),
	)...)

	// Give it a few blocks for the DN to send its anchor
	sim.ExecuteBlocks(10)

	// Verify account
	bvn := sim.Subnet(sim.Subnets[1].ID)
	account := simulator.GetAccount[*DataAccount](sim, bvn.Executor.Network.NodeUrl(Oracle))
	require.NotNil(t, account.Entry)
	require.Equal(t, oracleEntry.GetData(), account.Entry.GetData())
	require.Len(t, account.Entry.GetData(), 1)

	// Verify globals variable
	expected := uint64(price * AcmeOraclePrecision)
	require.Equal(t, int(expected), int(dn.Executor.ActiveGlobals_TESTONLY().Oracle.Price))
	require.Equal(t, int(expected), int(bvn.Executor.ActiveGlobals_TESTONLY().Oracle.Price))
}

func TestRoutingDistribution(t *testing.T) {
	var timestamp uint64

	// Initialize
	g := new(core.GlobalValues)
	g.Globals = new(NetworkGlobals)
	g.Globals.ValidatorThreshold.Set(1, 100) // Use a small number so M = 1
	sim := simulator.New(t, 3)
	sim.InitFromGenesisWith(g)
	dn := sim.Subnet(Directory)

	// TODO move back to OperatorPage and uncomment extra signatures in or after
	// AC-1402
	signer := simulator.GetAccount[*KeyPage](sim, dn.Executor.Network.ValidatorPage(0))
	_, keyEntry, ok := signer.EntryByKey(dn.Executor.Key[32:])
	require.True(t, ok)
	timestamp = keyEntry.GetLastUsedOn()

	// Update
	g = dn.Executor.ActiveGlobals_TESTONLY().Copy()
	g.Routing.Overrides = append(g.Routing.Overrides, RouteOverride{
		Account: AccountUrl("staking"),
		Subnet:  Directory,
	})
	entry := g.FormatRouting()
	sim.WaitForTransactions(delivered, sim.MustSubmitAndExecuteBlock(
		acctesting.NewTransaction().
			WithPrincipal(dn.Executor.Network.NodeUrl(Routing)).
			WithTimestampVar(&timestamp).
			WithSigner(signer.Url, signer.Version).
			WithBody(&WriteData{
				Entry:        entry,
				WriteToState: true,
			}).
			Initiate(SignatureTypeED25519, dn.Executor.Key).
			Build(),
	)...)

	// Give it a few blocks for the DN to send its anchor
	sim.ExecuteBlocks(10)

	// Verify account
	bvn := sim.Subnet(sim.Subnets[1].ID)
	account := simulator.GetAccount[*DataAccount](sim, bvn.Executor.Network.NodeUrl(Routing))
	require.NotNil(t, account.Entry)
	require.Equal(t, entry.GetData(), account.Entry.GetData())
	require.Len(t, account.Entry.GetData(), 1)

	// Verify globals variable
	require.True(t, g.Routing.Equal(bvn.Executor.ActiveGlobals_TESTONLY().Routing))
}<|MERGE_RESOLUTION|>--- conflicted
+++ resolved
@@ -20,11 +20,8 @@
 	sim := simulator.New(t, 3)
 	sim.InitFromGenesisWith(g)
 	dn := sim.Subnet(Directory)
-<<<<<<< HEAD
 	bvn0 := sim.Subnet(sim.Subnets[1].ID)
 	bvn1 := sim.Subnet(sim.Subnets[2].ID)
-=======
->>>>>>> c61a1d84
 
 	signer := simulator.GetAccount[*KeyPage](sim, dn.Executor.Network.DefaultOperatorPage())
 	_, entry, ok := signer.EntryByKey(dn.Executor.Key[32:])
@@ -47,11 +44,8 @@
 				WriteToState: true,
 			}).
 			Initiate(SignatureTypeED25519, dn.Executor.Key).
-<<<<<<< HEAD
 			Sign(SignatureTypeED25519, bvn0.Executor.Key).
 			Sign(SignatureTypeED25519, bvn1.Executor.Key).
-=======
->>>>>>> c61a1d84
 			Build(),
 	)...)
 
