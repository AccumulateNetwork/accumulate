// Copyright 2023 The Accumulate Authors
//
// Use of this source code is governed by an MIT-style
// license that can be found in the LICENSE file or at
// https://opensource.org/licenses/MIT.

package e2e

import (
	"context"
<<<<<<< HEAD
	"fmt"
	"math/big"
=======
	"crypto/sha256"
	"fmt"
	"math/big"
	"strconv"
>>>>>>> f6b4c4e1
	"strings"
	"testing"

	"github.com/stretchr/testify/require"
<<<<<<< HEAD
	tmed25519 "github.com/tendermint/tendermint/crypto/ed25519"
=======
	"gitlab.com/accumulatenetwork/accumulate/config"
>>>>>>> f6b4c4e1
	"gitlab.com/accumulatenetwork/accumulate/internal/api/v2"
	"gitlab.com/accumulatenetwork/accumulate/internal/chain"
	"gitlab.com/accumulatenetwork/accumulate/internal/core"
	"gitlab.com/accumulatenetwork/accumulate/internal/database"
<<<<<<< HEAD
	"gitlab.com/accumulatenetwork/accumulate/pkg/build"
	"gitlab.com/accumulatenetwork/accumulate/pkg/types/messaging"
=======
	"gitlab.com/accumulatenetwork/accumulate/internal/indexing"
	acctesting "gitlab.com/accumulatenetwork/accumulate/internal/testing"
	"gitlab.com/accumulatenetwork/accumulate/pkg/build"
	"gitlab.com/accumulatenetwork/accumulate/pkg/client/signing"
>>>>>>> f6b4c4e1
	"gitlab.com/accumulatenetwork/accumulate/pkg/url"
	. "gitlab.com/accumulatenetwork/accumulate/protocol"
	. "gitlab.com/accumulatenetwork/accumulate/test/harness"
	. "gitlab.com/accumulatenetwork/accumulate/test/helpers"
	"gitlab.com/accumulatenetwork/accumulate/test/simulator"
	acctesting "gitlab.com/accumulatenetwork/accumulate/test/testing"
)

func TestBadOperatorPageUpdate(t *testing.T) {
	// Tests AC-3238

	// Initialize
	sim := NewSim(t,
		simulator.MemoryDatabase,
		simulator.SimpleNetwork(t.Name(), 1, 3),
		simulator.Genesis(GenesisTime),
	)

	before := GetAccount[*KeyPage](t, sim.Database(Directory), DnUrl().JoinPath(Operators, "1"))

	// Execute
	st := sim.BuildAndSubmitSuccessfully(
		build.Transaction().For(DnUrl(), Operators, "1").
			UpdateKeyPage().Add().Entry().Hash([32]byte{1}).FinishEntry().FinishOperation().
			SignWith(DnUrl(), Operators, "1").Version(1).Timestamp(1).Signer(sim.SignWithNode(Directory, 0)).
			SignWith(DnUrl(), Operators, "1").Version(1).Timestamp(2).Signer(sim.SignWithNode(Directory, 1)).
			SignWith(DnUrl(), Operators, "1").Version(1).Timestamp(3).Signer(sim.SignWithNode(Directory, 2)))

	sim.StepUntil(
		Txn(st.TxID).Fails())

	// Verify the page did not change
	after := GetAccount[*KeyPage](t, sim.Database(Directory), DnUrl().JoinPath(Operators, "1"))
	require.Equal(t, before.AcceptThreshold, after.AcceptThreshold)
	require.Equal(t, len(before.Keys), len(after.Keys))
}

func TestBadOracleUpdate(t *testing.T) {
	// Tests AC-3238

	// Initialize
	sim := NewSim(t,
		simulator.MemoryDatabase,
		simulator.SimpleNetwork(t.Name(), 1, 3),
		simulator.Genesis(GenesisTime),
	)

	before := GetAccount[*DataAccount](t, sim.Database(Directory), DnUrl().JoinPath(Oracle))
	v := new(AcmeOracle)
	require.NoError(t, v.UnmarshalBinary(before.Entry.GetData()[0]))

	// Execute
	st := sim.BuildAndSubmitSuccessfully(
		build.Transaction().For(DnUrl(), Oracle).
			WriteData([]byte("foo")).ToState().
			SignWith(DnUrl(), Operators, "1").Version(1).Timestamp(1).Signer(sim.SignWithNode(Directory, 0)).
			SignWith(DnUrl(), Operators, "1").Version(1).Timestamp(2).Signer(sim.SignWithNode(Directory, 1)).
			SignWith(DnUrl(), Operators, "1").Version(1).Timestamp(3).Signer(sim.SignWithNode(Directory, 2)))

	sim.StepUntil(
		Txn(st.TxID).Fails())

	// Verify the entry did not change
	after := GetAccount[*DataAccount](t, sim.Database(Directory), DnUrl().JoinPath(Oracle))
	v = new(AcmeOracle)
	require.NoError(t, v.UnmarshalBinary(after.Entry.GetData()[0]))
	require.True(t, before.Equal(after))
}

func TestDirectlyQueryReceiptSignature(t *testing.T) {
	// Tests AC-3254

	alice := url.MustParse("alice")
	bob := url.MustParse("bob")
	aliceKey := acctesting.GenerateKey(alice)
	bobKey := acctesting.GenerateKey(bob)

	// Initialize
	sim := NewSim(t,
		simulator.MemoryDatabase,
		simulator.SimpleNetwork(t.Name(), 3, 3),
		simulator.Genesis(GenesisTime),
	)

	MakeIdentity(t, sim.DatabaseFor(alice), alice, aliceKey[32:])
	CreditCredits(t, sim.DatabaseFor(alice), alice.JoinPath("book", "1"), 1e9)
	MakeAccount(t, sim.DatabaseFor(alice), &TokenAccount{Url: alice.JoinPath("tokens"), TokenUrl: AcmeUrl()})
	CreditTokens(t, sim.DatabaseFor(alice), alice.JoinPath("tokens"), big.NewInt(1e12))
	MakeIdentity(t, sim.DatabaseFor(bob), bob, bobKey[32:])
	MakeAccount(t, sim.DatabaseFor(bob), &TokenAccount{Url: bob.JoinPath("tokens"), TokenUrl: AcmeUrl()})

	// Execute
	st := sim.BuildAndSubmitSuccessfully(
		build.Transaction().For(alice, "tokens").
			SendTokens(123, 0).To(bob, "tokens").
			SignWith(alice, "book", "1").Version(1).Timestamp(1).PrivateKey(aliceKey))

	sim.StepUntil(
		Txn(st.TxID).Succeeds(),
		Txn(st.TxID).Produced().Succeeds())

	// Verify the receipt signature can be queried directly
	var synthHash *url.TxID
	View(t, sim.DatabaseFor(alice), func(batch *database.Batch) {
		h := st.TxID.Hash()
		p, err := batch.Transaction(h[:]).Produced().Get()
		require.NoError(t, err)
		require.Len(t, p, 1)
		synthHash = p[0]
	})

	var receiptHash *[32]byte
	View(t, sim.DatabaseFor(bob), func(batch *database.Batch) {
		h := synthHash.Hash()
		sigs, err := batch.Transaction(h[:]).ReadSignatures(DnUrl().JoinPath(Network))
		require.NoError(t, err)
		for _, entry := range sigs.Entries() {
			entry := entry
			s, err := batch.Transaction(entry.SignatureHash[:]).Main().Get()
			require.NoError(t, err)
			_, ok := s.Signature.(*ReceiptSignature)
			if ok {
				receiptHash = &entry.SignatureHash
			}
		}
		require.NotNil(t, receiptHash)
	})

	req := new(api.GeneralQuery)
	req.Url = bob.WithTxID(*receiptHash).AsUrl()
	resp := new(api.TransactionQueryResponse)
	part, err := sim.Router().RouteAccount(bob)
	require.NoError(t, err)
	err = sim.Router().RequestAPIv2(context.Background(), part, "query", req, resp)
	require.NoError(t, err)
}

<<<<<<< HEAD
func TestSendDirectToWrongPartition(t *testing.T) {
	// Initialize
	sim := NewSim(t,
		simulator.MemoryDatabase,
		simulator.SimpleNetwork(t.Name(), 3, 1),
		simulator.Genesis(GenesisTime),
	)

	// Create the lite addresses and one account
	aliceKey, bobKey := acctesting.GenerateKey("alice"), acctesting.GenerateKey("bob")
	alice, bob := acctesting.AcmeLiteAddressStdPriv(aliceKey), acctesting.AcmeLiteAddressStdPriv(bobKey)

	Update(t, sim.DatabaseFor(alice), func(batch *database.Batch) {
		require.NoError(t, acctesting.CreateLiteTokenAccountWithCredits(batch, tmed25519.PrivKey(aliceKey), 1e6, 1e9))
	})

	goodBvn, err := sim.Router().RouteAccount(alice)
	require.NoError(t, err)

	// Set route to something else
	var badBvn string
	for _, partition := range sim.Partitions() {
		if partition.Type != PartitionTypeDirectory && !strings.EqualFold(partition.ID, goodBvn) {
			badBvn = partition.ID
			break
		}
	}

	// Create the transaction
	env := acctesting.NewTransaction().
		WithPrincipal(alice).
		WithSigner(alice, 1).
		WithTimestamp(1).
		WithBody(&SendTokens{
			To: []*TokenRecipient{{
				Url:    bob,
				Amount: *big.NewInt(1),
			}},
		}).
		Initiate(SignatureTypeED25519, aliceKey).
		Build()
	deliveries, err := messaging.NormalizeLegacy(env)
	require.NoError(t, err)
	require.Len(t, deliveries, 1)

	// Submit the transaction directly to the wrong BVN
	st, err := sim.SubmitTo(badBvn, deliveries[0])
	require.NoError(t, err)
	require.NotNil(t, st.Error)
	require.Equal(t, fmt.Sprintf("signature 0: signature submitted to %s instead of %s", badBvn, goodBvn), st.Error.Message)
=======
func TestAnchoring(t *testing.T) {
	// Verifies that the solution to #3149 doesn't create duplicate entries.
	// Expect one entry per block regardless of how many transactions were
	// added.

	var timestamp uint64
	alice := AccountUrl("alice")
	aliceKey := acctesting.GenerateKey(alice)

	// Initialize
	sim := NewSim(t,
		simulator.MemoryDatabase,
		simulator.SimpleNetwork(t.Name(), 1, 1),
		simulator.Genesis(GenesisTime),
	)

	MakeIdentity(t, sim.DatabaseFor(alice), alice, aliceKey[32:])
	CreditCredits(t, sim.DatabaseFor(alice), alice.JoinPath("book", "1"), 1e9)
	MakeAccount(t, sim.DatabaseFor(alice), &DataAccount{Url: alice.JoinPath("data")})

	// Execute 1
	st := sim.SubmitSuccessfully(MustBuild(t,
		build.Transaction().For(alice, "data").
			WriteData([]byte("foo")).
			SignWith(alice, "book", "1").Version(1).Timestamp(&timestamp).PrivateKey(aliceKey)))

	sim.StepUntil(
		Txn(st.TxID).Succeeds())

	st = sim.SubmitSuccessfully(MustBuild(t,
		build.Transaction().For(alice, "data").
			WriteData([]byte("bar")).
			SignWith(alice, "book", "1").Version(1).Timestamp(&timestamp).PrivateKey(aliceKey)))

	sim.StepUntil(
		Txn(st.TxID).Succeeds())

	// Execute 2
	st = sim.SubmitSuccessfully(MustBuild(t,
		build.Transaction().For(alice, "data").
			WriteData([]byte("baz")).
			SignWith(alice, "book", "1").Version(1).Timestamp(&timestamp).PrivateKey(aliceKey)))

	sim.StepUntil(
		Txn(st.TxID).Succeeds())

	st = sim.SubmitSuccessfully(MustBuild(t,
		build.Transaction().For(alice, "data").
			WriteData([]byte("bat")).
			SignWith(alice, "book", "1").Version(1).Timestamp(&timestamp).PrivateKey(aliceKey)))

	sim.StepUntil(
		Txn(st.TxID).Succeeds())

	// Verify that the latest block has a single entry for alice.acme/data#chain/main, and that entry has index = 3
	ledger := GetAccount[*SystemLedger](t, sim.DatabaseFor(alice), PartitionUrl("BVN0").JoinPath(Ledger))
	block := GetAccount[*BlockLedger](t, sim.DatabaseFor(alice), PartitionUrl("BVN0").JoinPath(Ledger, fmt.Sprint(ledger.Index)))

	var entries []uint64
	for _, e := range block.Entries {
		if alice.JoinPath("data").Equal(e.Account) && e.Chain == "main" {
			entries = append(entries, e.Index)
		}
	}
	require.Equal(t, []uint64{3}, entries)
}

func TestSignatureChainAnchoring(t *testing.T) {
	// Tests #3149

	alice := AccountUrl("alice")
	aliceKey := acctesting.GenerateKey(alice)

	// Start with executor version 0
	values := new(core.GlobalValues)

	// Initialize
	sim := NewSim(t,
		simulator.MemoryDatabase,
		simulator.SimpleNetwork(t.Name(), 1, 1),
		simulator.GenesisWith(GenesisTime, values),
	)

	MakeIdentity(t, sim.DatabaseFor(alice), alice, aliceKey[32:])
	CreditCredits(t, sim.DatabaseFor(alice), alice.JoinPath("book", "1"), 1e9)

	// Execute
	st := sim.SubmitSuccessfully(MustBuild(t,
		build.Transaction().For(alice).
			CreateDataAccount(alice, "foo").
			SignWith(alice, "book", "1").Version(1).Timestamp(1).PrivateKey(aliceKey)))

	sim.StepUntil(
		Txn(st.TxID).Succeeds())

	includesChain := func(block *BlockLedger, account *url.URL, name string) bool {
		for _, entry := range block.Entries {
			if entry.Account.Equal(account) && strings.EqualFold(name, entry.Chain) {
				return true
			}
		}
		return false
	}

	// Verify that the buggy behavior is retained
	alicePage := alice.JoinPath("book", "1")
	View(t, sim.DatabaseFor(alice), func(batch *database.Batch) {
		var ledger *SystemLedger
		require.NoError(t, batch.Account(PartitionUrl("BVN0").JoinPath(Ledger)).Main().GetAs(&ledger))

		var block *BlockLedger
		require.NoError(t, batch.Account(PartitionUrl("BVN0").JoinPath(Ledger, strconv.FormatUint(ledger.Index, 10))).Main().GetAs(&block))

		require.False(t, includesChain(block, alicePage, "signature"), "%v#chain/signature was anchored", alicePage)
		c, err := batch.Account(alicePage).SignatureChain().Index().Get()
		require.NoError(t, err)
		require.Zero(t, c.Height(), "%v#chain/signature was indexed", alicePage)
		_, _, err = indexing.ReceiptForChainIndex(&config.Describe{PartitionId: "BVN0"}, batch, batch.Account(alicePage).SignatureChain(), 0)
		require.EqualError(t, err, "cannot create receipt for entry 0 of signature chain: index chain is empty")
	})

	// Activate the new behavior
	st = sim.SubmitSuccessfully(MustBuild(t,
		build.Transaction().For(DnUrl()).
			ActivateProtocolVersion(ExecutorVersionV1SignatureAnchoring).
			SignWith(DnUrl(), Operators, "1").Version(1).Timestamp(1).Signer(sim.SignWithNode(Directory, 0))))

	sim.StepUntil(
		Txn(st.TxID).Succeeds())

	// Give the anchor a few blocks to propagate
	sim.StepN(10)

	// Execute
	st = sim.SubmitSuccessfully(MustBuild(t,
		build.Transaction().For(alice).
			CreateDataAccount(alice, "bar").
			SignWith(alice, "book", "1").Version(1).Timestamp(2).PrivateKey(aliceKey)))

	sim.StepUntil(
		Txn(st.TxID).Succeeds())

	// Verify the new behavior
	View(t, sim.DatabaseFor(alice), func(batch *database.Batch) {
		var ledger *SystemLedger
		require.NoError(t, batch.Account(PartitionUrl("BVN0").JoinPath(Ledger)).Main().GetAs(&ledger))

		var block *BlockLedger
		require.NoError(t, batch.Account(PartitionUrl("BVN0").JoinPath(Ledger, strconv.FormatUint(ledger.Index, 10))).Main().GetAs(&block))

		require.True(t, includesChain(block, alicePage, "signature"), "%v#chain/signature was not anchored", alicePage)
		c, err := batch.Account(alicePage).SignatureChain().Index().Get()
		require.NoError(t, err)
		require.NotZero(t, c.Height(), "%v#chain/signature was not indexed", alicePage)
		_, _, err = indexing.ReceiptForChainIndex(&config.Describe{PartitionId: "BVN0"}, batch, batch.Account(alicePage).SignatureChain(), 0)
		require.NoError(t, err)
	})
}

func TestUpdateKeyWithDelegate(t *testing.T) {
	alice := AccountUrl("alice")
	bob := AccountUrl("bob")
	aliceKey := acctesting.GenerateKey(alice)
	bobKey := acctesting.GenerateKey(bob)

	// Initialize
	sim := NewSim(t,
		simulator.MemoryDatabase,
		simulator.SimpleNetwork(t.Name(), 3, 3),
		simulator.Genesis(GenesisTime),
	)

	// On different BVNs
	sim.SetRoute(alice, "BVN0")
	sim.SetRoute(bob, "BVN1")

	MakeIdentity(t, sim.DatabaseFor(alice), alice, aliceKey[32:])
	CreditCredits(t, sim.DatabaseFor(alice), alice.JoinPath("book", "1"), 1e9)
	MakeIdentity(t, sim.DatabaseFor(bob), bob, bobKey[32:])
	CreditCredits(t, sim.DatabaseFor(bob), bob.JoinPath("book", "1"), 1e9)

	UpdateAccount(t, sim.DatabaseFor(bob), bob.JoinPath("book", "1"), func(p *KeyPage) { p.Keys = nil; p.AddKeySpec(&KeySpec{Delegate: alice.JoinPath("book")}) })

	st := sim.SubmitSuccessfully(MustBuild(t,
		build.Transaction().For(bob, "book", "1").
			UpdateKey(aliceKey, SignatureTypeED25519).
			SignWith(alice, "book", "1").Version(1).Timestamp(1).PrivateKey(aliceKey).Delegator(bob, "book", "1")))

	sim.StepUntil(
		Txn(st.TxID).Succeeds())

	hash := sha256.Sum256(aliceKey[32:])
	p := GetAccount[*KeyPage](t, sim.DatabaseFor(bob), bob.JoinPath("book", "1"))
	require.Len(t, p.Keys, 1)
	require.Equal(t, hash[:], p.Keys[0].PublicKeyHash)
	require.True(t, p.Keys[0].Delegate.Equal(alice.JoinPath("book")))
}

func TestRemoteAuthorityInitiator(t *testing.T) {
	alice := AccountUrl("alice")
	bob := AccountUrl("bob")
	charlie := AccountUrl("charlie")
	aliceKey1 := acctesting.GenerateKey(alice, 1)
	aliceKey2 := acctesting.GenerateKey(alice, 2)
	bobKey := acctesting.GenerateKey(bob)
	charlieKey := acctesting.GenerateKey(charlie)

	setup := func(t *testing.T, v ExecutorVersion) (*Sim, *chain.Delivery) {
		// Initialize with V1+sig
		sim := NewSim(t,
			simulator.MemoryDatabase,
			simulator.SimpleNetwork(t.Name(), 3, 1),
			simulator.GenesisWith(GenesisTime, &core.GlobalValues{ExecutorVersion: v}),
		)

		// The account (charlie) and authority (bob) are on one partition and the
		// delegate (alice) is on another
		sim.SetRoute(alice, "BVN0")
		sim.SetRoute(bob, "BVN1")
		sim.SetRoute(charlie, "BVN1")

		MakeIdentity(t, sim.DatabaseFor(alice), alice, aliceKey1[32:])
		UpdateAccount(t, sim.DatabaseFor(alice), alice.JoinPath("book", "1"), func(p *KeyPage) {
			p.CreditBalance = 1e9
			hash := sha256.Sum256(aliceKey2[32:])
			p.AddKeySpec(&KeySpec{PublicKeyHash: hash[:]})
		})
		MakeIdentity(t, sim.DatabaseFor(bob), bob, bobKey[32:])
		UpdateAccount(t, sim.DatabaseFor(bob), bob.JoinPath("book", "1"), func(p *KeyPage) {
			p.CreditBalance = 1e9
			p.AddKeySpec(&KeySpec{Delegate: alice.JoinPath("book")})
			p.AcceptThreshold = 2
		})
		MakeIdentity(t, sim.DatabaseFor(charlie), charlie, charlieKey[32:])
		CreditCredits(t, sim.DatabaseFor(charlie), charlie.JoinPath("book", "1"), 1e9)
		MakeAccount(t, sim.DatabaseFor(charlie), &TokenAccount{Url: charlie.JoinPath("tokens"), TokenUrl: AcmeUrl(), Balance: *big.NewInt(1), AccountAuth: AccountAuth{Authorities: []AuthorityEntry{{Url: bob.JoinPath("book")}}}})

		// Initiate but do not submit the transaction with alice
		delivery := MustBuild(t,
			build.Transaction().For(charlie, "tokens").
				SendTokens(1, 0).To("foo").
				SignWith(alice, "book", "1").Version(1).Timestamp(1).PrivateKey(aliceKey1).Delegator(bob, "book", "1"))

		return sim, delivery
	}

	outOfOrder := func(sim *Sim, delivery *chain.Delivery) *TransactionStatus {
		// Sign and submit the transaction with bob
		st := sim.SubmitSuccessfully(MustBuild(t,
			build.SignatureForTransaction(delivery.Transaction).
				Url(bob, "book", "1").Version(1).Timestamp(1).PrivateKey(bobKey)))

		sim.StepUntil(
			Txn(st.TxID).Received())

		// Submit alice's signature
		sim.SubmitSuccessfully(delivery)

		return st
	}

	extraSig := func(sim *Sim, delivery *chain.Delivery) *TransactionStatus {
		// Submit alice's signature
		st := sim.SubmitSuccessfully(delivery)

		sim.StepUntil(
			Txn(st.TxID).Received())

		// Submit with alice's other key
		sim.SubmitSuccessfully(MustBuild(t,
			build.SignatureForTransaction(delivery.Transaction).
				Url(alice, "book", "1").Version(1).Timestamp(1).PrivateKey(aliceKey2).Delegator(bob, "book", "1")))

		sim.StepN(50)

		// Sign and submit the transaction with bob
		sim.SubmitSuccessfully(MustBuild(t,
			build.SignatureForTransaction(delivery.Transaction).
				Url(bob, "book", "1").Version(1).Timestamp(1).PrivateKey(bobKey)))

		return st
	}

	captureFwd := func(sim *Sim) func() *url.TxID {
		var sigId *url.TxID
		sim.SetSubmitHook("BVN1", func(d *chain.Delivery) (dropTx bool, keepHook bool) {
			fwd, ok := d.Transaction.Body.(*SyntheticForwardTransaction)
			if !ok || len(fwd.Signatures) != 1 || !fwd.Signatures[0].Destination.Equal(charlie.JoinPath("tokens")) {
				return false, true
			}
			sig := fwd.Signatures[0]
			sigId = sig.Destination.WithTxID(*(*[32]byte)(sig.Signature.Hash()))
			return false, false
		})
		return func() *url.TxID {
			for sigId == nil {
				sim.Step()
			}
			return sigId
		}
	}

	fwdFails := func(sim *Sim, sigId *url.TxID, errstr string) {
		sim.StepUntil(
			Txn(sigId).Fails())
		st := sim.GetStatus(sigId)
		require.NotNil(sim.T, st.Error)
		require.EqualError(sim.T, st.Error, errstr)
	}

	// Broken in V1
	t.Run("V1", func(t *testing.T) {
		t.Run("Out of order", func(t *testing.T) {
			sim, delivery := setup(t, ExecutorVersionV1)
			waitForFwd := captureFwd(sim)

			outOfOrder(sim, delivery)

			// Fails
			fwdFails(sim, waitForFwd(), "initiator is already set and does not match the signature")
		})

		t.Run("Extra signature", func(t *testing.T) {
			sim, delivery := setup(t, ExecutorVersionV1)
			waitForFwd := captureFwd(sim)

			extraSig(sim, delivery)

			// Fails
			fwdFails(sim, waitForFwd(), "initiator is already set and does not match the signature")
		})
	})

	// Fixed in V1+sig
	t.Run("V1+sig", func(t *testing.T) {
		t.Run("Out of order", func(t *testing.T) {
			sim, delivery := setup(t, ExecutorVersionV1SignatureAnchoring)

			st := outOfOrder(sim, delivery)

			// Succeeds
			sim.StepUntil(
				Txn(st.TxID).Succeeds())
		})

		t.Run("Extra signature", func(t *testing.T) {
			sim, delivery := setup(t, ExecutorVersionV1SignatureAnchoring)

			st := extraSig(sim, delivery)

			// Succeeds
			sim.StepUntil(
				Txn(st.TxID).Succeeds())
		})
	})
}

func TestSignerOverwritten(t *testing.T) {
	alice := AccountUrl("alice")
	bob := AccountUrl("bob")
	aliceKey := acctesting.GenerateKey(alice)
	bobKey := acctesting.GenerateKey(bob)

	// Initialize with V1+sig
	sim := NewSim(t,
		simulator.MemoryDatabase,
		simulator.SimpleNetwork(t.Name(), 3, 1),
		simulator.GenesisWith(GenesisTime, &core.GlobalValues{ExecutorVersion: ExecutorVersionV1SignatureAnchoring}),
	)

	MakeIdentity(t, sim.DatabaseFor(alice), alice, aliceKey[32:])
	UpdateAccount(t, sim.DatabaseFor(alice), alice.JoinPath("book", "1"), func(p *KeyPage) {
		p.CreditBalance = 1e9
		p.AddKeySpec(&KeySpec{Delegate: alice.JoinPath("book")})
		p.AcceptThreshold = 2
	})
	MakeIdentity(t, sim.DatabaseFor(bob), bob, bobKey[32:])
	CreditCredits(t, sim.DatabaseFor(bob), bob.JoinPath("book", "1"), 1e9)
	MakeAccount(t, sim.DatabaseFor(bob), &TokenAccount{Url: bob.JoinPath("tokens"), TokenUrl: AcmeUrl(), Balance: *big.NewInt(1), AccountAuth: AccountAuth{Authorities: []AuthorityEntry{{Url: alice.JoinPath("book")}}}})

	st := sim.SubmitSuccessfully(MustBuild(t,
		build.Transaction().For(bob, "tokens").
			SendTokens(1, 0).To("foo").
			SignWith(alice, "book", "1").Version(1).Timestamp(1).PrivateKey(aliceKey)))

	h := st.TxID.Hash()
	st = new(TransactionStatus)
	for i := 0; st.Code == 0 && i < 50; i++ {
		sim.Step()

		View(t, sim.DatabaseFor(alice), func(batch *database.Batch) {
			var err error
			st, err = batch.Transaction(h[:]).Status().Get()
			require.NoError(t, err)
		})
	}
	if st.Code == 0 {
		t.Fatal("Condition not met after 50 blocks")
	}

	// Ensure Alice is added to the signers
	require.Len(t, st.Signers, 1)
	require.Equal(t, "alice.acme/book/1", st.Signers[0].GetUrl().ShortString())
}

func TestMissingPrincipal(t *testing.T) {
	liteKey := acctesting.GenerateKey()
	liteUrl := acctesting.AcmeLiteAddressStdPriv(liteKey)

	// Initialize with V1+sig
	sim := NewSim(t,
		simulator.MemoryDatabase,
		simulator.SimpleNetwork(t.Name(), 3, 1),
		simulator.Genesis(GenesisTime),
	)

	MakeLiteTokenAccount(t, sim.DatabaseFor(liteUrl), liteKey[32:], AcmeUrl())

	txn := new(Transaction)
	txn.Body = new(SendTokens)
	sig, err := new(signing.Builder).
		SetUrl(liteUrl).
		SetVersion(1).
		SetTimestamp(1).
		SetPrivateKey(liteKey).
		Initiate(txn)
	require.NoError(t, err)

	st := sim.Submit(&chain.Delivery{Transaction: txn, Signatures: []Signature{sig}})
	require.NotNil(t, st.Error)
	require.EqualError(t, st.Error, "missing principal")
>>>>>>> f6b4c4e1
}<|MERGE_RESOLUTION|>--- conflicted
+++ resolved
@@ -8,37 +8,23 @@
 
 import (
 	"context"
-<<<<<<< HEAD
-	"fmt"
-	"math/big"
-=======
 	"crypto/sha256"
 	"fmt"
 	"math/big"
 	"strconv"
->>>>>>> f6b4c4e1
 	"strings"
 	"testing"
 
 	"github.com/stretchr/testify/require"
-<<<<<<< HEAD
 	tmed25519 "github.com/tendermint/tendermint/crypto/ed25519"
-=======
-	"gitlab.com/accumulatenetwork/accumulate/config"
->>>>>>> f6b4c4e1
 	"gitlab.com/accumulatenetwork/accumulate/internal/api/v2"
-	"gitlab.com/accumulatenetwork/accumulate/internal/chain"
 	"gitlab.com/accumulatenetwork/accumulate/internal/core"
 	"gitlab.com/accumulatenetwork/accumulate/internal/database"
-<<<<<<< HEAD
-	"gitlab.com/accumulatenetwork/accumulate/pkg/build"
-	"gitlab.com/accumulatenetwork/accumulate/pkg/types/messaging"
-=======
-	"gitlab.com/accumulatenetwork/accumulate/internal/indexing"
-	acctesting "gitlab.com/accumulatenetwork/accumulate/internal/testing"
+	"gitlab.com/accumulatenetwork/accumulate/internal/database/indexing"
+	"gitlab.com/accumulatenetwork/accumulate/internal/node/config"
 	"gitlab.com/accumulatenetwork/accumulate/pkg/build"
 	"gitlab.com/accumulatenetwork/accumulate/pkg/client/signing"
->>>>>>> f6b4c4e1
+	"gitlab.com/accumulatenetwork/accumulate/pkg/types/messaging"
 	"gitlab.com/accumulatenetwork/accumulate/pkg/url"
 	. "gitlab.com/accumulatenetwork/accumulate/protocol"
 	. "gitlab.com/accumulatenetwork/accumulate/test/harness"
@@ -176,7 +162,6 @@
 	require.NoError(t, err)
 }
 
-<<<<<<< HEAD
 func TestSendDirectToWrongPartition(t *testing.T) {
 	// Initialize
 	sim := NewSim(t,
@@ -227,7 +212,8 @@
 	require.NoError(t, err)
 	require.NotNil(t, st.Error)
 	require.Equal(t, fmt.Sprintf("signature 0: signature submitted to %s instead of %s", badBvn, goodBvn), st.Error.Message)
-=======
+}
+
 func TestAnchoring(t *testing.T) {
 	// Verifies that the solution to #3149 doesn't create duplicate entries.
 	// Expect one entry per block regardless of how many transactions were
@@ -345,7 +331,7 @@
 		c, err := batch.Account(alicePage).SignatureChain().Index().Get()
 		require.NoError(t, err)
 		require.Zero(t, c.Height(), "%v#chain/signature was indexed", alicePage)
-		_, _, err = indexing.ReceiptForChainIndex(&config.Describe{PartitionId: "BVN0"}, batch, batch.Account(alicePage).SignatureChain(), 0)
+		_, _, _, err = indexing.ReceiptForChainIndex(config.NetworkUrl{URL: PartitionUrl("BVN0")}, batch, batch.Account(alicePage).SignatureChain(), 0)
 		require.EqualError(t, err, "cannot create receipt for entry 0 of signature chain: index chain is empty")
 	})
 
@@ -382,7 +368,7 @@
 		c, err := batch.Account(alicePage).SignatureChain().Index().Get()
 		require.NoError(t, err)
 		require.NotZero(t, c.Height(), "%v#chain/signature was not indexed", alicePage)
-		_, _, err = indexing.ReceiptForChainIndex(&config.Describe{PartitionId: "BVN0"}, batch, batch.Account(alicePage).SignatureChain(), 0)
+		_, _, _, err = indexing.ReceiptForChainIndex(config.NetworkUrl{URL: PartitionUrl("BVN0")}, batch, batch.Account(alicePage).SignatureChain(), 0)
 		require.NoError(t, err)
 	})
 }
@@ -435,7 +421,7 @@
 	bobKey := acctesting.GenerateKey(bob)
 	charlieKey := acctesting.GenerateKey(charlie)
 
-	setup := func(t *testing.T, v ExecutorVersion) (*Sim, *chain.Delivery) {
+	setup := func(t *testing.T, v ExecutorVersion) (*Sim, *Envelope) {
 		// Initialize with V1+sig
 		sim := NewSim(t,
 			simulator.MemoryDatabase,
@@ -474,10 +460,10 @@
 		return sim, delivery
 	}
 
-	outOfOrder := func(sim *Sim, delivery *chain.Delivery) *TransactionStatus {
+	outOfOrder := func(sim *Sim, delivery *Envelope) *TransactionStatus {
 		// Sign and submit the transaction with bob
 		st := sim.SubmitSuccessfully(MustBuild(t,
-			build.SignatureForTransaction(delivery.Transaction).
+			build.SignatureForTransaction(delivery.Transaction[0]).
 				Url(bob, "book", "1").Version(1).Timestamp(1).PrivateKey(bobKey)))
 
 		sim.StepUntil(
@@ -489,7 +475,7 @@
 		return st
 	}
 
-	extraSig := func(sim *Sim, delivery *chain.Delivery) *TransactionStatus {
+	extraSig := func(sim *Sim, delivery *Envelope) *TransactionStatus {
 		// Submit alice's signature
 		st := sim.SubmitSuccessfully(delivery)
 
@@ -498,14 +484,14 @@
 
 		// Submit with alice's other key
 		sim.SubmitSuccessfully(MustBuild(t,
-			build.SignatureForTransaction(delivery.Transaction).
+			build.SignatureForTransaction(delivery.Transaction[0]).
 				Url(alice, "book", "1").Version(1).Timestamp(1).PrivateKey(aliceKey2).Delegator(bob, "book", "1")))
 
 		sim.StepN(50)
 
 		// Sign and submit the transaction with bob
 		sim.SubmitSuccessfully(MustBuild(t,
-			build.SignatureForTransaction(delivery.Transaction).
+			build.SignatureForTransaction(delivery.Transaction[0]).
 				Url(bob, "book", "1").Version(1).Timestamp(1).PrivateKey(bobKey)))
 
 		return st
@@ -513,8 +499,8 @@
 
 	captureFwd := func(sim *Sim) func() *url.TxID {
 		var sigId *url.TxID
-		sim.SetSubmitHook("BVN1", func(d *chain.Delivery) (dropTx bool, keepHook bool) {
-			fwd, ok := d.Transaction.Body.(*SyntheticForwardTransaction)
+		sim.SetSubmitHook("BVN1", func(d messaging.Message) (dropTx bool, keepHook bool) {
+			fwd, ok := d.(*messaging.LegacyMessage).Transaction.Body.(*SyntheticForwardTransaction)
 			if !ok || len(fwd.Signatures) != 1 || !fwd.Signatures[0].Destination.Equal(charlie.JoinPath("tokens")) {
 				return false, true
 			}
@@ -533,9 +519,9 @@
 	fwdFails := func(sim *Sim, sigId *url.TxID, errstr string) {
 		sim.StepUntil(
 			Txn(sigId).Fails())
-		st := sim.GetStatus(sigId)
-		require.NotNil(sim.T, st.Error)
-		require.EqualError(sim.T, st.Error, errstr)
+		st := sim.QuerySignature(sigId, nil).Status
+		require.NotNil(sim.TB, st.Error)
+		require.EqualError(sim.TB, st.Error, errstr)
 	}
 
 	// Broken in V1
@@ -656,8 +642,7 @@
 		Initiate(txn)
 	require.NoError(t, err)
 
-	st := sim.Submit(&chain.Delivery{Transaction: txn, Signatures: []Signature{sig}})
+	st := sim.Submit(&Envelope{Transaction: []*Transaction{txn}, Signatures: []Signature{sig}})
 	require.NotNil(t, st.Error)
 	require.EqualError(t, st.Error, "missing principal")
->>>>>>> f6b4c4e1
 }