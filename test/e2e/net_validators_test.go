--- conflicted
+++ resolved
@@ -40,18 +40,12 @@
 	sim := simulator.New(t, 3)
 	sim.InitFromGenesis()
 
-<<<<<<< HEAD
 	dn := sim.Partition(Directory)
-	validators := FormatKeyPageUrl(dn.Executor.Network.ValidatorBook(), 0)
-	nodeKeyAdd1, nodeKeyAdd2, nodeKeyAdd3, nodeKeyUpd := acctesting.GenerateKey(1), acctesting.GenerateKey(2), acctesting.GenerateKey(3), acctesting.GenerateKey(4)
-=======
-	dn := sim.Subnet(Directory)
-	bvn0 := sim.Subnet("BVN0")
-	bvn1 := sim.Subnet("BVN1")
+	bvn0 := sim.Partition("BVN0")
+	bvn1 := sim.Partition("BVN1")
 	signerUrl := dn.Executor.Describe.DefaultOperatorPage()
 	vldKey1, vldKey2, vldKey3, vldKey4 := acctesting.GenerateKey(1), acctesting.GenerateKey(2), acctesting.GenerateKey(3), acctesting.GenerateKey(4)
 	height := uint64(1)
->>>>>>> 97973d2b
 
 	// The validator timestamp starts out > 0
 	signer := simulator.GetAccount[*KeyPage](sim, signerUrl)
@@ -233,16 +227,10 @@
 	g.Globals.OperatorAcceptThreshold.Set(1, 100) // Use a small number so M = 1
 	sim := simulator.New(t, 3)
 	sim.InitFromGenesisWith(g)
-<<<<<<< HEAD
 	dn := sim.Partition(Directory)
-	bvn0 := sim.Partition(sim.Partitions[1].ID)
-	bvn1 := sim.Partition(sim.Partitions[2].ID)
-=======
-	dn := sim.Subnet(Directory)
-	bvn0 := sim.Subnet(sim.Subnets[1].Id)
-	bvn1 := sim.Subnet(sim.Subnets[2].Id)
-	bvn2 := sim.Subnet(sim.Subnets[3].Id)
->>>>>>> 97973d2b
+	bvn0 := sim.Partition(sim.Partitions[1].Id)
+	bvn1 := sim.Partition(sim.Partitions[2].Id)
+	bvn2 := sim.Partition(sim.Partitions[3].Id)
 
 	// Sanity check
 	page := simulator.GetAccount[*KeyPage](sim, bvn0.Executor.Describe.DefaultOperatorPage())
