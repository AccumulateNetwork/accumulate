--- conflicted
+++ resolved
@@ -248,16 +248,6 @@
 	7: "Changes",
 }
 
-var fieldTypes_recordBlock = []string{
-	1: "bool",
-	2: "uint64",
-	3: "string",
-	4: "string",
-	5: "string",
-	6: "messaging.Envelope[]",
-	7: "recordChange[]",
-}
-
 func (v *recordBlock) MarshalBinary() ([]byte, error) {
 	if v == nil {
 		return []byte{encoding.EmptyObject}, nil
@@ -354,11 +344,6 @@
 	2: "Value",
 }
 
-var fieldTypes_recordChange = []string{
-	1: "record.Key",
-	2: "bytes",
-}
-
 func (v *recordChange) MarshalBinary() ([]byte, error) {
 	if v == nil {
 		return []byte{encoding.EmptyObject}, nil
@@ -412,12 +397,6 @@
 	3: "NodeID",
 }
 
-var fieldTypes_recordHeader = []string{
-	1: "protocol.PartitionInfo",
-	2: "accumulated.NodeInit",
-	3: "string",
-}
-
 func (v *recordHeader) MarshalBinary() ([]byte, error) {
 	if v == nil {
 		return []byte{encoding.EmptyObject}, nil
@@ -622,32 +601,6 @@
 	return nil
 }
 
-<<<<<<< HEAD
-func initEip712TypeDictionary() {
-
-	encoding.SchemaDictionary["recordBlock"] = &[]encoding.TypeField{
-		{"isLeader", "bool"},
-		{"index", "uint64"},
-		{"time", "string"},
-		{"commitInfo", "string"},
-		{"evidence", "string"},
-		{"submissions", "messaging.Envelope[]"},
-		{"changes", "recordChange[]"},
-	}
-
-	encoding.SchemaDictionary["recordChange"] = &[]encoding.TypeField{
-		{"key", "record.Key"},
-		{"value", "bytes"},
-	}
-
-	encoding.SchemaDictionary["recordHeader"] = &[]encoding.TypeField{
-		{"partition", "protocol.PartitionInfo"},
-		{"config", "accumulated.NodeInit"},
-		{"nodeID", "string"},
-	}
-
-	encoding.ResolveTypeDefinitions()
-=======
 func (v *recordMessages) UnmarshalBinary(data []byte) error {
 	return v.UnmarshalBinaryFrom(bytes.NewReader(data))
 }
@@ -678,7 +631,6 @@
 		return encoding.Error{E: err}
 	}
 	return nil
->>>>>>> 5bbb45f8
 }
 
 func (v *recordBlock) MarshalJSON() ([]byte, error) {
