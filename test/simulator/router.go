--- conflicted
+++ resolved
@@ -137,13 +137,8 @@
 		msgById[msg.ID().Hash()] = msg
 	}
 
-<<<<<<< HEAD
 	resp := new(ResponseSubmit)
-	results, err := p.Submit(messages, pretend)
-=======
-	resp := new(routing.ResponseSubmit)
 	results, err := p.Submit(envelope, pretend)
->>>>>>> 81cb21f1
 	if err != nil {
 		return nil, errors.UnknownError.Wrap(err)
 	}
