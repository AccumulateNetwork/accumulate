// Copyright 2023 The Accumulate Authors
//
// Use of this source code is governed by an MIT-style
// license that can be found in the LICENSE file or at
// https://opensource.org/licenses/MIT.

package simulator

import (
	"context"
	"crypto/sha256"

	"github.com/libp2p/go-libp2p/core/peer"
	"github.com/tendermint/tendermint/libs/log"
	"gitlab.com/accumulatenetwork/accumulate/internal/core/events"
	"gitlab.com/accumulatenetwork/accumulate/internal/database"
	accumulated "gitlab.com/accumulatenetwork/accumulate/internal/node/daemon"
	"gitlab.com/accumulatenetwork/accumulate/pkg/api/v3"
	"gitlab.com/accumulatenetwork/accumulate/pkg/api/v3/message"
	"gitlab.com/accumulatenetwork/accumulate/pkg/errors"
	"gitlab.com/accumulatenetwork/accumulate/pkg/types/messaging"
	"gitlab.com/accumulatenetwork/accumulate/test/simulator/consensus"
)

type Node struct {
	id        int
	network   *accumulated.NodeInit
	partition *Partition
	logger    log.Logger
	eventBus  *events.Bus
	nodeKey   []byte
	peerID    peer.ID
	consensus *consensus.Node
	database  *database.Database
	services  *message.Handler
}

<<<<<<< HEAD
// ConsensusStatus implements [api.ConsensusService].
func (n *Node) ConsensusStatus(ctx context.Context, opts api.ConsensusStatusOptions) (*api.ConsensusStatus, error) {
	status, err := n.consensus.Status(&consensus.StatusRequest{})
=======
func newNode(s *Simulator, p *Partition, node int, init *accumulated.NodeInit) (*Node, error) {
	n := new(Node)
	n.id = node
	n.init = init
	n.simulator = s
	n.partition = p
	n.logger.Set(p.logger, "node", node)
	n.eventBus = events.NewBus(n.logger)
	n.privValKey = init.PrivValKey
	switch p.Type {
	case protocol.PartitionTypeDirectory:
		n.nodeKey = init.DnNodeKey
	case protocol.PartitionTypeBlockValidator:
		n.nodeKey = init.BvnNodeKey
	case protocol.PartitionTypeBlockSummary:
		n.nodeKey = init.BsnNodeKey
	default:
		return nil, errors.InternalError.WithFormat("unknown partition type %v", p.Type)
	}

	var rec consensus.Recorder
	if s.Recordings != nil {
		// Set up the recorder
		f, err := s.Recordings(p.ID, node)
		if err != nil {
			return nil, errors.InternalError.WithFormat("open record file: %w", err)
		}
		r := newRecorder(f)
		rec = r

		// Record the header
		err = r.WriteHeader(&recordHeader{
			Partition: &p.PartitionInfo,
			Config:    init,
			NodeID:    fmt.Sprint(node),
		})
		if err != nil {
			return nil, errors.UnknownError.Wrap(err)
		}
	}

	// This is hacky, but 🤷 I don't see another choice that wouldn't be
	// significantly less readable
	if p.Type == protocol.PartitionTypeDirectory && node == 0 {
		events.SubscribeSync(n.eventBus, s.router.willChangeGlobals)
	}

	var err error
	switch n.partition.Type {
	case protocol.PartitionTypeDirectory,
		protocol.PartitionTypeBlockValidator:
		err = n.initValidator(rec)
	case protocol.PartitionTypeBlockSummary:
		err = n.initSummary(rec)
	default:
		err = errors.BadRequest.WithFormat("unknown partition type %v", n.partition.Type)
	}
	if err != nil {
		return nil, errors.UnknownError.Wrap(err)
	}

	// Collect and submit block summaries
	if s.init.Bsn != nil && n.partition.Type != protocol.PartitionTypeBlockSummary {
		err := n.initCollector()
		if err != nil {
			return nil, errors.UnknownError.Wrap(err)
		}
	}

	return n, nil
}

func (n *Node) initValidator(rec consensus.Recorder) error {
	store := n.simulator.database(n.partition.ID, n.id, n.logger)
	n.database = database.New(store, n.logger)

	// Create a Querier service
	n.querySvc = apiimpl.NewQuerier(apiimpl.QuerierParams{
		Logger:    n.logger.With("module", "acc-rpc"),
		Database:  n,
		Partition: n.partition.ID,
	})

	// Create an Event service
	n.eventSvc = apiimpl.NewEventService(apiimpl.EventServiceParams{
		Logger:    n.logger.With("module", "acc-rpc"),
		Database:  n.database,
		Partition: n.partition.ID,
		EventBus:  n.eventBus,
	})

	// Create a Network service
	n.netSvc = apiimpl.NewNetworkService(apiimpl.NetworkServiceParams{
		Logger:    n.logger.With("module", "acc-rpc"),
		Database:  n.database,
		Partition: n.partition.ID,
		EventBus:  n.eventBus,
	})

	// Create a Sequencer service
	n.seqSvc = apiimpl.NewSequencer(apiimpl.SequencerParams{
		Logger:       n.logger.With("module", "acc-rpc"),
		Database:     n,
		EventBus:     n.eventBus,
		Partition:    n.partition.ID,
		ValidatorKey: n.privValKey,
	})

	// Describe the network, from the node's perspective
	n.describe = config.Describe{
		NetworkType:  n.partition.Type,
		PartitionId:  n.partition.ID,
		LocalAddress: n.init.AdvertizeAddress,
		Network:      *n.simulator.netcfg,
	}

	// Set up the executor options
	execOpts := block.ExecutorOptions{
		Logger:        n.logger,
		Database:      n,
		Key:           n.init.PrivValKey,
		Describe:      n.describe,
		Router:        n.simulator.router,
		EventBus:      n.eventBus,
		EnableHealing: true,
		NewDispatcher: n.simulator.newDispatcher,
		Sequencer:     n.simulator.Services(),
		Querier:       n.simulator.Services(),
	}

	// Add background tasks to the block's error group. The simulator must call
	// Group.Wait before changing the group, to ensure no race conditions.
	execOpts.BackgroundTaskLauncher = func(f func()) {
		n.simulator.blockErrGroup.Go(func() error {
			f()
			return nil
		})
	}

	// Initialize the major block scheduler
	if n.partition.Type == protocol.PartitionTypeDirectory {
		execOpts.MajorBlockScheduler = blockscheduler.Init(n.eventBus)
	}

	// Set up the API
	var err error
	n.apiV2, err = apiv2.NewJrpc(apiv2.Options{
		Logger:        n.logger,
		TxMaxWaitTime: time.Hour,
		Describe:      &n.describe,
		LocalV3:       (*nodeService)(n),
		Querier:       (*simService)(n.simulator),
		Submitter:     (*simService)(n.simulator),
		Network:       (*simService)(n.simulator),
		Faucet:        (*simService)(n.simulator),
		Validator:     (*simService)(n.simulator),
		Sequencer:     (*simService)(n.simulator),
	})
>>>>>>> b75da3cd
	if err != nil {
		return nil, err
	}
	info, err := n.consensus.Info(&consensus.InfoRequest{})
	if err != nil {
		return nil, err
	}
	return &api.ConsensusStatus{
		Ok: true,
		LastBlock: &api.LastBlock{
			Height:    int64(status.BlockIndex),
			Time:      status.BlockTime,
			StateRoot: info.LastHash,
			// TODO: chain root, directory height
		},
		NodeKeyHash:      sha256.Sum256(n.nodeKey[32:]),
		ValidatorKeyHash: sha256.Sum256(n.network.PrivValKey[32:]),
		PartitionID:      n.partition.ID,
		PartitionType:    n.partition.Type,
	}, nil
}
func (n *Node) Submit(ctx context.Context, envelope *messaging.Envelope, opts api.SubmitOptions) ([]*api.Submission, error) {
	return n.submit(envelope, false)
}

func (n *Node) Validate(ctx context.Context, envelope *messaging.Envelope, opts api.ValidateOptions) ([]*api.Submission, error) {
	return n.submit(envelope, true)
}

func (n *Node) submit(envelope *messaging.Envelope, pretend bool) ([]*api.Submission, error) {
	st, err := n.partition.Submit(envelope, pretend)
	if err != nil {
		return nil, errors.UnknownError.Wrap(err)
	}

	subs := make([]*api.Submission, len(st))
	for i, st := range st {
		// Create an api.Submission
		subs[i] = new(api.Submission)
		subs[i].Status = st
		subs[i].Success = st.Code.Success()
		if st.Error != nil {
			subs[i].Message = st.Error.Message
		}
	}

	return subs, nil
}<|MERGE_RESOLUTION|>--- conflicted
+++ resolved
@@ -10,8 +10,8 @@
 	"context"
 	"crypto/sha256"
 
+	"github.com/cometbft/cometbft/libs/log"
 	"github.com/libp2p/go-libp2p/core/peer"
-	"github.com/tendermint/tendermint/libs/log"
 	"gitlab.com/accumulatenetwork/accumulate/internal/core/events"
 	"gitlab.com/accumulatenetwork/accumulate/internal/database"
 	accumulated "gitlab.com/accumulatenetwork/accumulate/internal/node/daemon"
@@ -35,170 +35,9 @@
 	services  *message.Handler
 }
 
-<<<<<<< HEAD
 // ConsensusStatus implements [api.ConsensusService].
 func (n *Node) ConsensusStatus(ctx context.Context, opts api.ConsensusStatusOptions) (*api.ConsensusStatus, error) {
 	status, err := n.consensus.Status(&consensus.StatusRequest{})
-=======
-func newNode(s *Simulator, p *Partition, node int, init *accumulated.NodeInit) (*Node, error) {
-	n := new(Node)
-	n.id = node
-	n.init = init
-	n.simulator = s
-	n.partition = p
-	n.logger.Set(p.logger, "node", node)
-	n.eventBus = events.NewBus(n.logger)
-	n.privValKey = init.PrivValKey
-	switch p.Type {
-	case protocol.PartitionTypeDirectory:
-		n.nodeKey = init.DnNodeKey
-	case protocol.PartitionTypeBlockValidator:
-		n.nodeKey = init.BvnNodeKey
-	case protocol.PartitionTypeBlockSummary:
-		n.nodeKey = init.BsnNodeKey
-	default:
-		return nil, errors.InternalError.WithFormat("unknown partition type %v", p.Type)
-	}
-
-	var rec consensus.Recorder
-	if s.Recordings != nil {
-		// Set up the recorder
-		f, err := s.Recordings(p.ID, node)
-		if err != nil {
-			return nil, errors.InternalError.WithFormat("open record file: %w", err)
-		}
-		r := newRecorder(f)
-		rec = r
-
-		// Record the header
-		err = r.WriteHeader(&recordHeader{
-			Partition: &p.PartitionInfo,
-			Config:    init,
-			NodeID:    fmt.Sprint(node),
-		})
-		if err != nil {
-			return nil, errors.UnknownError.Wrap(err)
-		}
-	}
-
-	// This is hacky, but 🤷 I don't see another choice that wouldn't be
-	// significantly less readable
-	if p.Type == protocol.PartitionTypeDirectory && node == 0 {
-		events.SubscribeSync(n.eventBus, s.router.willChangeGlobals)
-	}
-
-	var err error
-	switch n.partition.Type {
-	case protocol.PartitionTypeDirectory,
-		protocol.PartitionTypeBlockValidator:
-		err = n.initValidator(rec)
-	case protocol.PartitionTypeBlockSummary:
-		err = n.initSummary(rec)
-	default:
-		err = errors.BadRequest.WithFormat("unknown partition type %v", n.partition.Type)
-	}
-	if err != nil {
-		return nil, errors.UnknownError.Wrap(err)
-	}
-
-	// Collect and submit block summaries
-	if s.init.Bsn != nil && n.partition.Type != protocol.PartitionTypeBlockSummary {
-		err := n.initCollector()
-		if err != nil {
-			return nil, errors.UnknownError.Wrap(err)
-		}
-	}
-
-	return n, nil
-}
-
-func (n *Node) initValidator(rec consensus.Recorder) error {
-	store := n.simulator.database(n.partition.ID, n.id, n.logger)
-	n.database = database.New(store, n.logger)
-
-	// Create a Querier service
-	n.querySvc = apiimpl.NewQuerier(apiimpl.QuerierParams{
-		Logger:    n.logger.With("module", "acc-rpc"),
-		Database:  n,
-		Partition: n.partition.ID,
-	})
-
-	// Create an Event service
-	n.eventSvc = apiimpl.NewEventService(apiimpl.EventServiceParams{
-		Logger:    n.logger.With("module", "acc-rpc"),
-		Database:  n.database,
-		Partition: n.partition.ID,
-		EventBus:  n.eventBus,
-	})
-
-	// Create a Network service
-	n.netSvc = apiimpl.NewNetworkService(apiimpl.NetworkServiceParams{
-		Logger:    n.logger.With("module", "acc-rpc"),
-		Database:  n.database,
-		Partition: n.partition.ID,
-		EventBus:  n.eventBus,
-	})
-
-	// Create a Sequencer service
-	n.seqSvc = apiimpl.NewSequencer(apiimpl.SequencerParams{
-		Logger:       n.logger.With("module", "acc-rpc"),
-		Database:     n,
-		EventBus:     n.eventBus,
-		Partition:    n.partition.ID,
-		ValidatorKey: n.privValKey,
-	})
-
-	// Describe the network, from the node's perspective
-	n.describe = config.Describe{
-		NetworkType:  n.partition.Type,
-		PartitionId:  n.partition.ID,
-		LocalAddress: n.init.AdvertizeAddress,
-		Network:      *n.simulator.netcfg,
-	}
-
-	// Set up the executor options
-	execOpts := block.ExecutorOptions{
-		Logger:        n.logger,
-		Database:      n,
-		Key:           n.init.PrivValKey,
-		Describe:      n.describe,
-		Router:        n.simulator.router,
-		EventBus:      n.eventBus,
-		EnableHealing: true,
-		NewDispatcher: n.simulator.newDispatcher,
-		Sequencer:     n.simulator.Services(),
-		Querier:       n.simulator.Services(),
-	}
-
-	// Add background tasks to the block's error group. The simulator must call
-	// Group.Wait before changing the group, to ensure no race conditions.
-	execOpts.BackgroundTaskLauncher = func(f func()) {
-		n.simulator.blockErrGroup.Go(func() error {
-			f()
-			return nil
-		})
-	}
-
-	// Initialize the major block scheduler
-	if n.partition.Type == protocol.PartitionTypeDirectory {
-		execOpts.MajorBlockScheduler = blockscheduler.Init(n.eventBus)
-	}
-
-	// Set up the API
-	var err error
-	n.apiV2, err = apiv2.NewJrpc(apiv2.Options{
-		Logger:        n.logger,
-		TxMaxWaitTime: time.Hour,
-		Describe:      &n.describe,
-		LocalV3:       (*nodeService)(n),
-		Querier:       (*simService)(n.simulator),
-		Submitter:     (*simService)(n.simulator),
-		Network:       (*simService)(n.simulator),
-		Faucet:        (*simService)(n.simulator),
-		Validator:     (*simService)(n.simulator),
-		Sequencer:     (*simService)(n.simulator),
-	})
->>>>>>> b75da3cd
 	if err != nil {
 		return nil, err
 	}
