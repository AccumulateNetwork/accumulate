--- conflicted
+++ resolved
@@ -6,28 +6,37 @@
   "configurations": [
     // Badger DB align
     {
-      "name": "DB Align",
+      "name": "AA Build Test DBs",
       "presentation": {
-        "group": "badger db"
+        "group": "00_DB_Repair"
       },
       "type": "go",
       "request": "launch",
       "mode": "auto",
       "program": "${workspaceFolder}/tools/cmd/dbrepair",
-      "cwd": "${workspaceFolder}",
-      "args": ["buildTestDBs","1000", "good","bad"],
-    },
+      "dlvFlags": ["--check-go-version=false"],
+      "cwd": "${workspaceFolder}",
+      "args": ["buildTestDBs","10000", "good","bad"],
+    },
+    // Build Summary file
+    {
+      "name": "AA Build Summary file",
+      "presentation": {
+        "group": "00_DB_Repair"
+      },
+      "type": "go",
+      "request": "launch",
+      "mode": "auto",
+      "program": "${workspaceFolder}/tools/cmd/dbrepair",
+      "dlvFlags": ["--check-go-version=false"],
+      "cwd": "${workspaceFolder}",
+      "args": ["buildSummary","good", "summary.dat"],
+    },
+
     // Simulate
     {
-<<<<<<< HEAD
-      "name": "Simulate (v2, in-memory)",
-      "presentation": {
-        "group": "10-Simulate"
-      },
-=======
       "name": "Simulate (in-memory)",
       "presentation": { "group": "10-Simulate" },
->>>>>>> fb78eb32
       "type": "go",
       "request": "launch",
       "mode": "auto",
@@ -41,15 +50,8 @@
       ],
     },
     {
-<<<<<<< HEAD
-      "name": "Simulate (v2, badger)",
-      "presentation": {
-        "group": "10-Simulate"
-      },
-=======
       "name": "Simulate (badger)",
       "presentation": { "group": "10-Simulate" },
->>>>>>> fb78eb32
       "type": "go",
       "request": "launch",
       "mode": "auto",
@@ -58,30 +60,11 @@
         "--database=${workspaceFolder}/.nodes/sim"
       ],
     },
-<<<<<<< HEAD
-    {
-      "name": "Simulate (v1)",
-      "presentation": {
-        "group": "10-Simulate"
-      },
-      "type": "go",
-      "request": "launch",
-      "mode": "auto",
-      "program": "${workspaceFolder}/cmd/accumulated",
-      "args": [
-        "run",
-        "sim"
-      ]
-    },
-=======
-
->>>>>>> fb78eb32
+
     // Run
     {
       "name": "Init (devnet)",
-      "presentation": {
-        "group": "20-Run"
-      },
+      "presentation": { "group": "20-Run" },
       "type": "go",
       "request": "launch",
       "mode": "auto",
@@ -101,9 +84,7 @@
     },
     {
       "name": "Run (devnet)",
-      "presentation": {
-        "group": "20-Run"
-      },
+      "presentation": { "group": "20-Run" },
       "type": "go",
       "request": "launch",
       "mode": "auto",
@@ -118,9 +99,7 @@
     },
     {
       "name": "Init and Run (devnet)",
-      "presentation": {
-        "group": "20-Run"
-      },
+      "presentation": { "group": "20-Run" },
       "type": "go",
       "request": "launch",
       "mode": "auto",
@@ -138,16 +117,13 @@
     },
     {
       "name": "Init (dual)",
-      "presentation": {
-        "group": "20-Run"
-      },
+      "presentation": { "group": "20-Run" },
       "type": "go",
       "request": "launch",
       "mode": "auto",
       "program": "${workspaceFolder}/cmd/accumulated",
       "args": [
-        "init",
-        "dual",
+        "init", "dual",
         "-w=${workspaceFolder}/.nodes/node-1",
         "tcp://bvn1-seed.testnet.accumulatenetwork.io:16691",
         "-l=tcp://127.0.2.1",
@@ -157,9 +133,7 @@
     },
     {
       "name": "Run (dual)",
-      "presentation": {
-        "group": "20-Run"
-      },
+      "presentation": { "group": "20-Run" },
       "type": "go",
       "request": "launch",
       "mode": "auto",
@@ -173,9 +147,7 @@
     },
     {
       "name": "Run (single)",
-      "presentation": {
-        "group": "20-Run"
-      },
+      "presentation": { "group": "20-Run" },
       "type": "go",
       "request": "launch",
       "mode": "auto",
@@ -187,12 +159,11 @@
         // "-w=${workspaceFolder}/.nodes/bsn-1/bsnn",
       ]
     },
+
     // Services
     {
       "name": "API (testnet)",
-      "presentation": {
-        "group": "30-Services"
-      },
+      "presentation": { "group": "30-Services" },
       "type": "go",
       "request": "launch",
       "mode": "auto",
@@ -204,12 +175,11 @@
         "--peer=/dns/bootstrap.accumulate.defidevs.io/tcp/16593/p2p/12D3KooWGJTh4aeF7bFnwo9sAYRujCkuVU1Cq8wNeTNGpFgZgXdg",
       ]
     },
+
     // Validate
     {
       "name": "Validate: Playbooks (sim v1)",
-      "presentation": {
-        "group": "80-Validate"
-      },
+      "presentation": { "group": "80-Validate" },
       "type": "go",
       "request": "launch",
       "mode": "auto",
@@ -224,18 +194,14 @@
     },
     {
       "name": "Validate: Playbooks (devnet)",
-      "presentation": {
-        "group": "80-Validate"
-      },
+      "presentation": { "group": "80-Validate" },
       "type": "go",
       "request": "launch",
       "mode": "auto",
       "program": "${workspaceFolder}/test/cmd/devnet",
       "cwd": "${workspaceFolder}",
       "args": [
-        "-X",
-        "-v=1,-b=1,--reset",
-        "play",
+        "-X", "-v=1,-b=1,--reset", "play",
         "${workspaceFolder}/playbooks/validate/01-lite-token.play",
         "${workspaceFolder}/playbooks/validate/02-identity.play",
         "${workspaceFolder}/playbooks/validate/03-lite-data.play",
@@ -245,9 +211,7 @@
     },
     {
       "name": "Validate: Script (devnet)",
-      "presentation": {
-        "group": "80-Validate"
-      },
+      "presentation": { "group": "80-Validate" },
       "type": "go",
       "request": "launch",
       "mode": "auto",
@@ -259,56 +223,43 @@
     },
     {
       "name": "Validate: Go test (devnet)",
-      "presentation": {
-        "group": "80-Validate"
-      },
+      "presentation": { "group": "80-Validate" },
       "type": "go",
       "request": "launch",
       "mode": "test",
       "program": "${workspaceFolder}/test/validate",
       "args": [
         "-test.v",
-        "-test.validate.network",
-        "${workspaceFolder}/.nodes/node-1/dnn",
-        "-test.run",
-        "TestValidateNetwork",
-      ]
-    },
+        "-test.validate.network", "${workspaceFolder}/.nodes/node-1/dnn",
+        "-test.run", "TestValidateNetwork",
+      ]
+    },
+
+
     // Generator
     {
       "name": "Generate Types",
-      "presentation": {
-        "group": "90-Generate"
-      },
+      "presentation": { "group": "90-Generate" },
       "type": "go",
       "request": "launch",
       "mode": "debug",
       "program": "${workspaceFolder}/tools/cmd/gen-types",
       "cwd": "${workspaceFolder}/internal/core",
-      "args": [
-        "types.yml"
-      ]
+      "args": ["types.yml"]
     },
     {
       "name": "Generate Model",
-      "presentation": {
-        "group": "90-Generate"
-      },
+      "presentation": { "group": "90-Generate" },
       "type": "go",
       "request": "launch",
       "mode": "debug",
       "program": "${workspaceFolder}/tools/cmd/gen-model",
       "cwd": "${workspaceFolder}/internal/database",
-      "args": [
-        "--package=database",
-        "model.yml"
-      ]
+      "args": ["--package=database", "model.yml"]
     },
     {
       "name": "Generate Protocol Types",
-      "presentation": {
-        "group": "90-Generate"
-      },
+      "presentation": { "group": "90-Generate" },
       "type": "go",
       "request": "launch",
       "mode": "debug",
@@ -330,24 +281,19 @@
     },
     {
       "name": "Generate Test Data",
-      "presentation": {
-        "group": "90-Generate",
-      },
+      "presentation": { "group": "90-Generate", },
       "type": "go",
       "request": "launch",
       "mode": "debug",
       "program": "${workspaceFolder}/test/cmd/gen-testdata",
       "cwd": "${workspaceFolder}",
-      "args": [
-        "${workspaceFolder}/.testdata/sdk.json"
-      ]
-    },
+      "args": ["${workspaceFolder}/.testdata/sdk.json"]
+    },
+
     // Snapshots
     {
       "name": "Dump snapshot",
-      "presentation": {
-        "group": "91-Snapshot",
-      },
+      "presentation": { "group": "91-Snapshot", },
       "type": "go",
       "request": "launch",
       "mode": "auto",
@@ -360,9 +306,7 @@
     },
     {
       "name": "Fix snapshot",
-      "presentation": {
-        "group": "91-Snapshot",
-      },
+      "presentation": { "group": "91-Snapshot", },
       "type": "go",
       "request": "launch",
       "mode": "auto",
@@ -375,9 +319,7 @@
     },
     {
       "name": "Merge snapshots",
-      "presentation": {
-        "group": "91-Snapshot",
-      },
+      "presentation": { "group": "91-Snapshot", },
       "type": "go",
       "request": "launch",
       "mode": "auto",
@@ -390,9 +332,7 @@
     },
     {
       "name": "Extract snapshot",
-      "presentation": {
-        "group": "91-Snapshot",
-      },
+      "presentation": { "group": "91-Snapshot", },
       "type": "go",
       "request": "launch",
       "mode": "auto",
@@ -405,9 +345,7 @@
     },
     {
       "name": "Convert Factom entries (objects -> txns)",
-      "presentation": {
-        "group": "91-Snapshot",
-      },
+      "presentation": { "group": "91-Snapshot", },
       "type": "go",
       "request": "launch",
       "mode": "auto",
@@ -421,9 +359,7 @@
     },
     {
       "name": "Convert Factom chains (txns -> LDAs)",
-      "presentation": {
-        "group": "91-Snapshot",
-      },
+      "presentation": { "group": "91-Snapshot", },
       "type": "go",
       "request": "launch",
       "mode": "auto",
@@ -437,9 +373,7 @@
     },
     {
       "name": "Export genesis",
-      "presentation": {
-        "group": "91-Snapshot",
-      },
+      "presentation": { "group": "91-Snapshot", },
       "type": "go",
       "request": "launch",
       "mode": "auto",
@@ -452,12 +386,11 @@
         "--factom-ldas=${workspaceFolder}/.nodes/import/factom-lda.snapshot",
       ]
     },
+
     // Miscellaneous
     {
       "name": "Heal Anchors",
-      "presentation": {
-        "group": "99-Miscellaneous",
-      },
+      "presentation": { "group": "99-Miscellaneous", },
       "type": "go",
       "request": "launch",
       "mode": "auto",
@@ -470,9 +403,7 @@
     },
     {
       "name": "Heal Synth",
-      "presentation": {
-        "group": "99-Miscellaneous",
-      },
+      "presentation": { "group": "99-Miscellaneous", },
       "type": "go",
       "request": "launch",
       "mode": "auto",
@@ -486,9 +417,7 @@
     },
     {
       "name": "Debug sequence",
-      "presentation": {
-        "group": "99-Miscellaneous",
-      },
+      "presentation": { "group": "99-Miscellaneous", },
       "type": "go",
       "request": "launch",
       "mode": "auto",
@@ -501,30 +430,23 @@
     },
     {
       "name": "Lint",
-      "presentation": {
-        "group": "99-Miscellaneous",
-      },
+      "presentation": { "group": "99-Miscellaneous", },
       "type": "go",
       "request": "launch",
       "mode": "auto",
       "program": "${workspaceFolder}/tools/cmd/golangci-lint",
       "cwd": "${workspaceFolder}",
-      "args": [
-        "run"
-      ]
+      "args": ["run"]
     },
     {
       "name": "Debug routing",
-      "presentation": {
-        "group": "99-Miscellaneous",
-      },
+      "presentation": { "group": "99-Miscellaneous", },
       "type": "go",
       "request": "launch",
       "mode": "auto",
       "program": "${workspaceFolder}/tools/cmd/debug",
       "args": [
-        "account",
-        "route",
+        "account", "route",
         "https://testnet.accumulatenetwork.io/v2",
         "acc://defidevs"
       ]
@@ -535,9 +457,7 @@
       // Launch delve:                 `dlv attach 1 --headless --listen=:2345 --accept-multiclient --api-version=2`
       // Forward the port (if remote): `ssh ${USER}@${SERVER} -NL localhost:2345:localhost:2345`
       // Then run this debug config
-      "presentation": {
-        "group": "99-Miscellaneous",
-      },
+      "presentation": { "group": "99-Miscellaneous", },
       "type": "go",
       "request": "attach",
       "mode": "remote",
@@ -554,6 +474,7 @@
         //   "to": "/root/",
         //   "from": "${workspaceFolder}",
         // },
+
         // Trimmed paths
         {
           "to": "gitlab.com/accumulatenetwork/accumulate/",
@@ -586,9 +507,7 @@
     },
     {
       "name": "Database explorer",
-      "presentation": {
-        "group": "99-Miscellaneous",
-      },
+      "presentation": { "group": "99-Miscellaneous", },
       "type": "go",
       "request": "launch",
       "mode": "auto",
@@ -600,9 +519,7 @@
     },
     {
       "name": "Recode",
-      "presentation": {
-        "group": "99-Miscellaneous",
-      },
+      "presentation": { "group": "99-Miscellaneous", },
       "type": "go",
       "request": "launch",
       "mode": "auto",
@@ -612,26 +529,14 @@
       ]
     },
     {
-<<<<<<< HEAD
-      "name": "Check Node",
-      "presentation": {
-        "group": "99-Miscellaneous",
-      },
-=======
       "name": "Verify envelope",
       "presentation": { "group": "99-Miscellaneous", },
->>>>>>> fb78eb32
       "type": "go",
       "request": "launch",
       "mode": "auto",
       "program": "${workspaceFolder}/tools/cmd/debug",
       "args": [
-<<<<<<< HEAD
-        "check-node",
-        "localhost"
-=======
         "verify", "{\"signatures\": [{\"type\": \"eth\",\"publicKey\": \"0469bdf2f442628a7ab77364810dae36bfad5c4c47a03790558f0e03cdf36ca9e00ac9e32ee9b2ef3ccc2d8ec58e27e30d937586ea12eade9cbd9916ab169011fd\",\"signature\": \"30440220aa01f3c7176a766859c9682fbf608e11227f8894ec2097b63b4d4a370ee710f00220496a2280a477f0bdfa8a0cc58c5dcbe3ecfef8b7f6cca677990be9c1b578c7db\",\"signer\": \"acc://20021b633ee9b168259af8fd6a903022724f09466ec1684e/ACME\",\"signerVersion\": 1,\"timestamp\": 1692301326529,\"transactionHash\": \"50ae244d7057ba000594d8b95b44cd1419c546f2adc2118a8799786dc6b6bb91\"}],\"transaction\": [{\"header\": {\"principal\": \"acc://20021b633ee9b168259af8fd6a903022724f09466ec1684e/ACME\",\"initiator\": \"5572129dbb0ec164c327ef36c2783767a14eda2dee08d5ff6170928b4673d4cb\"},\"body\": {\"type\": \"addCredits\",\"recipient\": \"acc://20021b633ee9b168259af8fd6a903022724f09466ec1684e\",\"amount\": \"10000\",\"oracle\": 50000000}}]}"
->>>>>>> fb78eb32
       ]
     }
   ]
