--- conflicted
+++ resolved
@@ -12,7 +12,6 @@
       "request": "launch",
       "mode": "auto",
       "program": "${workspaceFolder}/tools/cmd/simulator",
-<<<<<<< HEAD
       "args": [
       ],
     },
@@ -28,23 +27,6 @@
       ],
     },
     {
-=======
-      "args": [
-      ],
-    },
-    {
-      "name": "Simulate (v2, badger)",
-      "presentation": { "group": "10-Simulate" },
-      "type": "go",
-      "request": "launch",
-      "mode": "auto",
-      "program": "${workspaceFolder}/tools/cmd/simulator",
-      "args": [
-        "--database=${workspaceFolder}/.nodes/sim"
-      ],
-    },
-    {
->>>>>>> fa0d786a
       "name": "Simulate (v1)",
       "presentation": { "group": "10-Simulate" },
       "type": "go",
@@ -231,7 +213,6 @@
       "env": {
         "ACC_API": "local"
       },
-
       "cwd": "${workspaceFolder}",
       "args": [
         // "tx",
@@ -330,7 +311,6 @@
         "${workspaceFolder}/.nodes/import/factom-ldas.snapshot"
       ]
     },
-<<<<<<< HEAD
  {
       "name": "Staking",
       "type": "go",
@@ -339,7 +319,5 @@
       "program": "${workspaceFolder}/tools/cmd/staking",
       "cwd": "/home/paul/tmp/staking",
     },
-=======
->>>>>>> fa0d786a
   ]
 }