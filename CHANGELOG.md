# Changelog

<<<<<<< HEAD
## 1.1

### API

- For certain types, zero-valued fields will be omitted from JSON output instead of being returned as null or zero.
  - `sendTokens.hash`, `signature.transactionHash`, `tokenIssuer.issued`, `dataAccount.entry`
=======
## 1.0.3

- Allow the latest protocol version to be reactivated (#3228, !754)
>>>>>>> f57db0b1

## 1.0.2

- Implement versioning of the core executor code (#3152, !684)
  - Fixes a bug where the version change network update is not published to BVNs
  - Logs an error if multiple database batches concurrently change the same
    value
- Anchors signature chains into the root chain (#3149, !681)
- Miscellaneous fixes and changes (#3154, !685)
  - Fixes an issue with recording signatures
  - Fixes improper forwarding of synthetic transactions
  - Allows updates to the authority set of network accounts
  - Fixes an issue with recording the transaction initiator
  - Rejects malformed envelopes
  - Stops adding empty burns to the ACME token issuer
- Fixes a bug that could lead to global consensus failure due to a faulty error
  message (#3157, !689)

## 1.0.1

- Fix bugs in the SDK (617ff4673919aa0f17596ba2702ee075daca4a3c, 95694666ef9d562497bd43cbb9473533170f9be4)
- Fix error reporting in the ABCI (#49, !657)
- Add a way to determine the status of remote multisig transactions (#50, !658)<|MERGE_RESOLUTION|>--- conflicted
+++ resolved
@@ -1,17 +1,15 @@
 # Changelog
 
-<<<<<<< HEAD
 ## 1.1
 
 ### API
 
 - For certain types, zero-valued fields will be omitted from JSON output instead of being returned as null or zero.
   - `sendTokens.hash`, `signature.transactionHash`, `tokenIssuer.issued`, `dataAccount.entry`
-=======
+
 ## 1.0.3
 
 - Allow the latest protocol version to be reactivated (#3228, !754)
->>>>>>> f57db0b1
 
 ## 1.0.2
 
