go build:
  extends: [ .rules all, .go ]
  needs:
    - job: build-image:golang
      optional: true
  variables:
    GIT_SUBMODULE_STRATEGY: recursive
  script:
<<<<<<< HEAD
  # Build normally
  - go build -v ./...
  # Check tags
  - go build -tags debug,no_mmap -v ./...
=======
  - go build -v ./...
  - (cd test/cmd/manual; go build -v .)
>>>>>>> 6ef1c0b9

.go test:
  extends: [ .rules all, .go ]
  needs:
    - job: build-image:golang
      optional: true
  variables:
    GIT_SUBMODULE_STRATEGY: recursive
  artifacts:
    when: always
    reports:
      junit: report.xml

go test 1/2:
  # Main tests
  extends: .go test
  variables:
    GOMODCACHE: ''
    GOLANGCI_LINT_CACHE: ''
  artifacts:
    paths:
      - failures/*
  script:
  - export RECORD_FAILURE="${PWD}/failures"
  - go run gotest.tools/gotestsum --junitfile report.xml --format testname -- -tags testnet ./...

go test 2/2:
  # No-mmap indexer test
  extends: .go test
  variables:
    GOMODCACHE: ''
    GOLANGCI_LINT_CACHE: ''
  artifacts:
    paths:
      - failures/*
  script:
  - export RECORD_FAILURE="${PWD}/failures"
  - go run gotest.tools/gotestsum --junitfile report.xml --format testname -- -tags no_mmap ./internal/util/indexing

.go test x:
  # Full devnet validation test
  extends: .go test
  variables:
    GLOBALS: '{"executorVersion": "v2"}'
  script:
  - go run -tags testnet ./cmd/accumulated init devnet -w .nodes -b 1 -v 1 -f 0 --faucet-seed ci --globals "${GLOBALS}"
  - go run -tags testnet ./cmd/accumulated run devnet -w .nodes --faucet-seed ci &
  - sleep 10
  - go run gotest.tools/gotestsum --junitfile report.xml --format testname -- -timeout 30m ./test/validate -short -test.validate.network "$PWD/.nodes/node-1/dnn/" -run TestValidateNetwork

lint:
  extends: [ .rules all, .go ]
  needs:
    - job: build-image:golang
      optional: true
  variables:
    GIT_DEPTH: 0
  before_script:
    - function die { echo -e "${BOLD_RED}${1}${NO_COLOR}"; false; }
    - function check-diff { git diff --quiet "$@" && return 0; git --no-pager -c color.ui=always diff; return 1; }
  script:
    - echo -e "${SECTION}section_start:`date +%s`:lint\r${SECTION}Lint"
    - go run ./tools/cmd/golangci-lint run --verbose --timeout 20m
    - echo -e "${SECTION}section_end:`date +%s`:lint\r${SECTION}"

    - echo -e "${SECTION}section_start:`date +%s`:tidy\r${SECTION}Verify go.mod is tidy"
    - go mod tidy
    - check-diff go.mod go.sum || die "Go mod files are not tidy. Please run \`go mod tidy\`."
    - echo -e "${SECTION}section_end:`date +%s`:tidy\r${SECTION}"

    - echo -e "${SECTION}section_start:`date +%s`:generate\r${SECTION}Verify generated files are up to date"
    - go generate -x ./...
    - check-diff || die "Generated files are not up to date. Please run \`go generate ./...\`."
    - echo -e "${SECTION}section_end:`date +%s`:generate\r${SECTION}"

    - echo -e "${SECTION}section_start:`date +%s`:imports\r${SECTION}Verify code is correctly formatted"
    - go run github.com/rinchsan/gosimports/cmd/gosimports -l */ | tee fmt.log
    - test -s fmt.log && die "Code is incorrectly formatted. Please run \`gosimports -w .\` (or \`./scripts/imports.sh\`)."
    - echo -e "${SECTION}section_end:`date +%s`:imports\r${SECTION}"<|MERGE_RESOLUTION|>--- conflicted
+++ resolved
@@ -6,15 +6,12 @@
   variables:
     GIT_SUBMODULE_STRATEGY: recursive
   script:
-<<<<<<< HEAD
   # Build normally
   - go build -v ./...
   # Check tags
   - go build -tags debug,no_mmap -v ./...
-=======
-  - go build -v ./...
+  # Build manual submission tool
   - (cd test/cmd/manual; go build -v .)
->>>>>>> 6ef1c0b9
 
 .go test:
   extends: [ .rules all, .go ]
