--- conflicted
+++ resolved
@@ -6,15 +6,12 @@
   variables:
     GIT_SUBMODULE_STRATEGY: recursive
   script:
-<<<<<<< HEAD
   # Build normally
   - go build -v ./...
   # Check tags
   - go build -tags debug,no_mmap -v ./...
-=======
-  - go build -v ./...
+  # Check manual tool
   - go build -v ./test/cmd/manual
->>>>>>> 64e67bf6
 
 .go test:
   extends: [ .rules all, .go ]
