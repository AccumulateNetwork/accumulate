--- conflicted
+++ resolved
@@ -19,12 +19,7 @@
 	"github.com/AccumulateNetwork/accumulate/internal/database"
 	"github.com/AccumulateNetwork/accumulate/internal/logging"
 	"github.com/AccumulateNetwork/accumulate/internal/node"
-<<<<<<< HEAD
-	"github.com/AccumulateNetwork/accumulate/internal/relay"
-=======
 	"github.com/AccumulateNetwork/accumulate/internal/routing"
-	"github.com/AccumulateNetwork/accumulate/networks"
->>>>>>> ebc7444f
 	"github.com/getsentry/sentry-go"
 	"github.com/rs/zerolog"
 	"github.com/tendermint/tendermint/crypto"
@@ -45,7 +40,7 @@
 	jrpc *api.JrpcMethods
 
 	// knobs for tests
-	//IsTest   bool
+	// IsTest   bool
 	UseMemDB bool
 
 	// Connection & router accessible for tests
@@ -149,30 +144,14 @@
 	// Create a proxy local client which we will populate with the local client
 	// after the node has been created.
 	clientProxy := node.NewLocalClient()
-<<<<<<< HEAD
-	d.query = apiv1.NewQuery(d.relay)
 
 	execOpts := chain.ExecutorOptions{
-		Local:            clientProxy,
 		ConnectionMgr:    d.ConnMgr,
 		ConnectionRouter: d.ConnRouter,
-		DB:               d.db,
-		Logger:           d.Logger,
-		Key:              d.Key().Bytes(),
-		Network:          d.Config.Accumulate.Network,
-=======
-
-	router := routing.RPC{
-		Network: &d.Config.Accumulate.Network,
-		Local:   clientProxy,
-	}
-	execOpts := chain.ExecutorOptions{
 		DB:      d.db,
 		Logger:  d.Logger,
 		Key:     d.Key().Bytes(),
 		Network: d.Config.Accumulate.Network,
-		Router:  &router,
->>>>>>> ebc7444f
 	}
 	exec, err := chain.NewNodeExecutor(execOpts)
 	if err != nil {
@@ -229,27 +208,15 @@
 	if err != nil {
 		return fmt.Errorf("failed to initialize connection manager: %v", err)
 	}
-
 	clientProxy.Set(lclClient)
-	if ok {
-		d.relay = relay.New(d.ConnRouter, d.ConnMgr)
-		if err != nil {
-			return fmt.Errorf("failed to create RPC relay: %v", err)
-		}
-	}
 
 	// Configure JSON-RPC
 	var jrpcOpts api.JrpcOptions
 	jrpcOpts.Config = &d.Config.Accumulate.API
 	jrpcOpts.QueueDuration = time.Second / 4
 	jrpcOpts.QueueDepth = 100
-<<<<<<< HEAD
-	jrpcOpts.QueryV1 = d.query
+	jrpcOpts.Logger = d.Logger
 	jrpcOpts.ConnectionRouter = d.ConnRouter
-=======
-	jrpcOpts.Local = lclient
->>>>>>> ebc7444f
-	jrpcOpts.Logger = d.Logger
 
 	// Create the querier for JSON-RPC
 	jrpcOpts.Query = api.NewQueryDispatch(d.ConnRouter, api.QuerierOptions{
