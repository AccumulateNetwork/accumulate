package accumulated

import (
	"context"
	"fmt"
	"io"
	"net"
	"net/http"
	"net/url"
	"time"

	"github.com/AccumulateNetwork/jsonrpc2/v15"
	"github.com/getsentry/sentry-go"
	"github.com/rs/zerolog"
	"github.com/tendermint/tendermint/crypto"
	tmlog "github.com/tendermint/tendermint/libs/log"
	"github.com/tendermint/tendermint/privval"
	"github.com/tendermint/tendermint/rpc/client/local"
	"gitlab.com/accumulatenetwork/accumulate"
	"gitlab.com/accumulatenetwork/accumulate/config"
	"gitlab.com/accumulatenetwork/accumulate/internal/abci"
	"gitlab.com/accumulatenetwork/accumulate/internal/api/v2"
	"gitlab.com/accumulatenetwork/accumulate/internal/block"
	"gitlab.com/accumulatenetwork/accumulate/internal/client"
	"gitlab.com/accumulatenetwork/accumulate/internal/connections"
	statuschk "gitlab.com/accumulatenetwork/accumulate/internal/connections/status"
	"gitlab.com/accumulatenetwork/accumulate/internal/database"
	"gitlab.com/accumulatenetwork/accumulate/internal/events"
	"gitlab.com/accumulatenetwork/accumulate/internal/logging"
	"gitlab.com/accumulatenetwork/accumulate/internal/node"
	"gitlab.com/accumulatenetwork/accumulate/internal/routing"
)

type Daemon struct {
	Config *config.Config
	Logger tmlog.Logger

	done              chan struct{}
	db                *database.Database
	node              *node.Node
	api               *http.Server
	pv                *privval.FilePV
	jrpc              *api.JrpcMethods
	connectionManager connections.ConnectionInitializer
	eventBus          *events.Bus

	// knobs for tests
	// IsTest   bool
	UseMemDB bool
}

func Load(dir string, newWriter func(string) (io.Writer, error)) (*Daemon, error) {
	var daemon Daemon

	var err error
	daemon.Config, err = config.Load(dir)
	if err != nil {
		return nil, fmt.Errorf("reading config file: %v", err)
	}

	if newWriter == nil {
		newWriter = logging.NewConsoleWriter
	}

	logWriter, err := newWriter(daemon.Config.LogFormat)
	if err != nil {
		return nil, fmt.Errorf("failed to initialize log writer: %v", err)
	}

	logLevel, logWriter, err := logging.ParseLogLevel(daemon.Config.LogLevel, logWriter)
	if err != nil {
		return nil, fmt.Errorf("failed to parse log level: %v", err)
	}

	daemon.Logger, err = logging.NewTendermintLogger(zerolog.New(logWriter), logLevel, false)
	if err != nil {
		return nil, fmt.Errorf("failed to initialize logger: %v", err)
	}

	return &daemon, nil
}

func (d *Daemon) Key() crypto.PrivKey {
	return d.pv.Key.PrivKey
}

func (d *Daemon) DB_TESTONLY() *database.Database { return d.db }
func (d *Daemon) Node_TESTONLY() *node.Node       { return d.node }
func (d *Daemon) Jrpc_TESTONLY() *api.JrpcMethods { return d.jrpc }

func (d *Daemon) Start() (err error) {
	if d.done != nil {
		return fmt.Errorf("already started")
	}
	d.done = make(chan struct{})

	defer func() {
		if err != nil {
			close(d.done)
		}
	}()

	if d.Config.Accumulate.SentryDSN != "" {
		opts := sentry.ClientOptions{
			Dsn:           d.Config.Accumulate.SentryDSN,
			Environment:   "Accumulate",
			HTTPTransport: sentryHack{},
		}
		if accumulate.IsVersionKnown() {
			opts.Release = accumulate.Commit
		}
		err := sentry.Init(opts)
		if err != nil {
			return fmt.Errorf("configuring sentry: %v", err)
		}
		defer sentry.Flush(2 * time.Second)
	}

	d.db, err = database.Open(d.Config, d.Logger)
	if err != nil {
		return fmt.Errorf("failed to open database: %v", err)
	}

	// Close the database if start fails (mostly for tests)
	defer func() {
		if err != nil {
			_ = d.db.Close()
		}
	}()

	// read private validator
	d.pv, err = privval.LoadFilePV(
		d.Config.PrivValidator.KeyFile(),
		d.Config.PrivValidator.StateFile(),
	)
	if err != nil {
		return fmt.Errorf("failed to load private validator: %v", err)
	}

	d.connectionManager = connections.NewConnectionManager(d.Config, d.Logger, func(server string) (connections.APIClient, error) {
		return client.New(server)
	})

	d.eventBus = events.NewBus(d.Logger.With("module", "events"))
	events.SubscribeSync(d.eventBus, d.onDidCommitBlock)

	router := routing.NewRouter(d.eventBus, d.connectionManager)
	execOpts := block.ExecutorOptions{
		Logger:   d.Logger,
		Key:      d.Key().Bytes(),
		Describe: d.Config.Accumulate.Describe,
		Router:   router,
		EventBus: d.eventBus,
	}
	exec, err := block.NewNodeExecutor(execOpts, d.db)
	if err != nil {
		return fmt.Errorf("failed to initialize chain executor: %v", err)
	}

	app := abci.NewAccumulator(abci.AccumulatorOptions{
		DB:       d.db,
		Address:  d.Key().PubKey().Address(),
		Executor: exec,
		Logger:   d.Logger,
		EventBus: d.eventBus,
		Config:   d.Config,
	})

	// Create node
	d.node, err = node.New(d.Config, app, d.Logger)
	if err != nil {
		return fmt.Errorf("failed to initialize node: %v", err)
	}

	// Start node
	// TODO Feed Tendermint logger to service logger
	err = d.node.Start()
	if err != nil {
		return fmt.Errorf("failed to start node: %v", err)
	}

	// Stop the node if start fails (mostly for tests)
	defer func() {
		if err != nil {
			_ = d.node.Stop()
			d.node.Wait()
		}
	}()

	// Create a local client
	lnode, ok := d.node.Service.(local.NodeService)
	if !ok {
		return fmt.Errorf("node is not a local node service!")
	}
	lclient, err := local.New(lnode)
	if err != nil {
		return fmt.Errorf("failed to create local node client: %v", err)
	}

	if d.Config.Accumulate.API.DebugJSONRPC {
		jsonrpc2.DebugMethodFunc = true
	}

	// Create the JSON-RPC handler
	d.jrpc, err = api.NewJrpc(api.Options{
		Logger:           d.Logger,
		Describe:         &d.Config.Accumulate.Describe,
		Router:           router,
		PrometheusServer: d.Config.Accumulate.API.PrometheusServer,
		TxMaxWaitTime:    d.Config.Accumulate.API.TxMaxWaitTime,
		Database:         d.db,
	})
	if err != nil {
		return fmt.Errorf("failed to start API: %v", err)
	}

	// Let the connection manager create and assign clients
	statusChecker := statuschk.NewNodeStatusChecker()
	err = d.connectionManager.InitClients(lclient, statusChecker)
	if err != nil {
		return fmt.Errorf("failed to initialize the connection manager: %v", err)
	}

	// Enable debug methods
	if d.Config.Accumulate.API.EnableDebugMethods {
		d.jrpc.EnableDebug()
	}

	// Run JSON-RPC server
	d.api = &http.Server{Handler: d.jrpc.NewMux()}
	l, secure, err := listenHttpUrl(d.Config.Accumulate.API.ListenAddress)
	if err != nil {
		return fmt.Errorf("failed to start JSON-RPC: %v", err)
	}
	if secure {
		return fmt.Errorf("failed to start JSON-RPC: HTTPS is not supported")
	}

	if d.Config.Accumulate.API.ConnectionLimit > 0 {
		pool := make(chan struct{}, d.Config.Accumulate.API.ConnectionLimit)
		for i := 0; i < d.Config.Accumulate.API.ConnectionLimit; i++ {
			pool <- struct{}{}
		}
		l = &rateLimitedListener{Listener: l, Pool: pool}
	}

	go func() {
		err := d.api.Serve(l)
		if err != nil {
			d.Logger.Error("JSON-RPC server", "err", err)
		}
	}()

	// Shut down the node if the disk space gets too low
	go d.ensureSufficientDiskSpace(d.Config.RootDir)

	// Clean up once the node is stopped (mostly for tests)
	go func() {
		defer close(d.done)

		d.node.Wait()

		ctx, cancel := context.WithDeadline(context.Background(), time.Now().Add(5*time.Second))
		defer cancel()

		err := d.api.Shutdown(ctx)
		if err != nil {
			d.Logger.Error("Error stopping API", "module", "jrpc", "error", err)
		}

		err = d.db.Close()
		if err != nil {
			module := "badger"
			if d.UseMemDB {
				module = "memdb"
			}
			d.Logger.Error("Error closing database", "module", module, "error", err)
		}
	}()

	return nil
}

func (d *Daemon) LocalClient() (connections.ABCIClient, error) {
<<<<<<< HEAD
	ctx, err := d.connectionManager.SelectConnection(d.jrpc.Network.LocalPartitionID, false)
=======
	ctx, err := d.connectionManager.SelectConnection(d.jrpc.Options.Describe.SubnetId, false)
>>>>>>> 97973d2b
	if err != nil {
		return nil, err
	}

	return ctx.GetABCIClient(), nil
}

func (d *Daemon) ConnectDirectly(e *Daemon) error {
	err := d.connectionManager.ConnectDirectly(e.connectionManager)
	if err != nil {
		return err
	}

	return e.connectionManager.ConnectDirectly(d.connectionManager)
}

func (d *Daemon) ensureSufficientDiskSpace(dbPath string) {
	defer func() { _ = d.node.Stop() }()

	logger := d.Logger.With("module", "disk-monitor")

	for {
		free, err := diskUsage(dbPath)
		if err != nil {
			logger.Error("Failed to get disk size, shutting down", "error", err)
			return
		}

		if free < 0.05 {
			logger.Error("Less than 5% disk space available, shutting down", "free", free)
			return
		}

		logger.Info("Disk usage", "free", free)

		time.Sleep(10 * time.Minute)
	}
}

// listenHttpUrl takes a string such as `http://localhost:123` and creates a TCP
// listener.
func listenHttpUrl(s string) (net.Listener, bool, error) {
	u, err := url.Parse(s)
	if err != nil {
		return nil, false, fmt.Errorf("invalid address: %v", err)
	}

	if u.Path != "" && u.Path != "/" {
		return nil, false, fmt.Errorf("invalid address: path is not empty")
	}

	var secure bool
	switch u.Scheme {
	case "tcp", "http":
		secure = false
	case "https":
		secure = true
	default:
		return nil, false, fmt.Errorf("invalid address: unsupported scheme %q", u.Scheme)
	}

	l, err := net.Listen("tcp", u.Host)
	if err != nil {
		return nil, false, err
	}

	return l, secure, nil
}

func (d *Daemon) Stop() error {
	err := d.node.Stop()
	if err != nil {
		return err
	}

	<-d.done
	return nil
}<|MERGE_RESOLUTION|>--- conflicted
+++ resolved
@@ -282,11 +282,7 @@
 }
 
 func (d *Daemon) LocalClient() (connections.ABCIClient, error) {
-<<<<<<< HEAD
-	ctx, err := d.connectionManager.SelectConnection(d.jrpc.Network.LocalPartitionID, false)
-=======
-	ctx, err := d.connectionManager.SelectConnection(d.jrpc.Options.Describe.SubnetId, false)
->>>>>>> 97973d2b
+	ctx, err := d.connectionManager.SelectConnection(d.jrpc.Options.Describe.PartitionId, false)
 	if err != nil {
 		return nil, err
 	}
