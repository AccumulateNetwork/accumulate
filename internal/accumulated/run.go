package accumulated

import (
	"context"
	"fmt"
	"github.com/AccumulateNetwork/accumulate/networks/connections"
	"io"
	"net"
	"net/http"
	"net/url"
	"path/filepath"
	"time"

	"github.com/AccumulateNetwork/accumulate"
	"github.com/AccumulateNetwork/accumulate/config"
	"github.com/AccumulateNetwork/accumulate/internal/abci"
	apiv1 "github.com/AccumulateNetwork/accumulate/internal/api"
	"github.com/AccumulateNetwork/accumulate/internal/api/v2"
	"github.com/AccumulateNetwork/accumulate/internal/chain"
	"github.com/AccumulateNetwork/accumulate/internal/database"
	"github.com/AccumulateNetwork/accumulate/internal/logging"
	"github.com/AccumulateNetwork/accumulate/internal/node"
	"github.com/AccumulateNetwork/accumulate/internal/relay"
	"github.com/AccumulateNetwork/accumulate/networks"
	"github.com/getsentry/sentry-go"
	"github.com/rs/zerolog"
	"github.com/tendermint/tendermint/crypto"
	tmlog "github.com/tendermint/tendermint/libs/log"
	"github.com/tendermint/tendermint/privval"
	"github.com/tendermint/tendermint/rpc/client/local"
)

type Daemon struct {
	Config *config.Config
	Logger tmlog.Logger

	done  chan struct{}
	db    *database.Database
	node  *node.Node
	relay *relay.Relay
	query *apiv1.Query
	api   *http.Server
	pv    *privval.FilePV
	jrpc  *api.JrpcMethods

	// knobs for tests
	// IsTest   bool
	UseMemDB bool

	// Connection & router accessible for tests
	ConnMgr    connections.ConnectionManager
	ConnRouter connections.ConnectionRouter
}

func Load(dir string, newWriter func(string) (io.Writer, error)) (*Daemon, error) {
	var daemon Daemon

	var err error
	daemon.Config, err = config.Load(dir)
	if err != nil {
		return nil, fmt.Errorf("reading config file: %v", err)
	}

	if newWriter == nil {
		newWriter = logging.NewConsoleWriter
	}

	logWriter, err := newWriter(daemon.Config.LogFormat)
	if err != nil {
		return nil, fmt.Errorf("failed to initialize log writer: %v", err)
	}

	logLevel, logWriter, err := logging.ParseLogLevel(daemon.Config.LogLevel, logWriter)
	if err != nil {
		return nil, fmt.Errorf("failed to parse log level: %v", err)
	}

	daemon.Logger, err = logging.NewTendermintLogger(zerolog.New(logWriter), logLevel, false)
	if err != nil {
		return nil, fmt.Errorf("failed to initialize logger: %v", err)
	}

	return &daemon, nil
}

func (d *Daemon) Key() crypto.PrivKey {
	return d.pv.Key.PrivKey
}

func (d *Daemon) Query_TESTONLY() *apiv1.Query    { return d.query }
func (d *Daemon) DB_TESTONLY() *database.Database { return d.db }
func (d *Daemon) Node_TESTONLY() *node.Node       { return d.node }
func (d *Daemon) Jrpc_TESTONLY() *api.JrpcMethods { return d.jrpc }

func (d *Daemon) Start() (err error) {
	if d.done != nil {
		return fmt.Errorf("already started")
	}
	d.done = make(chan struct{})

	defer func() {
		if err != nil {
			close(d.done)
		}
	}()

	if d.Config.Accumulate.SentryDSN != "" {
		opts := sentry.ClientOptions{
			Dsn:           d.Config.Accumulate.SentryDSN,
			Environment:   "Accumulate",
			HTTPTransport: sentryHack{},
		}
		if accumulate.IsVersionKnown() {
			opts.Release = accumulate.Commit
		}
		err := sentry.Init(opts)
		if err != nil {
			return fmt.Errorf("configuring sentry: %v", err)
		}
		defer sentry.Flush(2 * time.Second)
	}

	dbPath := filepath.Join(d.Config.RootDir, "valacc.db")
	d.db, err = database.Open(dbPath, d.UseMemDB, d.Logger)
	if err != nil {
		return fmt.Errorf("failed to open database %s: %v", dbPath, err)
	}

	// Close the database if start fails (mostly for tests)
	defer func() {
		if err != nil {
			_ = d.db.Close()
		}
	}()

	// read private validator
	d.pv, err = privval.LoadFilePV(
		d.Config.PrivValidator.KeyFile(),
		d.Config.PrivValidator.StateFile(),
	)
	if err != nil {
		return fmt.Errorf("failed to load private validator: %v", err)
	}

	// Create a connection manager
	d.ConnMgr = connections.NewConnectionManager(&d.Config.Accumulate, d.Logger)
	d.ConnRouter = connections.NewConnectionRouter(d.ConnMgr, d.IsTest)

	// Create a proxy local client which we will populate with the local client
	// after the node has been created.
	clientProxy := node.NewLocalClient()

	bvnAddrs := d.Config.Accumulate.Network.BvnAddressesWithPortOffset(networks.TmRpcPortOffset)
	d.relay, err = relay.NewWith(clientProxy, bvnAddrs...)
	if err != nil {
		return fmt.Errorf("failed to create RPC relay: %v", err)
	}
	d.query = apiv1.NewQuery(d.relay)

	execOpts := chain.ExecutorOptions{
<<<<<<< HEAD
		Local:            clientProxy,
		ConnectionMgr:    d.ConnMgr,
		ConnectionRouter: d.ConnRouter,
		DB:               d.db,
		Logger:           d.Logger,
		Key:              d.Key().Bytes(),
		Network:          d.Config.Accumulate.Network,
		IsTest:           d.IsTest,
=======
		Local:   clientProxy,
		DB:      d.db,
		Logger:  d.Logger,
		Key:     d.Key().Bytes(),
		Network: d.Config.Accumulate.Network,
>>>>>>> 6c7223f0
	}
	exec, err := chain.NewNodeExecutor(execOpts)
	if err != nil {
		return fmt.Errorf("failed to initialize chain executor: %v", err)
	}

	err = exec.Start()
	if err != nil {
		return fmt.Errorf("failed to start chain executor: %v", err)
	}

	app := abci.NewAccumulator(abci.AccumulatorOptions{
		DB:      d.db,
		Address: d.Key().PubKey().Address(),
		Chain:   exec,
		Logger:  d.Logger,
		Network: d.Config.Accumulate.Network,
	})

	// Create node
	d.node, err = node.New(d.Config, app, d.Logger)
	if err != nil {
		return fmt.Errorf("failed to initialize node: %v", err)
	}

	// Start node
	// TODO Feed Tendermint logger to service logger
	err = d.node.Start()
	if err != nil {
		return fmt.Errorf("failed to start node: %v", err)
	}

	// Stop the node if start fails (mostly for tests)
	defer func() {
		if err != nil {
			_ = d.node.Stop()
			d.node.Wait()
		}
	}()

	// Create a local client
	lnode, ok := d.node.Service.(local.NodeService)
	if !ok {
		return fmt.Errorf("node is not a local node service!")
	}

	// Create a local client
	lclClient, err := local.New(lnode)
	if err != nil {
		return fmt.Errorf("failed to create local node client: %v", err)
	}
	connInitializer := d.ConnMgr.(connections.ConnectionInitializer)
	err = connInitializer.CreateClients(lclClient)
	if err != nil {
		return fmt.Errorf("failed to initialize connection manager: %v", err)
	}
	clientProxy.Set(lclClient)

	if d.Config.Accumulate.API.EnableSubscribeTX {
		err = d.relay.Start()
		if err != nil {
			return fmt.Errorf("failed to start RPC relay: %v", err)
		}
	}

	// Configure JSON-RPC
	var jrpcOpts api.JrpcOptions
	jrpcOpts.Config = &d.Config.Accumulate.API
	jrpcOpts.QueueDuration = time.Second / 4
	jrpcOpts.QueueDepth = 100
	jrpcOpts.QueryV1 = d.query
	jrpcOpts.ConnectionRouter = d.ConnRouter
	jrpcOpts.Logger = d.Logger

	// Create the querier for JSON-RPC
	jrpcOpts.Query = api.NewQueryDispatch(d.ConnRouter, api.QuerierOptions{
		TxMaxWaitTime: d.Config.Accumulate.API.TxMaxWaitTime,
	})

	// Create the JSON-RPC handler
	d.jrpc, err = api.NewJrpc(jrpcOpts)
	if err != nil {
		return fmt.Errorf("failed to start API: %v", err)
	}

	// Enable debug methods
	if d.Config.Accumulate.API.EnableDebugMethods {
		d.jrpc.EnableDebug()
	}

	// Run JSON-RPC server
	d.api = &http.Server{Handler: d.jrpc.NewMux()}
	l, secure, err := listenHttpUrl(d.Config.Accumulate.API.ListenAddress)
	if err != nil {
		return fmt.Errorf("failed to start JSON-RPC: %v", err)
	}
	if secure {
		return fmt.Errorf("failed to start JSON-RPC: HTTPS is not supported")
	}

	go func() {
		err := d.api.Serve(l)
		if err != nil {
			d.Logger.Error("JSON-RPC server", "err", err)
		}
	}()

	// Shut down the node if the disk space gets too low
	go d.ensureSufficientDiskSpace(dbPath)

	// Clean up once the node is stopped (mostly for tests)
	go func() {
		defer close(d.done)

		d.node.Wait()

		ctx, cancel := context.WithDeadline(context.Background(), time.Now().Add(5*time.Second))
		defer cancel()

		if d.node.Config.Accumulate.API.EnableSubscribeTX {
			err := d.relay.Stop()
			if err != nil {
				d.Logger.Error("Error stopping relay", "module", "relay", "error", err)
			}
		}

		err := d.api.Shutdown(ctx)
		if err != nil {
			d.Logger.Error("Error stopping API", "module", "jrpc", "error", err)
		}

		err = exec.Stop()
		if err != nil {
			d.Logger.Error("Error stopping executor", "module", "executor", "error", err)
		}

		err = d.db.Close()
		if err != nil {
			module := "badger"
			if d.UseMemDB {
				module = "memdb"
			}
			d.Logger.Error("Error closing database", "module", module, "error", err)
		}
	}()

	return nil
}

func (d *Daemon) ensureSufficientDiskSpace(dbPath string) {
	defer func() { _ = d.node.Stop() }()

	logger := d.Logger.With("module", "disk-monitor")

	for {
		free, err := diskUsage(dbPath)
		if err != nil {
			logger.Error("Failed to get disk size, shutting down", "error", err)
			return
		}

		if free < 0.05 {
			logger.Error("Less than 5% disk space available, shutting down", "free", free)
			return
		}

		logger.Info("Disk usage", "free", free)

		time.Sleep(10 * time.Minute)
	}
}

// listenHttpUrl takes a string such as `http://localhost:123` and creates a TCP
// listener.
func listenHttpUrl(s string) (net.Listener, bool, error) {
	u, err := url.Parse(s)
	if err != nil {
		return nil, false, fmt.Errorf("invalid address: %v", err)
	}

	if u.Path != "" && u.Path != "/" {
		return nil, false, fmt.Errorf("invalid address: path is not empty")
	}

	var secure bool
	switch u.Scheme {
	case "tcp", "http":
		secure = false
	case "https":
		secure = true
	default:
		return nil, false, fmt.Errorf("invalid address: unsupported scheme %q", u.Scheme)
	}

	l, err := net.Listen("tcp", u.Host)
	if err != nil {
		return nil, false, err
	}

	return l, secure, nil
}

func (d *Daemon) Stop() error {
	err := d.node.Stop()
	if err != nil {
		return err
	}

	<-d.done
	return nil
}<|MERGE_RESOLUTION|>--- conflicted
+++ resolved
@@ -158,7 +158,6 @@
 	d.query = apiv1.NewQuery(d.relay)
 
 	execOpts := chain.ExecutorOptions{
-<<<<<<< HEAD
 		Local:            clientProxy,
 		ConnectionMgr:    d.ConnMgr,
 		ConnectionRouter: d.ConnRouter,
@@ -166,14 +165,7 @@
 		Logger:           d.Logger,
 		Key:              d.Key().Bytes(),
 		Network:          d.Config.Accumulate.Network,
-		IsTest:           d.IsTest,
-=======
-		Local:   clientProxy,
-		DB:      d.db,
-		Logger:  d.Logger,
-		Key:     d.Key().Bytes(),
-		Network: d.Config.Accumulate.Network,
->>>>>>> 6c7223f0
+
 	}
 	exec, err := chain.NewNodeExecutor(execOpts)
 	if err != nil {
