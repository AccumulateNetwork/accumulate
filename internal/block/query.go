package block

import (
	"encoding"
	"encoding/hex"
	"fmt"
	"strconv"
	"strings"
	"time"

	"gitlab.com/accumulatenetwork/accumulate/internal/database"
	"gitlab.com/accumulatenetwork/accumulate/internal/errors"
	"gitlab.com/accumulatenetwork/accumulate/internal/indexing"
	"gitlab.com/accumulatenetwork/accumulate/internal/logging"
	"gitlab.com/accumulatenetwork/accumulate/internal/url"
	"gitlab.com/accumulatenetwork/accumulate/pkg/client/signing"
	"gitlab.com/accumulatenetwork/accumulate/protocol"
	"gitlab.com/accumulatenetwork/accumulate/smt/storage"
	"gitlab.com/accumulatenetwork/accumulate/types"
	"gitlab.com/accumulatenetwork/accumulate/types/api/query"
)

func (m *Executor) queryAccount(batch *database.Batch, account *database.Account, prove bool) (*query.ResponseAccount, error) {
	resp := new(query.ResponseAccount)

	state, err := account.GetState()
	if err != nil {
		return nil, fmt.Errorf("get state: %w", err)
	}
	resp.Account = state

	obj, err := account.GetObject()
	if err != nil {
		return nil, fmt.Errorf("get object: %w", err)
	}

	for _, c := range obj.Chains {
		chain, err := account.ReadChain(c.Name)
		if err != nil {
			return nil, fmt.Errorf("get chain %s: %w", c.Name, err)
		}

		ms := chain.CurrentState()
		var state query.ChainState
		state.Name = c.Name
		state.Type = c.Type
		state.Height = uint64(ms.Count)
		state.Roots = make([][]byte, len(ms.HashList))
		for i, h := range ms.HashList {
			state.Roots[i] = h
		}

		resp.ChainState = append(resp.ChainState, state)
	}

	if !prove {
		return resp, nil
	}

	resp.Receipt, err = m.resolveAccountStateReceipt(batch, account)
	if err != nil {
		resp.Receipt.Error = err.Error()
	}

	return resp, nil
}

func (m *Executor) queryByUrl(batch *database.Batch, u *url.URL, prove bool) ([]byte, encoding.BinaryMarshaler, error) {
	qv := u.QueryValues()

	switch {
	case qv.Get("txid") != "":
		// Query by transaction ID
		txid, err := hex.DecodeString(qv.Get("txid"))
		if err != nil {
			return nil, nil, fmt.Errorf("invalid txid %q: %v", qv.Get("txid"), err)
		}

		v, err := m.queryByTxId(batch, txid, prove, false)
		return []byte("tx"), v, err

	case u.Fragment == "":
		// Query by account URL
		account, err := m.queryAccount(batch, batch.Account(u), prove)
		if err != nil {
			return nil, nil, fmt.Errorf("unable to load %v: %w", u, err)
		}
		return []byte("account"), account, err
	}

	fragment := strings.Split(u.Fragment, "/")
	switch fragment[0] {
	case "anchor":
		if len(fragment) < 2 {
			return nil, nil, fmt.Errorf("invalid fragment")
		}

		entryHash, err := hex.DecodeString(fragment[1])
		if err != nil {
			return nil, nil, fmt.Errorf("invalid entry: %q is not a hash", fragment[1])
		}

		obj, err := batch.Account(u).GetObject()
		if err != nil {
			return nil, nil, fmt.Errorf("failed to load metadata of %q: %v", u, err)
		}

		var chainName string
		var index int64
		for _, chainMeta := range obj.Chains {
			if chainMeta.Type != protocol.ChainTypeAnchor {
				continue
			}

			chain, err := batch.Account(u).ReadChain(chainMeta.Name)
			if err != nil {
				return nil, nil, fmt.Errorf("failed to load chain %s of %q: %v", chainMeta.Name, u, err)
			}

			index, err = chain.HeightOf(entryHash)
			if err == nil {
				chainName = chainMeta.Name
				break
			}
			if !errors.Is(err, storage.ErrNotFound) {
				return nil, nil, err
			}
		}
		if chainName == "" {
			return nil, nil, errors.NotFound("anchor %X not found", entryHash[:4])
		}
		res := new(query.ResponseChainEntry)
		res.Type = protocol.ChainTypeAnchor
		res.Height = index
		res.Entry = entryHash

		res.Receipt, err = m.resolveChainReceipt(batch, u, chainName, index)
		if err != nil {
			res.Receipt.Error = err.Error()
		}

		return []byte("chain-entry"), res, nil

	case "chain":
		if len(fragment) < 2 {
			return nil, nil, fmt.Errorf("invalid fragment")
		}

		obj, err := batch.Account(u).GetObject()
		if err != nil {
			return nil, nil, fmt.Errorf("failed to load metadata of %q: %v", u, err)
		}

		chain, err := batch.Account(u).ReadChain(fragment[1])
		if err != nil {
			return nil, nil, fmt.Errorf("failed to load chain %q of %q: %v", strings.Join(fragment[1:], "."), u, err)
		}

		switch len(fragment) {
		case 2:
			start, count, err := parseRange(qv)
			if err != nil {
				return nil, nil, err
			}

			res := new(query.ResponseChainRange)
			res.Type = obj.ChainType(fragment[1])
			res.Start = start
			res.End = start + count
			res.Total = chain.Height()
			res.Entries, err = chain.Entries(start, start+count)
			if err != nil {
				return nil, nil, fmt.Errorf("failed to load entries: %v", err)
			}

			return []byte("chain-range"), res, nil

		case 3:
			height, entry, err := getChainEntry(chain, fragment[2])
			if err != nil {
				return nil, nil, err
			}

			state, err := chain.State(height)
			if err != nil {
				return nil, nil, fmt.Errorf("failed to load chain state: %v", err)
			}

			res := new(query.ResponseChainEntry)
			res.Type = obj.ChainType(fragment[1])
			res.Height = height
			res.Entry = entry
			res.State = make([][]byte, len(state.Pending))
			for i, h := range state.Pending {
				res.State[i] = h.Copy()
			}
			return []byte("chain-entry"), res, nil
		}

	case "tx", "txn", "transaction", "signature":
		chainName := chainNameFor(fragment[0])
		switch len(fragment) {
		case 1:
			start, count, err := parseRange(qv)
			if err != nil {
				return nil, nil, err
			}

			txns, perr := m.queryTxHistory(batch, u, uint64(start), uint64(start+count), protocol.MainChain)
			if perr != nil {
				return nil, nil, perr
			}

			return []byte("tx-history"), txns, nil

		case 2:
			chain, err := batch.Account(u).ReadChain(chainName)
			if err != nil {
				return nil, nil, fmt.Errorf("failed to load main chain of %q: %v", u, err)
			}

			height, txid, err := getTransaction(chain, fragment[1])
			if err != nil {
				return nil, nil, err
			}

			state, err := chain.State(height)
			if err != nil {
				return nil, nil, fmt.Errorf("failed to load chain state: %v", err)
			}

			res, err := m.queryByTxId(batch, txid, prove, false)
			if err != nil {
				return nil, nil, err
			}

			res.Height = height
			res.ChainState = make([][]byte, len(state.Pending))
			for i, h := range state.Pending {
				res.ChainState[i] = h.Copy()
			}

			return []byte("tx"), res, nil
		}
	case "pending":
		switch len(fragment) {
		case 1:
			txIds, err := batch.Account(u).Pending()
			if err != nil {
				return nil, nil, err
			}
			resp := new(query.ResponsePending)
			resp.Transactions = txIds
			return []byte("pending"), resp, nil
		case 2:
			if strings.Contains(fragment[1], ":") {
				indexes := strings.Split(fragment[1], ":")
				start, err := strconv.Atoi(indexes[0])
				if err != nil {
					return nil, nil, err
				}
				end, err := strconv.Atoi(indexes[1])
				if err != nil {
					return nil, nil, err
				}
				txns, perr := m.queryTxHistory(batch, u, uint64(start), uint64(end), protocol.SignatureChain)
				if perr != nil {
					return nil, nil, perr
				}
				return []byte("tx-history"), txns, nil
			} else {
				chain, err := batch.Account(u).ReadChain(protocol.SignatureChain)
				if err != nil {
					return nil, nil, fmt.Errorf("failed to load main chain of %q: %v", u, err)
				}

				height, txid, err := getTransaction(chain, fragment[1])
				if err != nil {
					return nil, nil, err
				}

				state, err := chain.State(height)
				if err != nil {
					return nil, nil, fmt.Errorf("failed to load chain state: %v", err)
				}

				res, err := m.queryByTxId(batch, txid, prove, false)
				if err != nil {
					return nil, nil, err
				}

				res.Height = height
				res.ChainState = make([][]byte, len(state.Pending))
				for i, h := range state.Pending {
					res.ChainState[i] = h.Copy()
				}

				return []byte("tx"), res, nil
			}
		}
	case "data":
		switch len(fragment) {
		case 1:
			res, err := m.queryDataByUrl(batch, u)
			if err != nil {
				return nil, nil, err
			}
			return []byte("data-entry"), res, nil
		case 2:
			queryParam := fragment[1]
			if strings.Contains(queryParam, ":") {
				indexes := strings.Split(queryParam, ":")
				start, err := strconv.Atoi(indexes[0])
				if err != nil {
					return nil, nil, err
				}
				end, err := strconv.Atoi(indexes[1])
				if err != nil {
					return nil, nil, err
				}
				res, err := m.queryDataSet(batch, u, int64(start), int64(end-start), true)
				if err != nil {
					return nil, nil, err
				}
				return []byte("data-entry-set"), res, nil
			} else {
				index, err := strconv.Atoi(queryParam)
				if err != nil {
					entryHash, err := hex.DecodeString(queryParam)
					if err != nil {
						return nil, nil, err
					}
					res, err := m.queryDataByEntryHash(batch, u, entryHash)
					if err != nil {
						return nil, nil, err
					}
					return []byte("data-entry"), res, nil
				} else {
					entryHash, err := indexing.Data(batch, u).Entry(uint64(index))
					if err != nil {
						return nil, nil, err
					}

					txnHash, err := indexing.Data(batch, u).Transaction(entryHash)
					if err != nil {
						return nil, nil, err
					}

					entry, err := indexing.GetDataEntry(batch, txnHash)
					if err != nil {
						return nil, nil, err
					}

					res := &query.ResponseDataEntry{}
					res.EntryHash = *(*[32]byte)(entryHash)
					res.Entry = entry
					return []byte("data-entry"), res, nil
				}
			}
		}
	}
	return nil, nil, fmt.Errorf("invalid fragment")
}

func chainNameFor(entity string) string {
	switch entity {
	case "signature":
		return protocol.SignatureChain
	}
	return protocol.MainChain
}

func parseRange(qv url.Values) (start, count int64, err error) {
	if s := qv.Get("start"); s != "" {
		start, err = strconv.ParseInt(s, 10, 64)
		if err != nil {
			return 0, 0, fmt.Errorf("invalid start: %v", err)
		}
	} else {
		start = 0
	}

	if s := qv.Get("count"); s != "" {
		count, err = strconv.ParseInt(s, 10, 64)
		if err != nil {
			return 0, 0, fmt.Errorf("invalid count: %v", err)
		}
	} else {
		count = 10
	}

	return start, count, nil
}

func getChainEntry(chain *database.Chain, s string) (int64, []byte, error) {
	var valid bool

	height, err := strconv.ParseInt(s, 10, 64)
	if err == nil {
		valid = true
		entry, err := chain.Entry(height)
		if err == nil {
			return height, entry, nil
		}
		if !errors.Is(err, storage.ErrNotFound) {
			return 0, nil, err
		}
	}

	entry, err := hex.DecodeString(s)
	if err == nil {
		valid = true
		height, err := chain.HeightOf(entry)
		if err == nil {
			return height, entry, nil
		}
		if !errors.Is(err, storage.ErrNotFound) {
			return 0, nil, err
		}
	}

	if valid {
		return 0, nil, errors.NotFound("entry %q not found", s)
	}
	return 0, nil, fmt.Errorf("invalid entry: %q is not a number or a hash", s)
}

func getTransaction(chain *database.Chain, s string) (int64, []byte, error) {
	var valid bool

	height, err := strconv.ParseInt(s, 10, 64)
	if err == nil {
		valid = true
		id, err := chain.Entry(height)
		if err == nil {
			return height, id, nil
		}
		if !errors.Is(err, storage.ErrNotFound) {
			return 0, nil, err
		}
	}

	entry, err := hex.DecodeString(s)
	if err == nil {
		valid = true
		height, err := chain.HeightOf(entry)
		if err == nil {
			return height, entry, nil
		}
		if !errors.Is(err, storage.ErrNotFound) {
			return 0, nil, err
		}
	}

	if valid {
		return 0, nil, errors.NotFound("transaction %q not found", s)
	}
	return 0, nil, fmt.Errorf("invalid transaction: %q is not a number or a hash", s)
}

func (m *Executor) queryDirectoryByChainId(batch *database.Batch, account *url.URL, start uint64, limit uint64) (*query.DirectoryQueryResult, error) {
	dir := indexing.Directory(batch, account)
	mdCount, err := dir.Count()
	if err != nil {
		return nil, err
	}

	count := limit
	if start+count > mdCount {
		count = mdCount - start
	}
	if count > mdCount { // when uint64 0-x is really big number
		count = 0
	}

	resp := new(query.DirectoryQueryResult)
	resp.Entries = make([]string, count)

	for i := uint64(0); i < count; i++ {
		u, err := dir.Get(start + i)
		if err != nil {
			return nil, fmt.Errorf("failed to get entry %d", i)
		}
		resp.Entries[i] = u.String()
	}
	resp.Total = mdCount

	return resp, nil
}

func (m *Executor) queryByTxId(batch *database.Batch, txid []byte, prove, remote bool) (*query.ResponseByTxId, error) {
	var err error

	tx := batch.Transaction(txid)
	txState, err := tx.GetState()
	if errors.Is(err, storage.ErrNotFound) {
		return nil, errors.NotFound("transaction %X not found", txid[:4])
	} else if err != nil {
		return nil, fmt.Errorf("invalid query from GetTx in state database, %v", err)
	}

	if txState.Transaction == nil {
		tx = batch.Transaction(txState.Hash[:])
		txState, err = tx.GetState()
		if errors.Is(err, storage.ErrNotFound) {
			return nil, errors.NotFound("transaction not found for signature %X", txid[:4])
		} else if err != nil {
			return nil, fmt.Errorf("invalid query from GetTx in state database, %v", err)
		}
	}

	status, err := tx.GetStatus()
	if err != nil {
		return nil, fmt.Errorf("invalid query from GetTx in state database, %v", err)
	} else if !remote && !status.Delivered && status.Remote {
		// If the transaction is a synthetic transaction produced by this BVN
		// and has not been delivered, pretend like it doesn't exist
		return nil, errors.NotFound("transaction %X not found", txid[:4])
	}

	// If we have an account, lookup if it's a scratch chain. If so, filter out records that should have been pruned
	account := txState.Transaction.Header.Principal
	if account != nil && isScratchAccount(batch, account) {
		shouldBePruned, err := m.shouldBePruned(batch, txid)
		if err != nil {
			return nil, err
		}
		if shouldBePruned {
			return nil, errors.NotFound("transaction %X not found", txid[:4])
		}
	}

	qr := query.ResponseByTxId{}
	qr.Envelope = new(protocol.Envelope)
	qr.Envelope.Transaction = []*protocol.Transaction{txState.Transaction}
	qr.Status = status
	copy(qr.TxId[:], txid)
	qr.Height = -1

	synth, err := tx.GetSyntheticTxns()
	if err != nil && !errors.Is(err, storage.ErrNotFound) {
		return nil, fmt.Errorf("invalid query from GetTx in state database, %v", err)
	}

	qr.TxSynthTxIds = make(types.Bytes, 0, len(synth.Hashes)*32)
	for _, synth := range synth.Hashes {
		synth := synth // See docs/developer/rangevarref.md
		qr.TxSynthTxIds = append(qr.TxSynthTxIds, synth[:]...)
	}

	for _, signer := range status.Signers {
		// Load the signature set
		sigset, err := tx.ReadSignaturesForSigner(signer)
		if err != nil {
			return nil, err
		}

		// Load all the signatures
		var qset query.SignatureSet
		qset.Account = signer
		for _, e := range sigset.Entries() {
			state, err := batch.Transaction(e.SignatureHash[:]).GetState()
			switch {
			case err == nil:
				qset.Signatures = append(qset.Signatures, state.Signature)
			case errors.Is(err, storage.ErrNotFound):
				m.logger.Info("Signature not found", "txn-hash", logging.AsHex(txid).Slice(0, 4), "sig-hash", logging.AsHex(e.SignatureHash).Slice(0, 4), "signer", signer.GetUrl())
				// Leave it nil
			default:
				return nil, fmt.Errorf("load signature entry %X: %w", e.SignatureHash, err)
			}
		}

		qr.Signers = append(qr.Signers, qset)
	}

	if !prove {
		return &qr, nil
	}

	chainIndex, err := indexing.TransactionChain(batch, txid).Get()
	if err != nil {
		return nil, fmt.Errorf("failed to load transaction chain index: %v", err)
	}

	qr.Receipts = make([]*query.TxReceipt, len(chainIndex.Entries))
	for i, entry := range chainIndex.Entries {
		receipt, err := m.resolveTxReceipt(batch, txid, entry)
		if err != nil {
			// If one receipt fails to build, do not cause the entire request to
			// fail
			receipt.Error = err.Error()
		}
		qr.Receipts[i] = receipt
	}

	return &qr, nil
}

func (m *Executor) queryTxHistory(batch *database.Batch, account *url.URL, start, end uint64, chainName string) (*query.ResponseTxHistory, *protocol.Error) {
	chain, err := batch.Account(account).ReadChain(chainName)
	if err != nil {
		return nil, &protocol.Error{Code: protocol.ErrorCodeTxnHistory, Message: fmt.Errorf("error obtaining txid range %v", err)}
	}

	thr := query.ResponseTxHistory{}
	thr.Start = start
	thr.End = end
	thr.Total = uint64(chain.Height())

	txids, err := chain.Entries(int64(start), int64(end))
	if err != nil {
		return nil, &protocol.Error{Code: protocol.ErrorCodeTxnHistory, Message: fmt.Errorf("error obtaining txid range %v", err)}
	}

	for _, txid := range txids {
		qr, err := m.queryByTxId(batch, txid, false, false)
		if err != nil {
			if errors.Is(err, storage.ErrNotFound) {
				continue // txs can be filtered out for scratch accounts
			}
			return nil, &protocol.Error{Code: protocol.ErrorCodeTxnQueryError, Message: err}
		}
		thr.Transactions = append(thr.Transactions, *qr)
	}

	return &thr, nil
}

func (m *Executor) queryDataByUrl(batch *database.Batch, u *url.URL) (*query.ResponseDataEntry, error) {
	qr := query.ResponseDataEntry{}

	_, entryHash, txnHash, err := indexing.Data(batch, u).GetLatest()
	if err != nil {
		return nil, err
	}

	qr.Entry, err = indexing.GetDataEntry(batch, txnHash)
	if err != nil {
		return nil, err
	}

	copy(qr.EntryHash[:], entryHash)
	return &qr, nil
}

func (m *Executor) queryDataByEntryHash(batch *database.Batch, u *url.URL, entryHash []byte) (*query.ResponseDataEntry, error) {
	qr := query.ResponseDataEntry{}
	copy(qr.EntryHash[:], entryHash)

	txnHash, err := indexing.Data(batch, u).Transaction(entryHash)
	if err != nil {
		return nil, err
	}

	qr.Entry, err = indexing.GetDataEntry(batch, txnHash)
	if err != nil {
		return nil, err
	}

	return &qr, nil
}

func (m *Executor) queryDataSet(batch *database.Batch, u *url.URL, start int64, limit int64, expand bool) (*query.ResponseDataEntrySet, error) {
	data := indexing.Data(batch, u)
	count, err := data.Count()
	if err != nil {
		return nil, err
	}

	qr := query.ResponseDataEntrySet{}
	qr.Total = count

	for i := uint64(0); i < uint64(limit) && i+uint64(start) < count; i++ {
		entryHash, err := data.Entry(uint64(start) + i)
		if err != nil {
			return nil, err
		}

		er := query.ResponseDataEntry{}
		copy(er.EntryHash[:], entryHash)

		if expand {
			txnHash, err := data.Transaction(entryHash)
			if err != nil {
				return nil, err
			}

			er.Entry, err = indexing.GetDataEntry(batch, txnHash)
			if err != nil {
				return nil, err
			}
		}

		qr.DataEntries = append(qr.DataEntries, er)
	}

	return &qr, nil
}

func (m *Executor) Query(batch *database.Batch, q query.Request, _ int64, prove bool) (k, v []byte, _ *protocol.Error) {
	switch q := q.(type) {
	case *query.RequestByTxId:
		txr := q
		qr, err := m.queryByTxId(batch, txr.TxId[:], prove, false)
		if err != nil {
			return nil, nil, &protocol.Error{Code: protocol.ErrorCodeTxnQueryError, Message: err}
		}

		k = []byte("tx")
		v, err = qr.MarshalBinary()
		if err != nil {
			return nil, nil, &protocol.Error{Code: protocol.ErrorCodeMarshallingError, Message: fmt.Errorf("%v, on Chain %x", err, txr.TxId[:])}
		}
	case *query.RequestTxHistory:
		txh := q

		thr, perr := m.queryTxHistory(batch, txh.Account, txh.Start, txh.Start+txh.Limit, protocol.MainChain)
		if perr != nil {
			return nil, nil, perr
		}

		var err error
		k = []byte("tx-history")
		v, err = thr.MarshalBinary()
		if err != nil {
			return nil, nil, &protocol.Error{Code: protocol.ErrorCodeMarshallingError, Message: fmt.Errorf("error marshalling payload for transaction history")}
		}
	case *query.RequestByUrl:
		chr := q

		var err error
		var obj encoding.BinaryMarshaler
		k, obj, err = m.queryByUrl(batch, chr.Url, prove)
		if err != nil {
			return nil, nil, &protocol.Error{Code: protocol.ErrorCodeTxnQueryError, Message: err}
		}
		v, err = obj.MarshalBinary()
		if err != nil {
			return nil, nil, &protocol.Error{Code: protocol.ErrorCodeMarshallingError, Message: fmt.Errorf("%v, on Url %s", err, chr.Url)}
		}
	case *query.RequestDirectory:
		chr := q
		dir, err := m.queryDirectoryByChainId(batch, chr.Url, chr.Start, chr.Limit)
		if err != nil {
			return nil, nil, &protocol.Error{Code: protocol.ErrorCodeDirectoryURL, Message: err}
		}

		if chr.ExpandChains {
			entries, err := m.expandChainEntries(batch, dir.Entries)
			if err != nil {
				return nil, nil, &protocol.Error{Code: protocol.ErrorCodeDirectoryURL, Message: err}
			}
			dir.ExpandedEntries = entries
		}

		k = []byte("directory")
		v, err = dir.MarshalBinary()
		if err != nil {
			return nil, nil, &protocol.Error{Code: protocol.ErrorCodeMarshallingError, Message: fmt.Errorf("%v, on Url %s", err, chr.Url)}
		}
	case *query.RequestByChainId:
		chr := q

		//nolint:staticcheck // Ignore the deprecation warning for AccountByID
		record, err := batch.AccountByID(chr.ChainId[:])
		if err != nil {
			return nil, nil, &protocol.Error{Code: protocol.ErrorCodeChainIdError, Message: err}
		}
		account, err := m.queryAccount(batch, record, false)
		if err != nil {
			return nil, nil, &protocol.Error{Code: protocol.ErrorCodeChainIdError, Message: err}
		}
		k = []byte("account")
		v, err = account.MarshalBinary()
		if err != nil {
			return nil, nil, &protocol.Error{Code: protocol.ErrorCodeMarshallingError, Message: fmt.Errorf("%v, on Chain %x", err, chr.ChainId)}
		}
	case *query.RequestDataEntry:
		chr := q

		var err error
		u := chr.Url
		var ret *query.ResponseDataEntry
		if chr.EntryHash != [32]byte{} {
			ret, err = m.queryDataByEntryHash(batch, u, chr.EntryHash[:])
			if err != nil {
				return nil, nil, &protocol.Error{Code: protocol.ErrorCodeDataEntryHashError, Message: err}
			}
		} else {
			ret, err = m.queryDataByUrl(batch, u)
			if err != nil {
				return nil, nil, &protocol.Error{Code: protocol.ErrorCodeDataUrlError, Message: err}
			}
		}

		k = []byte("data")
		v, err = ret.MarshalBinary()
		if err != nil {
			return nil, nil, &protocol.Error{Code: protocol.ErrorCodeMarshallingError, Message: err}
		}
	case *query.RequestDataEntrySet:
		chr := q
		u := chr.Url
		ret, err := m.queryDataSet(batch, u, int64(chr.Start), int64(chr.Count), chr.ExpandChains)
		if err != nil {
			return nil, nil, &protocol.Error{Code: protocol.ErrorCodeDataEntryHashError, Message: err}
		}

		k = []byte("dataSet")
		v, err = ret.MarshalBinary()
		if err != nil {
			return nil, nil, &protocol.Error{Code: protocol.ErrorCodeMarshallingError, Message: err}
		}
	case *query.RequestKeyPageIndex:
		chr := q
		account, err := batch.Account(chr.Url).GetState()
		if err != nil {
			return nil, nil, &protocol.Error{Code: protocol.ErrorCodeChainIdError, Message: err}
		}

		auth, err := m.GetAccountAuthoritySet(batch, account)
		if err != nil {
			return nil, nil, &protocol.Error{Code: protocol.ErrorCodeChainIdError, Message: err}
		}

		// For each authority
		for _, entry := range auth.Authorities {
			var authority protocol.Authority
			err = batch.Account(entry.Url).GetStateAs(&authority)
			if err != nil {
				return nil, nil, protocol.NewError(protocol.ErrorCodeUnknownError, err)
			}

			// For each signer
			for index, signerUrl := range authority.GetSigners() {
				var signer protocol.Signer
				err = batch.Account(signerUrl).GetStateAs(&signer)
				if err != nil {
					return nil, nil, protocol.NewError(protocol.ErrorCodeUnknownError, err)
				}

				// Check for a matching entry
				_, _, ok := signer.EntryByKeyHash(chr.Key)
				if !ok {
					_, _, ok = signer.EntryByKey(chr.Key)
					if !ok {
						continue
					}
				}

				// Found it!
				response := new(query.ResponseKeyPageIndex)
				response.Authority = entry.Url
				response.Signer = signerUrl
				response.Index = uint64(index)

				k = []byte("key-page-index")
				v, err = response.MarshalBinary()
				if err != nil {
					return nil, nil, &protocol.Error{Code: protocol.ErrorCodeMarshallingError, Message: err}
				}
				return k, v, nil
			}
		}
		return nil, nil, &protocol.Error{Code: protocol.ErrorCodeNotFound, Message: fmt.Errorf("no authority of %s holds %X", chr.Url, chr.Key)}
	case *query.RequestMinorBlocksFromDN:
		resp, pErr := m.queryMinorBlocksFromDN(batch, q)
		if pErr != nil {
			return nil, nil, pErr
		}

		k = []byte("minor-block")
		var err error
		v, err = resp.MarshalBinary()
		if err != nil {
			return nil, nil, &protocol.Error{Code: protocol.ErrorCodeMarshallingError, Message: fmt.Errorf("error marshalling payload for transaction history")}
		}
	case *query.RequestMinorBlocksByUrl:
		resp, pErr := m.queryMinorBlocksByUrl(batch, q)
		if pErr != nil {
			return nil, nil, pErr
		}

		k = []byte("minor-block")
		var err error
		v, err = resp.MarshalBinary()
		if err != nil {
			return nil, nil, &protocol.Error{Code: protocol.ErrorCodeMarshallingError, Message: fmt.Errorf("error marshalling payload for transaction history")}
		}

	case *query.RequestSynth:
		subnet, ok := protocol.ParseSubnetUrl(q.Destination)
		if !ok {
			return nil, nil, &protocol.Error{Code: protocol.ErrorCodeInvalidRequest, Message: fmt.Errorf("destination is not a subnet")}
		}
		record := batch.Account(m.Network.Synthetic())
		chain, err := record.ReadChain(protocol.SyntheticIndexChain(subnet))
		if err != nil {
			return nil, nil, &protocol.Error{Code: protocol.ErrorCodeInternal, Message: fmt.Errorf("failed to load the synth index chain: %w", err)}
		}
		entry := new(protocol.IndexEntry)
		err = chain.EntryAs(int64(q.SequenceNumber)-1, entry)
		if err != nil {
			return nil, nil, &protocol.Error{Code: protocol.ErrorCodeInternal, Message: fmt.Errorf("failed to unmarshal the index entry: %w", err)}
		}
		chain, err = record.ReadChain(protocol.MainChain)
		if err != nil {
			return nil, nil, &protocol.Error{Code: protocol.ErrorCodeInternal, Message: fmt.Errorf("failed to load the synth main chain: %w", err)}
		}
		hash, err := chain.Entry(int64(entry.Source))
		if err != nil {
			return nil, nil, &protocol.Error{Code: protocol.ErrorCodeInternal, Message: fmt.Errorf("failed to load the main entry: %w", err)}
		}
		qr, err := m.queryByTxId(batch, hash, prove, true)
		if err != nil {
			return nil, nil, &protocol.Error{Code: protocol.ErrorCodeTxnQueryError, Message: err}
		}

		keySig, err := new(signing.Builder).
			SetType(protocol.SignatureTypeED25519).
			SetPrivateKey(m.Key).
			SetKeyPageUrl(m.Network.ValidatorBook(), 0).
			SetVersion(1).
			SetTimestamp(1).
			Sign(hash)
		if err != nil {
			return nil, nil, protocol.Errorf(protocol.ErrorCodeInternal, "sign synthetic transaction: %w", err)
		}

		// This is a hack
		qr.Envelope.Signatures = append(qr.Envelope.Signatures, keySig)
		qr.Signers = append(qr.Signers, query.SignatureSet{
			Account:    &protocol.UnknownAccount{Url: keySig.GetSigner()},
			Signatures: []protocol.Signature{keySig},
		})

		k = []byte("tx")
		v, err = qr.MarshalBinary()
		if err != nil {
			return nil, nil, &protocol.Error{Code: protocol.ErrorCodeMarshallingError, Message: fmt.Errorf("%v, on Chain %x", err, hash)}
		}

	default:
		return nil, nil, &protocol.Error{Code: protocol.ErrorCodeInvalidQueryType, Message: fmt.Errorf("unable to query for type, %s (%d)", q.Type().String(), q.Type().GetEnumValue())}
	}
	return k, v, nil
}

<<<<<<< HEAD
=======
func (m *Executor) queryMinorBlocks(batch *database.Batch, req *query.RequestMinorBlocks) (*query.ResponseMinorBlocks, *protocol.Error) {
	ledgerAcc := batch.Account(m.Network.NodeUrl(protocol.Ledger))
	var ledger *protocol.SystemLedger
	err := ledgerAcc.GetStateAs(&ledger)
	if err != nil {
		return nil, &protocol.Error{Code: protocol.ErrorCodeUnMarshallingError, Message: err}
	}

	idxChain, err := ledgerAcc.ReadChain(protocol.MinorRootIndexChain)
	if err != nil {
		return nil, &protocol.Error{Code: protocol.ErrorCodeQueryChainUpdatesError, Message: err}
	}

	startIndex, _, err := indexing.SearchIndexChain(idxChain, uint64(idxChain.Height())-1, indexing.MatchAfter, indexing.SearchIndexChainByBlock(req.Start))
	if err != nil {
		return nil, &protocol.Error{Code: protocol.ErrorCodeQueryEntriesError, Message: err}
	}

	entryIdx := startIndex

	resp := query.ResponseMinorBlocks{TotalBlocks: uint64(ledger.Index)}
	curEntry := new(protocol.IndexEntry)
	resultCnt := uint64(0)

resultLoop:
	for resultCnt < req.Limit {
		err = idxChain.EntryAs(int64(entryIdx), curEntry)
		switch {
		case err == nil:
		case errors.Is(err, storage.ErrNotFound):
			break resultLoop
		default:
			return nil, &protocol.Error{Code: protocol.ErrorCodeUnMarshallingError, Message: err}
		}

		minorEntry := new(query.ResponseMinorEntry)
		for {
			if req.BlockFilterMode == query.BlockFilterModeExcludeNone {
				minorEntry.BlockIndex = req.Start + resultCnt

				// Create new entry, when BlockFilterModeExcludeNone append empty entry when blocks were missing
				if minorEntry.BlockIndex < curEntry.BlockIndex || curEntry.BlockIndex == 0 {
					resp.Entries = append(resp.Entries, minorEntry)
					resultCnt++
					minorEntry = new(query.ResponseMinorEntry)
					continue
				}
			} else {
				minorEntry.BlockIndex = curEntry.BlockIndex
			}
			break
		}
		minorEntry.BlockTime = curEntry.BlockTime

		if req.TxFetchMode < query.TxFetchModeOmit {
			chainUpdatesIndex, err := indexing.BlockChainUpdates(batch, &m.Network, curEntry.BlockIndex).Get()
			if err != nil {
				return nil, &protocol.Error{Code: protocol.ErrorCodeChainIdError, Message: err}
			}

			minorEntry.TxCount = uint64(0)
			systemTxCount := uint64(0)
			var lastTxid []byte
			for _, updIdx := range chainUpdatesIndex.Entries {
				if bytes.Equal(updIdx.Entry, lastTxid) { // There are like 4 ChainUpdates for each tx, we don't need duplicates
					continue
				}

				if req.TxFetchMode <= query.TxFetchModeIds {
					minorEntry.TxIds = append(minorEntry.TxIds, updIdx.Entry)
				}
				if req.TxFetchMode == query.TxFetchModeExpand {
					qr, err := m.queryByTxId(batch, updIdx.Entry, false, false)
					if err == nil {
						minorEntry.TxCount++
						txt := qr.Envelope.Transaction[0].Body.Type()
						if txt.IsSystem() {
							systemTxCount++
						} else if req.TxFetchMode == query.TxFetchModeExpand {
							minorEntry.Transactions = append(minorEntry.Transactions, qr)
						}
					}
				} else {
					minorEntry.TxCount++
				}
				lastTxid = updIdx.Entry
			}
			if minorEntry.TxCount <= systemTxCount && req.BlockFilterMode == query.BlockFilterModeExcludeEmpty {
				entryIdx++
				continue
			}
		}
		resp.Entries = append(resp.Entries, minorEntry)
		entryIdx++
		resultCnt++
	}
	return &resp, nil
}

func (m *Executor) expandChainEntries(batch *database.Batch, entries []string) ([]protocol.Account, error) {
	expEntries := make([]protocol.Account, len(entries))
	for i, entry := range entries {
		index := i
		u, err := url.Parse(entry)
		if err != nil {
			return nil, err
		}
		r, err := batch.Account(u).GetState()
		if err != nil {
			return nil, err
		}
		expEntries[index] = r
	}
	return expEntries, nil
}

>>>>>>> 42cf259a
func (m *Executor) resolveTxReceipt(batch *database.Batch, txid []byte, entry *indexing.TransactionChainEntry) (*query.TxReceipt, error) {
	receipt := new(query.TxReceipt)
	receipt.Account = entry.Account
	receipt.Chain = entry.Chain
	receipt.Proof.Start = txid

	account := batch.Account(entry.Account)
	block, r, err := indexing.ReceiptForChainEntry(&m.Network, batch, account, txid, entry)
	if err != nil {
		return receipt, err
	}

	receipt.LocalBlock = block
	receipt.Proof = *protocol.ReceiptFromManaged(r)
	return receipt, nil
}

func (m *Executor) resolveChainReceipt(batch *database.Batch, account *url.URL, name string, index int64) (*query.GeneralReceipt, error) {
	receipt := new(query.GeneralReceipt)
	_, r, err := indexing.ReceiptForChainIndex(&m.Network, batch, batch.Account(account), name, index)
	if err != nil {
		return receipt, err
	}

	receipt.Proof = *protocol.ReceiptFromManaged(r)
	return receipt, nil
}

func (m *Executor) resolveAccountStateReceipt(batch *database.Batch, account *database.Account) (*query.GeneralReceipt, error) {
	receipt := new(query.GeneralReceipt)
	block, r, err := indexing.ReceiptForAccountState(&m.Network, batch, account)
	if err != nil {
		return receipt, err
	}

	receipt.LocalBlock = block
	receipt.Proof = *protocol.ReceiptFromManaged(r)
	return receipt, nil
}

func isScratchAccount(batch *database.Batch, account *url.URL) bool {
	acc := batch.Account(account)
	state, err := acc.GetState()
	if err != nil {
		return false // Account may not exist, don't emit an error because waitForTxns will not get back the tx for this BVN and fail
	}

	switch v := state.(type) {
	case *protocol.DataAccount:
		return v.Scratch
	case *protocol.TokenAccount:
		return v.Scratch
	}
	return false
}

func (m *Executor) shouldBePruned(batch *database.Batch, txid []byte) (bool, error) {

	// Load the tx chain
	txChain, err := indexing.TransactionChain(batch, txid).Get()
	if err != nil {
		return false, err
	}

	pruneTime := time.Now().AddDate(0, 0, 0-protocol.ScratchPrunePeriodDays)

	// preload the minor root index chain
	ledger := batch.Account(m.Network.NodeUrl(protocol.Ledger))
	minorIndexChain, err := ledger.ReadChain(protocol.MinorRootIndexChain)
	if err != nil {
		return false, err
	}

	for _, txChainEntry := range txChain.Entries {
		if txChainEntry.Chain == protocol.MainChain {
			// Load the index entry
			indexEntry := new(protocol.IndexEntry)
			err = minorIndexChain.EntryAs(int64(txChainEntry.AnchorIndex), indexEntry)
			if err != nil {
				return false, err
			}
			if indexEntry.BlockTime.Before(pruneTime) {
				return true, nil
			}
			return false, nil
		}
	}
	return false, nil
}<|MERGE_RESOLUTION|>--- conflicted
+++ resolved
@@ -947,125 +947,6 @@
 	return k, v, nil
 }
 
-<<<<<<< HEAD
-=======
-func (m *Executor) queryMinorBlocks(batch *database.Batch, req *query.RequestMinorBlocks) (*query.ResponseMinorBlocks, *protocol.Error) {
-	ledgerAcc := batch.Account(m.Network.NodeUrl(protocol.Ledger))
-	var ledger *protocol.SystemLedger
-	err := ledgerAcc.GetStateAs(&ledger)
-	if err != nil {
-		return nil, &protocol.Error{Code: protocol.ErrorCodeUnMarshallingError, Message: err}
-	}
-
-	idxChain, err := ledgerAcc.ReadChain(protocol.MinorRootIndexChain)
-	if err != nil {
-		return nil, &protocol.Error{Code: protocol.ErrorCodeQueryChainUpdatesError, Message: err}
-	}
-
-	startIndex, _, err := indexing.SearchIndexChain(idxChain, uint64(idxChain.Height())-1, indexing.MatchAfter, indexing.SearchIndexChainByBlock(req.Start))
-	if err != nil {
-		return nil, &protocol.Error{Code: protocol.ErrorCodeQueryEntriesError, Message: err}
-	}
-
-	entryIdx := startIndex
-
-	resp := query.ResponseMinorBlocks{TotalBlocks: uint64(ledger.Index)}
-	curEntry := new(protocol.IndexEntry)
-	resultCnt := uint64(0)
-
-resultLoop:
-	for resultCnt < req.Limit {
-		err = idxChain.EntryAs(int64(entryIdx), curEntry)
-		switch {
-		case err == nil:
-		case errors.Is(err, storage.ErrNotFound):
-			break resultLoop
-		default:
-			return nil, &protocol.Error{Code: protocol.ErrorCodeUnMarshallingError, Message: err}
-		}
-
-		minorEntry := new(query.ResponseMinorEntry)
-		for {
-			if req.BlockFilterMode == query.BlockFilterModeExcludeNone {
-				minorEntry.BlockIndex = req.Start + resultCnt
-
-				// Create new entry, when BlockFilterModeExcludeNone append empty entry when blocks were missing
-				if minorEntry.BlockIndex < curEntry.BlockIndex || curEntry.BlockIndex == 0 {
-					resp.Entries = append(resp.Entries, minorEntry)
-					resultCnt++
-					minorEntry = new(query.ResponseMinorEntry)
-					continue
-				}
-			} else {
-				minorEntry.BlockIndex = curEntry.BlockIndex
-			}
-			break
-		}
-		minorEntry.BlockTime = curEntry.BlockTime
-
-		if req.TxFetchMode < query.TxFetchModeOmit {
-			chainUpdatesIndex, err := indexing.BlockChainUpdates(batch, &m.Network, curEntry.BlockIndex).Get()
-			if err != nil {
-				return nil, &protocol.Error{Code: protocol.ErrorCodeChainIdError, Message: err}
-			}
-
-			minorEntry.TxCount = uint64(0)
-			systemTxCount := uint64(0)
-			var lastTxid []byte
-			for _, updIdx := range chainUpdatesIndex.Entries {
-				if bytes.Equal(updIdx.Entry, lastTxid) { // There are like 4 ChainUpdates for each tx, we don't need duplicates
-					continue
-				}
-
-				if req.TxFetchMode <= query.TxFetchModeIds {
-					minorEntry.TxIds = append(minorEntry.TxIds, updIdx.Entry)
-				}
-				if req.TxFetchMode == query.TxFetchModeExpand {
-					qr, err := m.queryByTxId(batch, updIdx.Entry, false, false)
-					if err == nil {
-						minorEntry.TxCount++
-						txt := qr.Envelope.Transaction[0].Body.Type()
-						if txt.IsSystem() {
-							systemTxCount++
-						} else if req.TxFetchMode == query.TxFetchModeExpand {
-							minorEntry.Transactions = append(minorEntry.Transactions, qr)
-						}
-					}
-				} else {
-					minorEntry.TxCount++
-				}
-				lastTxid = updIdx.Entry
-			}
-			if minorEntry.TxCount <= systemTxCount && req.BlockFilterMode == query.BlockFilterModeExcludeEmpty {
-				entryIdx++
-				continue
-			}
-		}
-		resp.Entries = append(resp.Entries, minorEntry)
-		entryIdx++
-		resultCnt++
-	}
-	return &resp, nil
-}
-
-func (m *Executor) expandChainEntries(batch *database.Batch, entries []string) ([]protocol.Account, error) {
-	expEntries := make([]protocol.Account, len(entries))
-	for i, entry := range entries {
-		index := i
-		u, err := url.Parse(entry)
-		if err != nil {
-			return nil, err
-		}
-		r, err := batch.Account(u).GetState()
-		if err != nil {
-			return nil, err
-		}
-		expEntries[index] = r
-	}
-	return expEntries, nil
-}
-
->>>>>>> 42cf259a
 func (m *Executor) resolveTxReceipt(batch *database.Batch, txid []byte, entry *indexing.TransactionChainEntry) (*query.TxReceipt, error) {
 	receipt := new(query.TxReceipt)
 	receipt.Account = entry.Account
