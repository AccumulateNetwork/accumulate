--- conflicted
+++ resolved
@@ -933,17 +933,7 @@
 			return nil, nil, &protocol.Error{Code: protocol.ErrorCodeInternal, Message: fmt.Errorf("failed to load the main entry: %w", err)}
 		}
 
-<<<<<<< HEAD
-		keySig, err := new(signing.Builder).
-			SetType(protocol.SignatureTypeED25519).
-			SetPrivateKey(m.Key).
-			SetUrl(m.Network.DefaultValidatorPage()).
-			SetVersion(1).
-			SetTimestamp(1).
-			Sign(hash)
-=======
 		qr, err := m.queryByTxId(batch, hash, prove, true, true)
->>>>>>> badac592
 		if err != nil {
 			return nil, nil, &protocol.Error{Code: protocol.ErrorCodeTxnQueryError, Message: err}
 		}
