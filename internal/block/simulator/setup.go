package simulator

import (
	"crypto/sha256"
	"math/big"

	"github.com/stretchr/testify/require"
	"gitlab.com/accumulatenetwork/accumulate/internal/database"
	"gitlab.com/accumulatenetwork/accumulate/internal/indexing"
	"gitlab.com/accumulatenetwork/accumulate/internal/url"
	"gitlab.com/accumulatenetwork/accumulate/protocol"
)

func writeAccountState(t TB, batch *database.Batch, account protocol.Account) {
	record := batch.Account(account.GetUrl())
	require.NoError(tb{t}, record.PutState(account))

	txid := sha256.Sum256([]byte("fake txid"))
	mainChain, err := record.Chain(protocol.MainChain, protocol.ChainTypeTransaction)
	require.NoError(tb{t}, err)
	require.NoError(tb{t}, mainChain.AddEntry(txid[:], true))

	identity, ok := account.GetUrl().Parent()
	if ok {
		require.NoError(tb{t}, indexing.Directory(batch, identity).Put(account.GetUrl()))
	}
}

func (s *Simulator) CreateAccount(account protocol.Account) {
	_ = s.PartitionFor(account.GetUrl()).Database.Update(func(batch *database.Batch) error {
		full, ok := account.(protocol.FullAccount)
		if !ok {
			writeAccountState(s, batch, account)
			return nil
		}

		auth := full.GetAuth()
		if len(auth.Authorities) > 0 {
			writeAccountState(s, batch, account)
			return nil
		}

		identityUrl, ok := account.GetUrl().Parent()
		require.True(tb{s}, ok, "Attempted to create an account with no auth")

		var identity *protocol.ADI
		require.NoError(tb{s}, batch.Account(identityUrl).GetStateAs(&identity))

		*auth = identity.AccountAuth
		writeAccountState(s, batch, account)
		return nil
	})
}

func (s *Simulator) CreateLiteTokenAccount(key []byte, token *url.URL, credits, tokens uint64) *url.URL {
	lid := protocol.LiteAuthorityForKey(key[32:], protocol.SignatureTypeED25519)
	lta := lid.JoinPath(token.ShortString())
	s.CreateAccount(&protocol.LiteIdentity{Url: lid, CreditBalance: credits})
	s.CreateAccount(&protocol.LiteTokenAccount{Url: lta, TokenUrl: token, Balance: *big.NewInt(int64(tokens))})
	return lta
}

func (s *Simulator) CreateIdentity(identityUrl *url.URL, pubKey ...[]byte) {
	_ = s.PartitionFor(identityUrl).Database.Update(func(batch *database.Batch) error {
		identity := new(protocol.ADI)
		identity.Url = identityUrl
		identity.AddAuthority(identityUrl.JoinPath("book"))

		book := new(protocol.KeyBook)
		book.Url = identityUrl.JoinPath("book")
		book.AddAuthority(identityUrl.JoinPath("book"))
		book.PageCount = 1

		page := new(protocol.KeyPage)
		page.Url = protocol.FormatKeyPageUrl(identityUrl.JoinPath("book"), 0)
		page.AcceptThreshold = 1
		page.Version = 1

		for _, pubKey := range pubKey {
			keyHash := sha256.Sum256(pubKey)
			key := new(protocol.KeySpec)
			key.PublicKeyHash = keyHash[:]
			page.AddKeySpec(key)
		}

		writeAccountState(s, batch, identity)
		writeAccountState(s, batch, book)
		writeAccountState(s, batch, page)
		return nil
	})
}

func (s *Simulator) CreateKeyBook(bookUrl *url.URL, pubKey ...[]byte) {
	_ = s.PartitionFor(bookUrl).Database.Update(func(batch *database.Batch) error {
		book := new(protocol.KeyBook)
		book.Url = bookUrl
		book.AddAuthority(bookUrl)
		book.PageCount = 1

		page := new(protocol.KeyPage)
		page.Url = protocol.FormatKeyPageUrl(bookUrl, 0)
		page.AcceptThreshold = 1
		page.Version = 1

		for _, pubKey := range pubKey {
			keyHash := sha256.Sum256(pubKey)
			key := new(protocol.KeySpec)
			key.PublicKeyHash = keyHash[:]
			page.AddKeySpec(key)
		}

		writeAccountState(s, batch, book)
		writeAccountState(s, batch, page)
		return nil
	})
}

func (s *Simulator) CreateKeyPage(bookUrl *url.URL, pubKey ...[]byte) {
	_ = s.PartitionFor(bookUrl).Database.Update(func(batch *database.Batch) error {
		var book *protocol.KeyBook
		require.NoError(tb{s}, batch.Account(bookUrl).GetStateAs(&book))
		pageUrl := protocol.FormatKeyPageUrl(bookUrl, book.PageCount)
		book.PageCount++

		page := new(protocol.KeyPage)
		page.Url = pageUrl
		page.AcceptThreshold = 1
		page.Version = 1

		for _, pubKey := range pubKey {
			keyHash := sha256.Sum256(pubKey)
			key := new(protocol.KeySpec)
			key.PublicKeyHash = keyHash[:]
			page.AddKeySpec(key)
		}

		writeAccountState(s, batch, book)
		writeAccountState(s, batch, page)
		return nil
	})
}

func (s *Simulator) UpdateAccount(accountUrl *url.URL, fn func(account protocol.Account)) {
<<<<<<< HEAD
	_ = s.PartitionFor(accountUrl).Database.Update(func(batch *database.Batch) error {
=======
	s.Helper()
	_ = s.SubnetFor(accountUrl).Database.Update(func(batch *database.Batch) error {
		s.Helper()
>>>>>>> d492911f
		account, err := batch.Account(accountUrl).GetState()
		require.NoError(tb{s}, err)
		fn(account)
		writeAccountState(s, batch, account)
		return nil
	})
}

func GetAccount[T protocol.Account](sim *Simulator, accountUrl *url.URL) T {
	sim.Helper()
	var account T
<<<<<<< HEAD
	_ = sim.PartitionFor(accountUrl).Database.View(func(batch *database.Batch) error {
=======
	_ = sim.SubnetFor(accountUrl).Database.View(func(batch *database.Batch) error {
		sim.Helper()
>>>>>>> d492911f
		require.NoError(tb{sim}, batch.Account(accountUrl).GetStateAs(&account))
		return nil
	})
	return account
}<|MERGE_RESOLUTION|>--- conflicted
+++ resolved
@@ -141,13 +141,9 @@
 }
 
 func (s *Simulator) UpdateAccount(accountUrl *url.URL, fn func(account protocol.Account)) {
-<<<<<<< HEAD
+	s.Helper()
 	_ = s.PartitionFor(accountUrl).Database.Update(func(batch *database.Batch) error {
-=======
-	s.Helper()
-	_ = s.SubnetFor(accountUrl).Database.Update(func(batch *database.Batch) error {
 		s.Helper()
->>>>>>> d492911f
 		account, err := batch.Account(accountUrl).GetState()
 		require.NoError(tb{s}, err)
 		fn(account)
@@ -159,12 +155,8 @@
 func GetAccount[T protocol.Account](sim *Simulator, accountUrl *url.URL) T {
 	sim.Helper()
 	var account T
-<<<<<<< HEAD
 	_ = sim.PartitionFor(accountUrl).Database.View(func(batch *database.Batch) error {
-=======
-	_ = sim.SubnetFor(accountUrl).Database.View(func(batch *database.Batch) error {
 		sim.Helper()
->>>>>>> d492911f
 		require.NoError(tb{sim}, batch.Account(accountUrl).GetStateAs(&account))
 		return nil
 	})
