package block

import (
	"gitlab.com/accumulatenetwork/accumulate/internal/chain"
	"gitlab.com/accumulatenetwork/accumulate/internal/database"
	"gitlab.com/accumulatenetwork/accumulate/internal/errors"
	"gitlab.com/accumulatenetwork/accumulate/internal/logging"
	"gitlab.com/accumulatenetwork/accumulate/protocol"
)

type Block struct {
	BlockMeta
	State BlockState
	Batch *database.Batch
}

func (x *Executor) ExecuteEnvelope(block *Block, delivery *chain.Delivery) (*protocol.TransactionStatus, error) {
	status, err := delivery.LoadTransaction(block.Batch)
	switch {
	case err == nil:
		// Ok

	case !errors.Is(err, errors.StatusDelivered):
		// Unknown error
		return nil, errors.Wrap(errors.StatusUnknown, err)

	default:
		// Transaction has already been delivered
		status := status.Copy()
		status.Code = protocol.ErrorCodeAlreadyDelivered.GetEnumValue()
		return status, nil
	}

	// Process signatures
	shouldProcessTransaction := !delivery.Transaction.Body.Type().IsUser()
	{
		batch := block.Batch.Begin(true)
		defer batch.Discard()

		for _, signature := range delivery.Signatures {
			if signature.RoutingLocation().LocalTo(delivery.Transaction.Header.Principal) {
				shouldProcessTransaction = true
			}

			s, err := x.ProcessSignature(batch, delivery, signature)
			if err, ok := err.(*errors.Error); ok {
				status := new(protocol.TransactionStatus)
				status.Code = protocol.ErrorCodeInvalidSignature.GetEnumValue()
				status.Message = err.Message
				status.Error = err
				status.Result = new(protocol.EmptyResult)
				return status, nil
			}
			if err != nil {
				return nil, err
			}
			block.State.MergeSignature(s)
		}

		err = batch.Commit()
		if err != nil {
			return nil, protocol.Errorf(protocol.ErrorCodeUnknownError, "commit batch: %w", err)
		}
	}

	if shouldProcessTransaction {
		// Process the transaction
		batch := block.Batch.Begin(true)
		defer batch.Discard()

		var state *chain.ProcessTransactionState
		status, state, err = x.ProcessTransaction(batch, delivery.Transaction)
		if err != nil {
			return nil, err
		}

		err = batch.Commit()
		if err != nil {
			return nil, protocol.Errorf(protocol.ErrorCodeUnknownError, "commit batch: %w", err)
		}

		delivery.State.Merge(state)

<<<<<<< HEAD
		if !delivery.Transaction.Type().IsInternal() && delivery.Transaction.Type() != protocol.TransactionTypePartitionAnchor &&
			delivery.Transaction.Type() != protocol.TransactionTypeDirectoryAnchor {
=======
		if !delivery.Transaction.Type().IsSystem() {
>>>>>>> b6a4cada
			kv := []interface{}{
				"module", "block-executor",
				"block", block.Index,
				"type", delivery.Transaction.Type(),
				"pending", status.Pending,
				"delivered", status.Delivered,
				"remote", status.Remote,
				"txn-hash", logging.AsHex(delivery.Transaction.GetHash()).Slice(0, 4),
				"principal", delivery.Transaction.Header.Principal,
			}
			if status.Code != 0 {
				kv = append(kv,
					"code", status.Code,
					"error", status.Message,
				)
				x.Logger.Info("Transaction failed", kv...)
			} else {
				x.Logger.Debug("Transaction succeeded", kv...)
			}
		}

	} else {
		status = &protocol.TransactionStatus{Remote: true}
	}

	err = x.ProcessRemoteSignatures(block, delivery)
	if err != nil {
		return nil, err
	}

	block.State.MergeTransaction(&delivery.State)

	// Process synthetic transactions generated by the validator
	{
		batch := block.Batch.Begin(true)
		defer batch.Discard()

		err = x.ProduceSynthetic(batch, delivery.Transaction, delivery.State.ProducedTxns)
		if err != nil {
			return nil, protocol.NewError(protocol.ErrorCodeUnknownError, err)
		}

		err = batch.Commit()
		if err != nil {
			return nil, protocol.Errorf(protocol.ErrorCodeUnknownError, "commit batch: %w", err)
		}
	}

	// Process additional transactions
	for _, delivery := range delivery.State.AdditionalTransactions {
		// Discard the status of additional transactions
		_, err = x.ExecuteEnvelope(block, delivery)
		if err != nil {
			return nil, err
		}
	}

	return status, nil
}<|MERGE_RESOLUTION|>--- conflicted
+++ resolved
@@ -81,12 +81,7 @@
 
 		delivery.State.Merge(state)
 
-<<<<<<< HEAD
-		if !delivery.Transaction.Type().IsInternal() && delivery.Transaction.Type() != protocol.TransactionTypePartitionAnchor &&
-			delivery.Transaction.Type() != protocol.TransactionTypeDirectoryAnchor {
-=======
 		if !delivery.Transaction.Type().IsSystem() {
->>>>>>> b6a4cada
 			kv := []interface{}{
 				"module", "block-executor",
 				"block", block.Index,
