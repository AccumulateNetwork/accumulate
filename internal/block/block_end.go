--- conflicted
+++ resolved
@@ -264,19 +264,11 @@
 	ctx, cancel := context.WithCancel(context.Background())
 	defer cancel()
 
-<<<<<<< HEAD
 	// For each partition
-	var sent bool
+	var pending []*url.TxID
 	for _, partition := range ledger.Partitions {
 		// Get the partition ID
 		id, ok := protocol.ParsePartitionUrl(partition.Url)
-=======
-	// For each subnet
-	var pending []*url.TxID
-	for _, subnet := range ledger.Subnets {
-		// Get the subnet ID
-		id, ok := protocol.ParseSubnetUrl(subnet.Url)
->>>>>>> d492911f
 		if !ok {
 			// If this happens we're kind of screwed
 			panic(errors.Format(errors.StatusInternalError, "synthetic ledger has an invalid partition URL: %v", partition.Url))
@@ -311,12 +303,7 @@
 			continue
 		}
 
-<<<<<<< HEAD
-		sent = true
 		partition := partition // See docs/developer/rangevarref.md
-=======
-		subnet := subnet // See docs/developer/rangevarref.md
->>>>>>> d492911f
 		wg.Add(1)
 		go func() {
 			defer wg.Done()
