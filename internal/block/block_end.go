--- conflicted
+++ resolved
@@ -254,11 +254,7 @@
 func (x *Executor) requestMissingSyntheticTransactions(ledger *protocol.SyntheticLedger) {
 	// Setup
 	wg := new(sync.WaitGroup)
-<<<<<<< HEAD
-	localPartition := x.Network.NodeUrl()
-=======
-	localSubnet := x.Describe.NodeUrl()
->>>>>>> 97973d2b
+	localPartition := x.Describe.NodeUrl()
 	dispatcher := newDispatcher(x.ExecutorOptions)
 	ctx, cancel := context.WithCancel(context.Background())
 	defer cancel()
