--- conflicted
+++ resolved
@@ -226,13 +226,8 @@
 		sig := new(protocol.ReceiptSignature)
 		sig.SourceNetwork = m.Network.NodeUrl()
 		sig.TransactionHash = *(*[32]byte)(txn.GetHash())
-<<<<<<< HEAD
 		sig.Proof = *protocol.ReceiptFromManaged(receipt)
-		_, err = block.Batch.Transaction(txn.GetHash()).AddSignature(sig)
-=======
-		sig.Receipt = *protocol.ReceiptFromManaged(receipt)
 		_, err = block.Batch.Transaction(txn.GetHash()).AddSignature(0, sig)
->>>>>>> c27ebd89
 		if err != nil {
 			return err
 		}
