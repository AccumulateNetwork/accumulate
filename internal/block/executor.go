--- conflicted
+++ resolved
@@ -27,18 +27,11 @@
 type Executor struct {
 	ExecutorOptions
 
-<<<<<<< HEAD
+	globals             *Globals
 	executors           map[protocol.TransactionType]TransactionExecutor
 	dispatcher          *dispatcher
 	logger              logging.OptionalLogger
-	eventBus            *events.Bus
 	majorBlockScheduler blockscheduler.MajorBlockScheduler
-=======
-	globals    *Globals
-	executors  map[protocol.TransactionType]TransactionExecutor
-	dispatcher *dispatcher
-	logger     logging.OptionalLogger
->>>>>>> cfb8501a
 
 	// oldBlockMeta blockMetadata
 }
@@ -168,11 +161,7 @@
 	default:
 		return nil, errors.Format(errors.StatusUnknown, "load ledger: %w", err)
 	}
-<<<<<<< HEAD
-	m.logger.Debug("Loaded", "height", height, "hash", logging.AsHex(batch.BptRoot()).Slice(0, 4))
-=======
-
->>>>>>> cfb8501a
+
 	return m, nil
 }
 
