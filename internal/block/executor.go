package block

import (
	"bytes"
	"crypto/ed25519"
	"fmt"
	"io"

	"github.com/tendermint/tendermint/libs/log"
	"gitlab.com/accumulatenetwork/accumulate/config"
	"gitlab.com/accumulatenetwork/accumulate/internal/chain"
	. "gitlab.com/accumulatenetwork/accumulate/internal/chain"
	"gitlab.com/accumulatenetwork/accumulate/internal/core"
	"gitlab.com/accumulatenetwork/accumulate/internal/database"
	"gitlab.com/accumulatenetwork/accumulate/internal/errors"
	"gitlab.com/accumulatenetwork/accumulate/internal/events"
	"gitlab.com/accumulatenetwork/accumulate/internal/indexing"
	ioutil2 "gitlab.com/accumulatenetwork/accumulate/internal/ioutil"
	"gitlab.com/accumulatenetwork/accumulate/internal/logging"
	"gitlab.com/accumulatenetwork/accumulate/internal/routing"
	"gitlab.com/accumulatenetwork/accumulate/protocol"
	"gitlab.com/accumulatenetwork/accumulate/smt/storage"
	"gitlab.com/accumulatenetwork/accumulate/smt/storage/memory"
)

type Executor struct {
	ExecutorOptions

<<<<<<< HEAD
	executors    map[protocol.TransactionType]TransactionExecutor
	dispatcher   *dispatcher
	logger       logging.OptionalLogger
	db           *database.Database
	CheckTxBatch *database.Batch
=======
	globals    *Globals
	executors  map[protocol.TransactionType]TransactionExecutor
	dispatcher *dispatcher
	logger     logging.OptionalLogger
>>>>>>> cfb8501a

	// oldBlockMeta blockMetadata
}

type ExecutorOptions struct {
	Logger   log.Logger
	Key      ed25519.PrivateKey
	Router   routing.Router
	Network  config.Network
	EventBus *events.Bus

	isGenesis bool
}

// NewNodeExecutor creates a new Executor for a node.
func NewNodeExecutor(opts ExecutorOptions, db *database.Database) (*Executor, error) {
	executors := []TransactionExecutor{
		// User transactions
		AddCredits{},
		BurnTokens{},
		CreateDataAccount{},
		CreateIdentity{},
		CreateKeyBook{},
		CreateKeyPage{},
		CreateToken{},
		CreateTokenAccount{},
		IssueTokens{},
		SendTokens{},
		UpdateKeyPage{},
		WriteData{},
		WriteDataTo{},
		UpdateAccountAuth{},
		UpdateKey{},

		// Synthetic
		SyntheticBurnTokens{},
		SyntheticCreateIdentity{},
		SyntheticDepositCredits{},
		SyntheticDepositTokens{},
		SyntheticWriteData{},

		// Forwarding
		SyntheticForwardTransaction{},

		// Validator management
		AddValidator{},
		RemoveValidator{},
		UpdateValidatorKey{},
	}

	switch opts.Network.Type {
	case config.Directory:
		executors = append(executors,
			PartitionAnchor{},
			DirectoryAnchor{},
		)

	case config.BlockValidator:
		executors = append(executors,
			DirectoryAnchor{},
		)

	default:
		return nil, errors.Format(errors.StatusInternalError, "invalid subnet type %v", opts.Network.Type)
	}

	// This is a no-op in dev
	executors = addTestnetExecutors(executors)

	return newExecutor(opts, db, executors...)
}

// NewGenesisExecutor creates a transaction executor that can be used to set up
// the genesis state.
func NewGenesisExecutor(db *database.Database, logger log.Logger, network config.Network, router routing.Router) (*Executor, error) {
	return newExecutor(
		ExecutorOptions{
			Network:   network,
			Logger:    logger,
			Router:    router,
			isGenesis: true,
		},
		db,
		SystemWriteData{},
	)
}

func newExecutor(opts ExecutorOptions, db *database.Database, executors ...TransactionExecutor) (*Executor, error) {
	m := new(Executor)
	m.ExecutorOptions = opts
	m.executors = map[protocol.TransactionType]TransactionExecutor{}
	m.dispatcher = newDispatcher(opts)
	m.db = db

	if opts.Logger != nil {
		m.logger.L = opts.Logger.With("module", "executor")
	}

	for _, x := range executors {
		if _, ok := m.executors[x.Type()]; ok {
			panic(errors.Format(errors.StatusInternalError, "duplicate executor for %d", x.Type()))
		}
		m.executors[x.Type()] = x
	}

	batch := db.Begin(false)
	defer batch.Discard()

	var ledger *protocol.SystemLedger
	err := batch.Account(m.Network.NodeUrl(protocol.Ledger)).GetStateAs(&ledger)
	switch {
	case err == nil:
		// Database has been initialized
		m.logger.Debug("Loaded", "height", ledger.Index, "hash", logging.AsHex(batch.BptRoot()).Slice(0, 4))

		// Load globals
		err = m.loadGlobals(db.View)
		if err != nil {
			return nil, errors.Wrap(errors.StatusUnknown, err)
		}

	case errors.Is(err, storage.ErrNotFound):
		// Database is uninitialized
		m.logger.Debug("Loaded", "height", 0, "hash", logging.AsHex(batch.BptRoot()).Slice(0, 4))

	default:
		return nil, errors.Format(errors.StatusUnknown, "load ledger: %w", err)
	}

	return m, nil
}

func (m *Executor) ActiveGlobals_TESTONLY() *core.GlobalValues {
	return &m.globals.Active
}

func (m *Executor) Genesis(block *Block, exec chain.TransactionExecutor) error {
	var err error

	if !m.isGenesis {
		panic("Cannot call Genesis on a node txn executor")
	}
	m.executors[protocol.TransactionTypeSystemGenesis] = exec

	txn := new(protocol.Transaction)
	txn.Header.Principal = protocol.AcmeUrl()
	txn.Body = new(protocol.SystemGenesis)
	delivery := new(chain.Delivery)
	delivery.Transaction = txn

	st := NewStateManager(&m.Network, nil, block.Batch.Begin(true), nil, txn, m.logger.With("operation", "Genesis"))
	defer st.Discard()

	err = block.Batch.Transaction(txn.GetHash()).PutStatus(&protocol.TransactionStatus{
		Initiator: txn.Header.Principal,
	})
	if err != nil {
		return errors.Wrap(errors.StatusUnknown, err)
	}

	err = indexing.BlockState(block.Batch, m.Network.NodeUrl(protocol.Ledger)).Clear()
	if err != nil {
		return errors.Wrap(errors.StatusUnknown, err)
	}

	status, err := m.ExecuteEnvelope(block, delivery)
	if err != nil {
		return errors.Wrap(errors.StatusUnknown, err)
	}

	if status.Code != 0 {
		if status.Error != nil {
			return errors.Wrap(errors.StatusUnknown, status.Error)
		}
		return errors.New(errors.StatusUnknown, status.Message)
	}

	err = m.EndBlock(block)
	if err != nil {
		return errors.Wrap(errors.StatusUnknown, err)
	}

	return nil
}

func (m *Executor) LoadStateRoot(batch *database.Batch) ([]byte, error) {
	_, err := batch.Account(m.Network.NodeUrl()).GetState()
	switch {
	case err == nil:
		return batch.BptRoot(), nil
	case errors.Is(err, storage.ErrNotFound):
		return nil, nil
	default:
		return nil, errors.Format(errors.StatusUnknown, "load subnet identity: %w", err)
	}
}

func (m *Executor) InitFromGenesis(batch *database.Batch, data []byte) error {
	if m.isGenesis {
		panic("Cannot call InitChain on a genesis txn executor")
	}

	// Load the genesis state (JSON) into an in-memory key-value store
	src := memory.New(nil)
	err := src.UnmarshalJSON(data)
	if err != nil {
		return errors.Format(errors.StatusInternalError, "failed to unmarshal app state: %v", err)
	}

	// Load the root anchor chain so we can verify the system state
	srcBatch := database.New(src, nil).Begin(false)
	defer srcBatch.Discard()
	srcRoot := srcBatch.BptRoot()

	// Dump the genesis state into the key-value store
	subbatch := batch.Begin(true)
	defer subbatch.Discard()
	err = subbatch.Import(src)
	if err != nil {
		return errors.Format(errors.StatusInternalError, "failed to import database: %v", err)
	}

	// Commit the database batch
	err = subbatch.Commit()
	if err != nil {
		return errors.Format(errors.StatusInternalError, "failed to load app state into database: %v", err)
	}

	root := batch.BptRoot()

	// Make sure the database BPT root hash matches what we found in the genesis state
	if !bytes.Equal(srcRoot, root) {
		panic(errors.Format(errors.StatusInternalError, "Root chain anchor from state DB does not match the app state\nWant: %X\nGot:  %X", srcRoot, root))
	}

	err = m.loadGlobals(batch.View)
	if err != nil {
		return fmt.Errorf("failed to load globals: %v", err)
	}

	return nil
}

func (m *Executor) InitFromSnapshot(batch *database.Batch, file ioutil2.SectionReader) error {
	err := batch.RestoreSnapshot(file)
	if err != nil {
		return errors.Format(errors.StatusUnknown, "load state: %w", err)
	}

	err = m.loadGlobals(batch.View)
	if err != nil {
		return fmt.Errorf("failed to load globals: %v", err)
	}

	return nil
}

func (m *Executor) SaveSnapshot(batch *database.Batch, file io.WriteSeeker) error {
	return batch.SaveSnapshot(file, &m.Network)
}<|MERGE_RESOLUTION|>--- conflicted
+++ resolved
@@ -26,18 +26,12 @@
 type Executor struct {
 	ExecutorOptions
 
-<<<<<<< HEAD
+	globals    *Globals
 	executors    map[protocol.TransactionType]TransactionExecutor
 	dispatcher   *dispatcher
 	logger       logging.OptionalLogger
 	db           *database.Database
 	CheckTxBatch *database.Batch
-=======
-	globals    *Globals
-	executors  map[protocol.TransactionType]TransactionExecutor
-	dispatcher *dispatcher
-	logger     logging.OptionalLogger
->>>>>>> cfb8501a
 
 	// oldBlockMeta blockMetadata
 }
