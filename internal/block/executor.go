--- conflicted
+++ resolved
@@ -38,12 +38,8 @@
 	Logger   log.Logger
 	Key      ed25519.PrivateKey
 	Router   routing.Router
-<<<<<<< HEAD
-	Describe config.Describe
-=======
-	Network  config.Network
+	Describe  config.Describe
 	EventBus *events.Bus
->>>>>>> cfb8501a
 
 	isGenesis bool
 }
