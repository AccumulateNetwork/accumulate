package block

import (
	"fmt"

	"gitlab.com/accumulatenetwork/accumulate/config"
	"gitlab.com/accumulatenetwork/accumulate/internal/chain"
	"gitlab.com/accumulatenetwork/accumulate/internal/database"
	"gitlab.com/accumulatenetwork/accumulate/internal/errors"
	"gitlab.com/accumulatenetwork/accumulate/internal/logging"
	"gitlab.com/accumulatenetwork/accumulate/internal/url"
	"gitlab.com/accumulatenetwork/accumulate/protocol"
	"gitlab.com/accumulatenetwork/accumulate/smt/storage"
)

// ProcessTransaction processes a transaction. It will not return an error if
// the transaction fails - in that case the status code will be non zero. It
// only returns an error in cases like a database failure.
func (x *Executor) ProcessTransaction(batch *database.Batch, delivery *chain.Delivery) (*protocol.TransactionStatus, *chain.ProcessTransactionState, error) {
	// Load the status
	status, err := batch.Transaction(delivery.Transaction.GetHash()).GetStatus()
	if err != nil {
		return nil, nil, err
	}
	if status.Initiator == nil {
		// This should never happen
		return nil, nil, fmt.Errorf("transaction initiator is missing")
	}

	// Load the principal
	principal, err := batch.Account(delivery.Transaction.Header.Principal).GetState()
	switch {
	case err == nil, errors.Is(err, storage.ErrNotFound):
		// Ok
	default:
		err = errors.Format(errors.StatusUnknown, "load principal: %w", err)
		return x.recordFailedTransaction(batch, delivery, err)
	}

	// Check if the transaction is ready to be executed
	ready, err := x.TransactionIsReady(batch, delivery, status, principal)
	if err != nil {
		return x.recordFailedTransaction(batch, delivery, err)
	}
	if !ready {
		return x.recordPendingTransaction(&x.Describe, batch, delivery)
	}

	if delivery.Transaction.Body.Type().IsSynthetic() {
		// Verify that the synthetic transaction has all the right signatures
		err = processSyntheticTransaction(batch, delivery.Transaction, status)
		if err != nil {
			return x.recordFailedTransaction(batch, delivery, err)
		}
	}

	// Set up the state manager
	var st *chain.StateManager
	if x.isGenesis {
		st = chain.NewStateManager(&x.Describe, nil, batch.Begin(true), principal, delivery.Transaction, x.logger.With("operation", "ProcessTransaction"))
	} else {
		st, err = chain.LoadStateManager(&x.Describe, &x.globals.Active, batch.Begin(true), principal, delivery.Transaction, status, x.logger.With("operation", "ProcessTransaction"))
		if err != nil {
			return x.recordFailedTransaction(batch, delivery, err)
		}
	}
	defer st.Discard()

	// Execute the transaction
	executor, ok := x.executors[delivery.Transaction.Body.Type()]
	if !ok {
		// An invalid transaction should not make it to this point
		err = protocol.Errorf(protocol.ErrorCodeInternal, "missing executor for %v", delivery.Transaction.Body.Type())
		return x.recordFailedTransaction(batch, delivery, err)
	}

	result, err := executor.Execute(st, &chain.Delivery{Transaction: delivery.Transaction})
	if err != nil {
		err = errors.Wrap(0, err)
		return x.recordFailedTransaction(batch, delivery, err)
	}

	// Commit changes, queue state creates for synthetic transactions
	state, err := st.Commit()
	if err != nil {
		err = fmt.Errorf("commit: %w", err)
		return x.recordFailedTransaction(batch, delivery, err)
	}

	// Do extra processing for special network accounts
	err = x.processNetworkAccountUpdates(batch, delivery, principal)
	if err != nil {
		return x.recordFailedTransaction(batch, delivery, err)
	}

	return x.recordSuccessfulTransaction(batch, state, delivery, result)
}

func (x *Executor) TransactionIsReady(batch *database.Batch, delivery *chain.Delivery, status *protocol.TransactionStatus, principal protocol.Account) (bool, error) {
	var ready bool
	var err error
	typ := delivery.Transaction.Body.Type()
	switch {
	case typ.IsUser():
		ready, err = x.userTransactionIsReady(batch, delivery, status, principal)
	case typ.IsSynthetic():
		ready, err = x.synthTransactionIsReady(batch, delivery, status, principal)
	default:
		if principal == nil {
			val, ok := getValidator[chain.PrincipalValidator](x, delivery.Transaction.Body.Type())
			if !ok || !val.AllowMissingPrincipal(delivery.Transaction) {
				return false, errors.NotFound("missing principal: %v not found", delivery.Transaction.Header.Principal)
			}
		}
		return true, nil
	}
	return ready, errors.Wrap(errors.StatusUnknown, err)
}

func (x *Executor) userTransactionIsReady(batch *database.Batch, delivery *chain.Delivery, status *protocol.TransactionStatus, principal protocol.Account) (bool, error) {
	// If the principal is missing, check if that's ok
	if principal == nil {
		val, ok := getValidator[chain.PrincipalValidator](x, delivery.Transaction.Body.Type())
		if !ok || !val.AllowMissingPrincipal(delivery.Transaction) {
			return false, errors.NotFound("missing principal: %v not found", delivery.Transaction.Header.Principal)
		}
	}

	// Internally produced transactions are always executed immediately
	if delivery.WasProducedInternally() {
		return true, nil
	}

	// UpdateKey transactions are always M=1 and always require a signature from
	// the initiator
	if delivery.Transaction.Body.Type() == protocol.TransactionTypeUpdateKey {
		if status.Initiator == nil {
			return false, fmt.Errorf("missing initiator")
		}

		initSigs, err := batch.Transaction(delivery.Transaction.GetHash()).ReadSignatures(status.Initiator)
		if err != nil {
			return false, fmt.Errorf("load initiator signatures: %w", err)
		}

		if initSigs.Count() == 0 {
			return false, fmt.Errorf("missing initiator signature")
		}

		return true, nil
	}

	// Delegate to the transaction executor?
	val, ok := getValidator[chain.SignerValidator](x, delivery.Transaction.Body.Type())
	if ok {
		ready, fallback, err := val.TransactionIsReady(x, batch, delivery.Transaction, status)
		if err != nil {
			return false, errors.Wrap(errors.StatusUnknown, err)
		}
		if !fallback {
			return ready, nil
		}
	}

	// At this point we cannot continue without the principal
	if principal == nil {
		return false, errors.NotFound("missing principal: %v not found", delivery.Transaction.Header.Principal)
	}

	// Get the principal's account auth
	auth, err := x.GetAccountAuthoritySet(batch, principal)
	if err != nil {
		return false, fmt.Errorf("unable to load authority of %v: %w", delivery.Transaction.Header.Principal, err)
	}

	// For each authority
	authRequired := delivery.Transaction.Body.Type().RequireAuthorization()
	for _, entry := range auth.Authorities {
		// Do not check signers for disabled authorities
		if entry.Disabled && !authRequired {
			continue
		}

		// Check if any signer has reached its threshold
		ok, err := x.AuthorityIsSatisfied(batch, delivery.Transaction, status, entry.Url)
		if err != nil {
			return false, errors.Wrap(errors.StatusUnknown, err)
		}
		if !ok {
			return false, nil
		}
	}

	// If every authority is disabled, at least one signature is required
	return len(status.Signers) > 0, nil
}

func (x *Executor) AuthorityIsSatisfied(batch *database.Batch, transaction *protocol.Transaction, status *protocol.TransactionStatus, authUrl *url.URL) (bool, error) {
	// Check if any signer has reached its threshold
	for _, signer := range status.FindSigners(authUrl) {
		ok, err := x.SignerIsSatisfied(batch, transaction, status, signer)
		if err != nil {
			return false, errors.Wrap(errors.StatusUnknown, err)
		}
		if ok {
			return true, nil
		}
	}

	return false, nil
}

func (x *Executor) SignerIsSatisfied(batch *database.Batch, transaction *protocol.Transaction, status *protocol.TransactionStatus, signer protocol.Signer) (bool, error) {
	// Load the signature set
	signatures, err := batch.Transaction(transaction.GetHash()).ReadSignaturesForSigner(signer)
	if err != nil {
		return false, fmt.Errorf("load signatures set %v: %w", signer.GetUrl(), err)
	}

	// Check if the signature set includes a completed set
	for _, e := range signatures.Entries() {
		if e.Type == protocol.SignatureTypeSet {
			return true, nil
		}
	}

	// Check if the threshold has been reached
	if uint64(signatures.Count()) >= signer.GetSignatureThreshold() {
		return true, nil
	}

	return false, nil
}

<<<<<<< HEAD
func (x *Executor) synthTransactionIsReady(batch *database.Batch, transaction *protocol.Transaction, status *protocol.TransactionStatus) (bool, error) {
	// Anchors cannot be pending
	if transaction.Body.Type() == protocol.TransactionTypeDirectoryAnchor || transaction.Body.Type() == protocol.TransactionTypeBlockValidatorAnchor {
		return true, nil
	}
=======
func (x *Executor) synthTransactionIsReady(batch *database.Batch, delivery *chain.Delivery, status *protocol.TransactionStatus, principal protocol.Account) (bool, error) {
	// Do not check the principal until the transaction is ready (see below). Do
	// not delegate "is ready?" to the transaction executor - synthetic
	// transactions _must_ be proven before being executed.
>>>>>>> 0e7821f2

	// Load all of the signatures
	signatures, err := GetAllSignatures(batch, batch.Transaction(delivery.Transaction.GetHash()), status, delivery.Transaction.Header.Initiator[:])
	if err != nil {
		return false, errors.Wrap(errors.StatusUnknown, err)
	}

	// Build a receipt from the signatures
	receipt, sourceNet, err := assembleSynthReceipt(*(*[32]byte)(delivery.Transaction.GetHash()), signatures)
	if err != nil {
		return false, errors.Wrap(errors.StatusUnknown, err)
	}
	if receipt == nil {
		return false, nil
	}

	// Determine which anchor chain to load
	var partition string
	if x.Describe.NetworkType != config.Directory {
		partition = protocol.Directory
	} else {
		var ok bool
		partition, ok = protocol.ParsePartitionUrl(sourceNet)
		if !ok {
			return false, errors.Format(errors.StatusUnknown, "%v is not a valid partition URL", sourceNet)
		}
	}

	// Load the anchor chain
	anchorChain, err := batch.Account(x.Describe.AnchorPool()).ReadChain(protocol.RootAnchorChain(partition))
	if err != nil {
		return false, errors.Format(errors.StatusUnknown, "load %s intermediate anchor chain: %w", partition, err)
	}

	// Is the result a valid DN anchor?
	_, err = anchorChain.HeightOf(receipt.Anchor)
	switch {
	case err == nil:
		// Ready
	case errors.Is(err, storage.ErrNotFound):
		return false, nil
	default:
		return false, errors.Format(errors.StatusUnknown, "get height of entry %X of %s intermediate anchor chain: %w", receipt.Anchor[:4], partition, err)
	}

	// Get the synthetic signature
	synthSig, ok := signatures[0].(*protocol.SyntheticSignature)
	if !ok {
		return false, errors.Format(errors.StatusInternalError, "missing synthetic signature")
	}

	// Load the ledger
	var ledger *protocol.SyntheticLedger
	err = batch.Account(x.Describe.Synthetic()).GetStateAs(&ledger)
	if err != nil {
		return false, errors.Format(errors.StatusUnknown, "load synthetic transaction ledger: %w", err)
	}

	// If the transaction is out of sequence, mark it pending
	partitionLedger := ledger.Partition(synthSig.SourceNetwork)
	if partitionLedger.Delivered+1 != synthSig.SequenceNumber {
		x.logger.Info("Out of sequence synthetic transaction",
			"hash", logging.AsHex(delivery.Transaction.GetHash()).Slice(0, 4),
			"seq-got", synthSig.SequenceNumber,
			"seq-want", partitionLedger.Delivered+1,
			"source", synthSig.SourceNetwork,
			"destination", synthSig.DestinationNetwork,
			"type", delivery.Transaction.Body.Type(),
			"hash", logging.AsHex(delivery.Transaction.GetHash()).Slice(0, 4),
		)
		return false, nil
	}

	if principal != nil {
		return true, nil
	}

	// If the principal is required but missing, do not return an error unless
	// the transaction is ready to execute.
	// https://accumulate.atlassian.net/browse/AC-1704
	val, ok := getValidator[chain.PrincipalValidator](x, delivery.Transaction.Body.Type())
	if !ok || !val.AllowMissingPrincipal(delivery.Transaction) {
		return false, errors.NotFound("missing principal: %v not found", delivery.Transaction.Header.Principal)
	}

	return true, nil
}

func (x *Executor) recordTransaction(batch *database.Batch, delivery *chain.Delivery, updateStatus func(*protocol.TransactionStatus)) (*protocol.TransactionStatus, error) {
	// Store the transaction state (without signatures)
	db := batch.Transaction(delivery.Transaction.GetHash())
	err := db.PutState(&database.SigOrTxn{Transaction: delivery.Transaction})
	if err != nil {
		return nil, fmt.Errorf("store transaction: %w", err)
	}

	// Update the status
	status, err := db.GetStatus()
	if err != nil {
		return nil, fmt.Errorf("load transaction status: %w", err)
	}

	updateStatus(status)
	err = db.PutStatus(status)
	if err != nil {
		return nil, fmt.Errorf("store transaction status: %w", err)
	}

	// If the transaction is synthetic, update the synthetic ledger
	if !delivery.Transaction.Body.Type().IsSynthetic() {
		return status, nil
	}

	// Update the synthetic ledger
	var ledger *protocol.SyntheticLedger
	err = batch.Account(x.Describe.Synthetic()).GetStateAs(&ledger)
	if err != nil {
		return nil, errors.Format(errors.StatusUnknown, "load synthetic transaction ledger: %w", err)
	}

	partitionLedger := ledger.Partition(delivery.SourceNetwork)
	if partitionLedger.Add(status.Delivered, delivery.SequenceNumber, delivery.Transaction.ID()) {
		err = batch.Account(x.Describe.Synthetic()).PutState(ledger)
		if err != nil {
			return nil, errors.Format(errors.StatusUnknown, "store synthetic transaction ledger: %w", err)
		}
	}

	return status, nil
}

func (x *Executor) recordPendingTransaction(net *config.Describe, batch *database.Batch, delivery *chain.Delivery) (*protocol.TransactionStatus, *chain.ProcessTransactionState, error) {
	// Record the transaction
	status, err := x.recordTransaction(batch, delivery, func(status *protocol.TransactionStatus) {
		status.Remote = false
		status.Pending = true
	})
	if err != nil {
		return nil, nil, err
	}

	// Add the user transaction to the principal's list of pending transactions
	if delivery.Transaction.Body.Type().IsUser() {
		err = batch.Account(delivery.Transaction.Header.Principal).AddPending(delivery.Transaction.ID())
		if err != nil {
			return nil, nil, fmt.Errorf("store pending list: %w", err)
		}

		return status, new(chain.ProcessTransactionState), nil
	}

	// Load all of the signatures
	signatures, err := GetAllSignatures(batch, batch.Transaction(delivery.Transaction.GetHash()), status, delivery.Transaction.Header.Initiator[:])
	if err != nil {
		return nil, nil, errors.Wrap(errors.StatusUnknown, err)
	}

	// Add the synthetic transaction to the anchor's list of pending transactions
	receipt, _, err := assembleSynthReceipt(*(*[32]byte)(delivery.Transaction.GetHash()), signatures)
	if err != nil {
		return nil, nil, errors.Wrap(errors.StatusUnknown, err)
	}

	if receipt == nil {
		x.logger.Error("Missing receipt for pending synthetic transaction", "hash", logging.AsHex(delivery.Transaction.GetHash()).Slice(0, 4), "type", delivery.Transaction.Body.Type())
		return status, new(chain.ProcessTransactionState), nil
	}

	x.logger.Debug("Pending synthetic transaction", "hash", logging.AsHex(delivery.Transaction.GetHash()).Slice(0, 4), "type", delivery.Transaction.Body.Type(), "anchor", logging.AsHex(receipt.Anchor).Slice(0, 4), "module", "synthetic")

	err = batch.Account(net.Ledger()).AddSyntheticForAnchor(*(*[32]byte)(receipt.Anchor), delivery.Transaction.ID())
	if err != nil {
		return nil, nil, errors.Wrap(errors.StatusUnknown, err)
	}

	return status, new(chain.ProcessTransactionState), nil
}

func (x *Executor) recordSuccessfulTransaction(batch *database.Batch, state *chain.ProcessTransactionState, delivery *chain.Delivery, result protocol.TransactionResult) (*protocol.TransactionStatus, *chain.ProcessTransactionState, error) {
	// Record the transaction
	status, err := x.recordTransaction(batch, delivery, func(status *protocol.TransactionStatus) {
		status.Remote = false
		status.Pending = false
		status.Delivered = true
		status.Code = 0
		if result == nil {
			status.Result = new(protocol.EmptyResult)
		} else {
			status.Result = result
		}
	})
	if err != nil {
		return nil, nil, err
	}

	// Remove the transaction from the principal's list of pending transactions
	err = batch.Account(delivery.Transaction.Header.Principal).RemovePending(delivery.Transaction.ID())
	if err != nil {
		return nil, nil, fmt.Errorf("store pending list: %w", err)
	}

	// Add the transaction to the principal's main chain
	err = state.ChainUpdates.AddChainEntry(batch, delivery.Transaction.Header.Principal, protocol.MainChain, protocol.ChainTypeTransaction, delivery.Transaction.GetHash(), 0, 0)
	if err != nil && !errors.Is(err, storage.ErrNotFound) {
		return nil, nil, fmt.Errorf("add to chain: %v", err)
	}

	if !delivery.Transaction.Body.Type().IsSynthetic() /*|| delivery.Transaction.Body.Type() == protocol.TransactionTypeSegWitDataEntry*/ {
		return status, state, nil
	}

	// Check for pending synthetic transactions
	var ledger *protocol.SyntheticLedger
	err = batch.Account(x.Describe.Synthetic()).GetStateAs(&ledger)
	if err != nil {
		return nil, nil, errors.Format(errors.StatusUnknown, "load synthetic transaction ledger: %w", err)
	}

	nextHash, ok := ledger.Partition(delivery.SourceNetwork).Get(delivery.SequenceNumber + 1)
	if ok {
		state.ProcessAdditionalTransaction(delivery.NewSyntheticFromSequence(nextHash.Hash()))
	}

	return status, state, nil
}

func (x *Executor) recordFailedTransaction(batch *database.Batch, delivery *chain.Delivery, failure error) (*protocol.TransactionStatus, *chain.ProcessTransactionState, error) {
	// Record the transaction
	status, err := x.recordTransaction(batch, delivery, func(status *protocol.TransactionStatus) {
		status.Remote = false
		status.Pending = false
		status.Delivered = true
		status.Message = failure.Error()

		var err1 *protocol.Error
		var err2 *errors.Error
		switch {
		case errors.As(failure, &err1):
			status.Code = err1.Code.GetEnumValue()
		case errors.As(failure, &err2):
			status.Error = err2
			status.Code = protocol.ConvertErrorStatus(err2.Code).GetEnumValue()
		default:
			status.Code = protocol.ErrorCodeUnknownError.GetEnumValue()
		}
	})
	if err != nil {
		return nil, nil, err
	}

	// If this transaction is a synthetic transaction, send a refund
	state := new(chain.ProcessTransactionState)
	if swo, ok := delivery.Transaction.Body.(protocol.SynthTxnWithOrigin); ok {
		init, refundAmount := swo.GetRefund()
		if refundAmount > 0 {
			refund := new(protocol.SyntheticDepositCredits)
			refund.Amount = refundAmount.AsUInt64()
			state.DidProduceTxn(init, refund)
		}
	}

	// Execute the post-failure hook if the transaction executor defines one
	if val, ok := getValidator[chain.TransactionExecutorCleanup](x, delivery.Transaction.Body.Type()); ok {
		err = val.DidFail(state, delivery.Transaction)
		if err != nil {
			return nil, nil, err
		}
	}

	// Remove the transaction from the principal's list of pending transactions
	err = batch.Account(delivery.Transaction.Header.Principal).RemovePending(delivery.Transaction.ID())
	if err != nil {
		return nil, nil, fmt.Errorf("update pending list: %w", err)
	}

	// Refund the signer
	if status.Initiator == nil || !delivery.Transaction.Body.Type().IsUser() {
		return status, state, nil
	}

	// TODO Send a refund for a failed remotely initiated transaction
	if !delivery.Transaction.Header.Principal.LocalTo(status.Initiator) {
		return status, state, nil
	}

	// But only if the paid paid is larger than the max failure paid
	paid, err := protocol.ComputeTransactionFee(delivery.Transaction)
	if err != nil {
		return nil, nil, fmt.Errorf("compute fee: %w", err)
	}
	if paid <= protocol.FeeFailedMaximum {
		return status, state, nil
	}

	var signer protocol.Signer
	obj := batch.Account(status.Initiator)
	err = obj.GetStateAs(&signer)
	if err != nil {
		return nil, nil, fmt.Errorf("load initial signer: %w", err)
	}

	refund := paid - protocol.FeeFailedMaximum
	signer.CreditCredits(refund.AsUInt64())
	err = obj.PutState(signer)
	if err != nil {
		return nil, nil, fmt.Errorf("store initial signer: %w", err)
	}

	return status, state, nil
}<|MERGE_RESOLUTION|>--- conflicted
+++ resolved
@@ -232,18 +232,10 @@
 	return false, nil
 }
 
-<<<<<<< HEAD
-func (x *Executor) synthTransactionIsReady(batch *database.Batch, transaction *protocol.Transaction, status *protocol.TransactionStatus) (bool, error) {
-	// Anchors cannot be pending
-	if transaction.Body.Type() == protocol.TransactionTypeDirectoryAnchor || transaction.Body.Type() == protocol.TransactionTypeBlockValidatorAnchor {
-		return true, nil
-	}
-=======
 func (x *Executor) synthTransactionIsReady(batch *database.Batch, delivery *chain.Delivery, status *protocol.TransactionStatus, principal protocol.Account) (bool, error) {
 	// Do not check the principal until the transaction is ready (see below). Do
 	// not delegate "is ready?" to the transaction executor - synthetic
 	// transactions _must_ be proven before being executed.
->>>>>>> 0e7821f2
 
 	// Load all of the signatures
 	signatures, err := GetAllSignatures(batch, batch.Transaction(delivery.Transaction.GetHash()), status, delivery.Transaction.Header.Initiator[:])
