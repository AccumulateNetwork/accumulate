--- conflicted
+++ resolved
@@ -253,13 +253,8 @@
 		if err != nil {
 			return errors.Wrap(errors.StatusUnknown, err)
 		}
-<<<<<<< HEAD
-		if !strings.EqualFold(partition, x.Network.LocalPartitionID) {
-			return errors.Format(errors.StatusBadRequest, "signature submitted to %v instead of %v", x.Network.LocalPartitionID, partition)
-=======
-		if !strings.EqualFold(subnet, x.Describe.SubnetId) {
-			return errors.Format(errors.StatusBadRequest, "signature submitted to %v instead of %v", x.Describe.SubnetId, subnet)
->>>>>>> 97973d2b
+		if !strings.EqualFold(partition, x.Describe.PartitionId) {
+			return errors.Format(errors.StatusBadRequest, "signature submitted to %v instead of %v", x.Describe.PartitionId, partition)
 		}
 	}
 
