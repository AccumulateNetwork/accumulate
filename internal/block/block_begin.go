package block

import (
	"bytes"
	"context"
	"encoding/json"
	"fmt"
	"math/big"

	"github.com/AccumulateNetwork/jsonrpc2/v15"
	jrpc "github.com/tendermint/tendermint/rpc/jsonrpc/types"
	tm "github.com/tendermint/tendermint/types"
	"gitlab.com/accumulatenetwork/accumulate/config"
	"gitlab.com/accumulatenetwork/accumulate/internal/chain"
	"gitlab.com/accumulatenetwork/accumulate/internal/database"
	"gitlab.com/accumulatenetwork/accumulate/internal/errors"
	"gitlab.com/accumulatenetwork/accumulate/internal/indexing"
	"gitlab.com/accumulatenetwork/accumulate/pkg/client/signing"
	"gitlab.com/accumulatenetwork/accumulate/protocol"
	"gitlab.com/accumulatenetwork/accumulate/smt/managed"
	"gitlab.com/accumulatenetwork/accumulate/smt/storage"
)

// BeginBlock implements ./Chain
func (x *Executor) BeginBlock(block *Block) (err error) {
	x.logDebug("Begin block", "height", block.Index, "leader", block.IsLeader, "time", block.Time)

	if block.IsLeader {
		// TODO Should we have more than just the leader do this for redundancy?

		// Use a read-only batch
		batch := block.Batch.Begin(false)
		defer batch.Discard()

		// Finalize the previous block
		err = x.finalizeBlock(block.Batch, uint64(block.Index))
		if err != nil {
			return err
		}
	}

	// Reset the block state
	err = indexing.BlockState(block.Batch, x.Network.NodeUrl(protocol.Ledger)).Clear()
	if err != nil {
		return err
	}

	// Load the ledger state
	ledger := block.Batch.Account(x.Network.NodeUrl(protocol.Ledger))
	var ledgerState *protocol.InternalLedger
	err = ledger.GetStateAs(&ledgerState)
	switch {
	case err == nil:
		// Make sure the block index is increasing
		if ledgerState.Index >= block.Index {
			panic(fmt.Errorf("Current height is %d but the next block height is %d!", ledgerState.Index, block.Index))
		}

	case x.isGenesis && errors.Is(err, storage.ErrNotFound):
		// OK

	default:
		return fmt.Errorf("cannot load ledger: %w", err)
	}

	// Reset transient values
	ledgerState.Index = block.Index
	ledgerState.Timestamp = block.Time

	// Reset the ledger's ACME burnt counter
	ledgerState.AcmeBurnt = *big.NewInt(0)

	err = ledger.PutState(ledgerState)
	if err != nil {
		return fmt.Errorf("cannot write ledger: %w", err)
	}

	// Store votes from previous block, choosing to marshal as json to make it
	// easily viewable by explorers
	err = x.captureValueAsDataEntry(block.Batch, protocol.Votes, block.CommitInfo)
	if err != nil {
		x.logger.Error("Error processing internal vote transaction", "error", err)
	}

	// Capture evidence of maleficence if any occurred
	err = x.captureValueAsDataEntry(block.Batch, protocol.Evidence, block.Evidence)
	if err != nil {
		x.logger.Error("Error processing internal vote transaction", "error", err)
	}

	return nil
}

func (x *Executor) captureValueAsDataEntry(batch *database.Batch, internalAccountPath string, value interface{}) error {
	if value == nil {
		return nil
	}

	data, err := json.Marshal(value)
	if err != nil {
		return errors.Format(errors.StatusUnknown, "cannot marshal value as json: %w", err)
	}

	wd := protocol.WriteData{}
	wd.Entry.Data = append(wd.Entry.Data, data)
	dataAccountUrl := x.Network.NodeUrl(internalAccountPath)

	var signer protocol.Signer
	signerUrl := x.Network.ValidatorPage(0)
	err = batch.Account(signerUrl).GetStateAs(&signer)
	if err != nil {
		return err
	}

	txn := new(protocol.Transaction)
	txn.Header.Principal = x.Network.NodeUrl()
	txn.Body = &wd
	txn.Header.Initiator = signerUrl.AccountID32()

	sw := protocol.SegWitDataEntry{}
	sw.Cause = *(*[32]byte)(txn.GetHash())
	sw.EntryHash = *(*[32]byte)(wd.Entry.Hash())
	sw.EntryUrl = txn.Header.Principal
	txn.Body = &sw

	st := chain.NewStateManager(&x.Network, batch.Begin(true), nil, txn, x.logger)
	defer st.Discard()

	var da *protocol.DataAccount
	va := batch.Account(dataAccountUrl)
	err = va.GetStateAs(&da)
	if err != nil {
		return err
	}

	st.UpdateData(da, wd.Entry.Hash(), &wd.Entry)

	err = putSyntheticTransaction(
		batch, txn,
		&protocol.TransactionStatus{Delivered: true},
<<<<<<< HEAD
		&protocol.SystemSignature{Network: signerUrl})
=======
		nil)
>>>>>>> e909adb2
	if err != nil {
		return err
	}

	_, err = st.Commit()
	return err
}

// finalizeBlock builds the block anchor and signs and sends synthetic
// transactions (including the block anchor) for the previously committed block.
func (x *Executor) finalizeBlock(batch *database.Batch, currentBlockIndex uint64) error {
	// Load the ledger state
	var ledgerState *protocol.InternalLedger
	err := batch.Account(x.Network.Ledger()).GetStateAs(&ledgerState)
	if err != nil {
		return errors.Format(errors.StatusUnknown, "load ledger: %w", err)
	}

	// If the last block is more than one block old, it has already been finalized
	if uint64(ledgerState.Index) < currentBlockIndex-1 {
		return nil
	}

	// Build receipts for synthetic transactions produced in the previous block
	err = x.sendSyntheticTransactions(batch)
	if err != nil {
		return errors.Format(errors.StatusUnknown, "build synthetic transaction receipts: %w", err)
	}

	// Send the block anchor

	switch x.Network.Type {
	case config.Directory:
		// DN -> all BVNs
		anchor, err := x.buildDirectoryAnchor(batch, ledgerState)
		if err != nil {
			return errors.Format(errors.StatusUnknown, "build block anchor: %w", err)
		}

		for _, bvn := range x.Network.GetBvnNames() {
			err = x.sendBlockAnchor(anchor, anchor.Block, bvn)
			if err != nil {
				return errors.Wrap(errors.StatusUnknown, err)
			}
		}

	case config.BlockValidator:
		// BVN -> DN
		anchor, err := x.buildPartitionAnchor(batch, ledgerState)
		if err != nil {
			return errors.Format(errors.StatusUnknown, "build block anchor: %w", err)
		}

		err = x.sendBlockAnchor(anchor, anchor.Block, protocol.Directory)
		if err != nil {
			return errors.Wrap(errors.StatusUnknown, err)
		}
	}

	errs := x.dispatcher.Send(context.Background())
	go func() {
		for err := range errs {
			x.checkDispatchError(err)
		}
	}()

	return nil
}

func (x *Executor) sendSyntheticTransactions(batch *database.Batch) error {
	// Load the root chain's index chain's last two entries
	last, nextLast, err := indexing.LoadLastTwoIndexEntries(batch.Account(x.Network.Ledger()), protocol.MinorRootIndexChain)
	if err != nil {
		return errors.Format(errors.StatusUnknown, "load root index chain's last two entries: %w", err)
	}
	if last == nil {
		return nil // Root chain is empty
	}
	rootAnchor := last.Source
	var prevRootAnchor uint64
	if nextLast != nil {
		prevRootAnchor = nextLast.Source + 1
	}

	// Load the synthetic transaction chain's index chain's last two entries
	last, nextLast, err = indexing.LoadLastTwoIndexEntries(batch.Account(x.Network.Synthetic()), protocol.IndexChain(protocol.MainChain, false))
	if err != nil {
		return errors.Format(errors.StatusUnknown, "load synthetic transaction index chain's last two entries: %w", err)
	}
	if last == nil {
		return nil // Synth chain is empty
	}
	synthEnd, synthAnchor := last.Source, last.Anchor
	var synthStart uint64
	if nextLast != nil {
		synthStart = nextLast.Source + 1
	}
	if synthAnchor < prevRootAnchor {
		return nil // No change since last block
	}

	// Load the root chain
	chain, err := batch.Account(x.Network.Ledger()).ReadChain(protocol.MinorRootChain)
	if err != nil {
		return errors.Format(errors.StatusUnknown, "load root chain: %w", err)
	}

	// Prove the synthetic transaction chain anchor
	rootProof, err := chain.Receipt(int64(synthAnchor), int64(rootAnchor))
	if err != nil {
		return errors.Format(errors.StatusUnknown, "prove from %d to %d on the root chain: %w", synthAnchor, rootAnchor, err)
	}

	// Load the synthetic transaction chain
	chain, err = batch.Account(x.Network.Synthetic()).ReadChain(protocol.MainChain)
	if err != nil {
		return errors.Format(errors.StatusUnknown, "load root chain: %w", err)
	}

	// Get transaction hashes
	hashes, err := chain.Entries(int64(synthStart), int64(synthEnd)+1)
	if err != nil {
		return errors.Format(errors.StatusUnknown, "load entries %d through %d of synthetic transaction chain: %w", synthStart, synthEnd, err)
	}

	// For each synthetic transaction from the last block
	for i, hash := range hashes {
		// Load it
		record := batch.Transaction(hash)
		state, err := record.GetState()
		if err != nil {
			return errors.Format(errors.StatusUnknown, "load synthetic transaction: %w", err)
		}
		txn := state.Transaction

		if !bytes.Equal(hash, txn.GetHash()) {
			return errors.Format(errors.StatusInternalError, "%v stored as %X hashes to %X", txn.Body.Type(), hash[:4], txn.GetHash()[:4])
		}

		// TODO Can we make this less hacky?
		status, err := record.GetStatus()
		if err != nil {
			return errors.Format(errors.StatusUnknown, "load synthetic transaction status: %w", err)
		}
		sigs, err := GetAllSignatures(batch, record, status, txn.Header.Initiator[:])
		if err != nil {
			return errors.Format(errors.StatusUnknown, "load synthetic transaction signatures: %w", err)
		}
		if len(sigs) == 0 {
			return errors.Format(errors.StatusInternalError, "synthetic transaction %X does not have a synthetic origin signature", hash[:4])
		}
		if len(sigs) > 1 {
			return errors.Format(errors.StatusInternalError, "synthetic transaction %X has more than one signature", hash[:4])
		}
		initSig := sigs[0]

		// Sign it
		keySig, err := new(signing.Builder).
			SetType(protocol.SignatureTypeED25519).
			SetPrivateKey(x.Key).
			SetKeyPageUrl(x.Network.ValidatorBook(), 0).
			SetVersion(1).
			SetTimestamp(1).
			Sign(hash)
		if err != nil {
			return errors.Format(errors.StatusUnknown, "sign synthetic transaction: %w", err)
		}

		// Prove it
		synthProof, err := chain.Receipt(int64(i+int(synthStart)), int64(synthEnd))
		if err != nil {
			return errors.Format(errors.StatusUnknown, "prove from %d to %d on the synthetic transaction chain: %w", i+int(synthStart), synthEnd, err)
		}

		r, err := managed.CombineReceipts(synthProof, rootProof)
		if err != nil {
			return errors.Format(errors.StatusUnknown, "combine receipts: %w", err)
		}

		proofSig := new(protocol.ReceiptSignature)
		proofSig.SourceNetwork = x.Network.NodeUrl()
		proofSig.TransactionHash = *(*[32]byte)(hash)
		proofSig.Receipt = *protocol.ReceiptFromManaged(r)

		// Record the proof signature but DO NOT record the key signature! Each
		// node has a different key, so recording the key signature here would
		// cause a consensus failure!
		err = batch.Transaction(proofSig.Hash()).PutState(&database.SigOrTxn{
			Hash:      proofSig.TransactionHash,
			Signature: proofSig,
		})
		if err != nil {
			return errors.Format(errors.StatusUnknown, "store signature: %w", err)
		}
		_, err = batch.Transaction(hash).AddSignature(0, proofSig)
		if err != nil {
			return errors.Format(errors.StatusUnknown, "record receipt for %X: %w", hash[:4], err)
		}

		env := &protocol.Envelope{Transaction: []*protocol.Transaction{txn}, Signatures: []protocol.Signature{initSig, keySig, proofSig}}
		err = x.dispatcher.BroadcastTx(context.Background(), txn.Header.Principal, env)
		if err != nil {
			return errors.Format(errors.StatusUnknown, "send synthetic transaction %X: %w", hash[:4], err)
		}
	}

	return nil
}

func (x *Executor) buildDirectoryAnchor(batch *database.Batch, ledgerState *protocol.InternalLedger) (*protocol.DirectoryAnchor, error) {
	anchor := new(protocol.DirectoryAnchor)
	ledger := batch.Account(x.Network.Ledger())
	rootChain, err := x.buildBlockAnchor(batch, ledgerState, ledger, &anchor.SystemAnchor)
	if err != nil {
		return nil, err
	}
	anchor.AcmeOraclePrice = ledgerState.ActiveOracle

	if len(ledgerState.OperatorUpdates) > 0 {
		anchor.OperatorUpdates = ledgerState.OperatorUpdates
		ledgerState.OperatorUpdates = nil
		err = ledger.PutState(ledgerState)
		if err != nil {
			return nil, fmt.Errorf("cannot write ledger: %w", err)
		}
	}

	// TODO This is pretty inefficient; we're constructing a receipt for every
	// anchor. If we were more intelligent about it, we could send just the
	// Merkle state and a list of transactions, though we would need that for
	// the root chain and each anchor chain.

	anchorUrl := x.Network.NodeUrl(protocol.AnchorPool)
	record := batch.Account(anchorUrl)

	// Load the list of chain updates
	updates, err := indexing.BlockChainUpdates(batch, &x.Network, uint64(ledgerState.Index)).Get()
	if err != nil {
		return nil, errors.Format(errors.StatusUnknown, "load block chain updates index: %w", err)
	}

	for _, update := range updates.Entries {
		// Is it an anchor chain?
		if update.Type != protocol.ChainTypeAnchor {
			continue
		}

		// Does it belong to our anchor pool?
		if !update.Account.Equal(anchorUrl) {
			continue
		}

		indexChain, err := record.ReadIndexChain(update.Name, false)
		if err != nil {
			return nil, errors.Format(errors.StatusUnknown, "load minor index chain of intermediate anchor chain %s: %w", update.Name, err)
		}

		from, to, anchorIndex, err := getRangeFromIndexEntry(indexChain, uint64(indexChain.Height())-1)
		if err != nil {
			return nil, errors.Format(errors.StatusUnknown, "load range from minor index chain of intermediate anchor chain %s: %w", update.Name, err)
		}

		rootReceipt, err := rootChain.Receipt(int64(anchorIndex), rootChain.Height()-1)
		if err != nil {
			return nil, errors.Format(errors.StatusUnknown, "build receipt for the root chain: %w", err)
		}

		anchorChain, err := record.ReadChain(update.Name)
		if err != nil {
			return nil, errors.Format(errors.StatusUnknown, "load intermediate anchor chain %s: %w", update.Name, err)
		}

		for i := from; i <= to; i++ {
			anchorReceipt, err := anchorChain.Receipt(int64(i), int64(to))
			if err != nil {
				return nil, errors.Format(errors.StatusUnknown, "build receipt for intermediate anchor chain %s: %w", update.Name, err)
			}

			receipt, err := anchorReceipt.Combine(rootReceipt)
			if err != nil {
				return nil, errors.Format(errors.StatusUnknown, "build receipt for intermediate anchor chain %s: %w", update.Name, err)
			}

			r := protocol.ReceiptFromManaged(receipt)
			anchor.Receipts = append(anchor.Receipts, *r)
		}
	}

	return anchor, nil
}

func (x *Executor) buildPartitionAnchor(batch *database.Batch, ledgerState *protocol.InternalLedger) (*protocol.PartitionAnchor, error) {
	anchor := new(protocol.PartitionAnchor)
	ledger := batch.Account(x.Network.Ledger())
	_, err := x.buildBlockAnchor(batch, ledgerState, ledger, &anchor.SystemAnchor)
	if err != nil {
		return nil, err
	}
	anchor.AcmeBurnt = ledgerState.AcmeBurnt
	return anchor, nil
}

func (x *Executor) buildBlockAnchor(batch *database.Batch, ledgerState *protocol.InternalLedger, ledger *database.Account, anchor *protocol.SystemAnchor) (*database.Chain, error) {
	// Load the root chain
	rootChain, err := ledger.ReadChain(protocol.MinorRootChain)
	if err != nil {
		return nil, errors.Format(errors.StatusUnknown, "load root chain: %w", err)
	}

	stateRoot, err := x.LoadStateRoot(batch)
	if err != nil {
		return nil, errors.Format(errors.StatusUnknown, "load state hash: %w", err)
	}

	anchor.Source = x.Network.NodeUrl()
	anchor.RootIndex = uint64(rootChain.Height()) - 1
	anchor.RootAnchor = *(*[32]byte)(rootChain.Anchor())
	anchor.StateRoot = *(*[32]byte)(stateRoot)
	anchor.Block = uint64(ledgerState.Index)

	return rootChain, nil
}

func (x *Executor) sendBlockAnchor(anchor protocol.TransactionBody, block uint64, subnet string) error {
	txn := new(protocol.Transaction)
	txn.Header.Principal = protocol.SubnetUrl(subnet).JoinPath(protocol.AnchorPool)
	txn.Body = anchor

	// Create a synthetic origin signature
	initSig, err := new(signing.Builder).
		SetUrl(x.Network.NodeUrl()).
		SetVersion(block).
		InitiateSynthetic(txn, x.Router, nil)
	if err != nil {
		return errors.Wrap(errors.StatusInternalError, err)
	}

	// Create a key signature
	keySig, err := new(signing.Builder).
		SetType(protocol.SignatureTypeED25519).
		SetPrivateKey(x.Key).
		SetKeyPageUrl(x.Network.ValidatorBook(), 0).
		SetVersion(1).
		Sign(txn.GetHash())
	if err != nil {
		return errors.Wrap(errors.StatusInternalError, err)
	}

	// Send
	env := &protocol.Envelope{Transaction: []*protocol.Transaction{txn}, Signatures: []protocol.Signature{initSig, keySig}}
	err = x.dispatcher.BroadcastTx(context.Background(), txn.Header.Principal, env)
	if err != nil {
		return errors.Format(errors.StatusUnknown, "send anchor for block %d: %w", block, err)
	}

	return nil
}

// checkDispatchError returns nil if the error can be ignored.
func (x *Executor) checkDispatchError(err error) {
	if err == nil {
		return
	}

	// TODO This may be unnecessary once this issue is fixed:
	// https://github.com/tendermint/tendermint/issues/7185.

	// Is the error "tx already exists in cache"?
	if err.Error() == tm.ErrTxInCache.Error() {
		return
	}

	// Or RPC error "tx already exists in cache"?
	var rpcErr1 *jrpc.RPCError
	if errors.As(err, &rpcErr1) && *rpcErr1 == *errTxInCache1 {
		return
	}

	var rpcErr2 jsonrpc2.Error
	if errors.As(err, &rpcErr2) && rpcErr2 == errTxInCache2 {
		return
	}

	var protoErr *protocol.Error
	if errors.As(err, &protoErr) {
		// Without this, the simulator generates tons of errors. Why?
		if protoErr.Code == protocol.ErrorCodeAlreadyDelivered {
			return
		}
	}

	// It's a real error
	x.logger.Error("Failed to dispatch transactions", "error", err)
}<|MERGE_RESOLUTION|>--- conflicted
+++ resolved
@@ -138,11 +138,7 @@
 	err = putSyntheticTransaction(
 		batch, txn,
 		&protocol.TransactionStatus{Delivered: true},
-<<<<<<< HEAD
-		&protocol.SystemSignature{Network: signerUrl})
-=======
 		nil)
->>>>>>> e909adb2
 	if err != nil {
 		return err
 	}
