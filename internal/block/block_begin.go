--- conflicted
+++ resolved
@@ -418,18 +418,7 @@
 			return false, errors.Format(errors.StatusUnknown, "load synthetic transaction signatures: %w", err)
 		}
 
-<<<<<<< HEAD
-		// Sign it
-		keySig, err := new(signing.Builder).
-			SetType(protocol.SignatureTypeED25519).
-			SetPrivateKey(x.Key).
-			SetUrl(x.Network.DefaultValidatorPage()).
-			SetVersion(1).
-			SetTimestamp(1).
-			Sign(hash)
-=======
 		keySig, err := x.signTransaction(batch, txn, sigs)
->>>>>>> badac592
 		if err != nil {
 			return false, errors.Wrap(errors.StatusUnknown, err)
 		}
@@ -633,16 +622,7 @@
 	}
 
 	// Create a key signature
-<<<<<<< HEAD
-	keySig, err := new(signing.Builder).
-		SetType(protocol.SignatureTypeED25519).
-		SetPrivateKey(x.Key).
-		SetUrl(x.Network.DefaultValidatorPage()).
-		SetVersion(1).
-		Sign(txn.GetHash())
-=======
 	keySig, err := x.signTransaction(batch, txn, []protocol.Signature{initSig})
->>>>>>> badac592
 	if err != nil {
 		return errors.Wrap(errors.StatusUnknown, err)
 	}
