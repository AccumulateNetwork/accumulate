package block

import (
	"bytes"
	"context"
	"encoding/json"
	"fmt"
	"math/big"
	"time"

	"github.com/AccumulateNetwork/jsonrpc2/v15"
	jrpc "github.com/tendermint/tendermint/rpc/jsonrpc/types"
	tm "github.com/tendermint/tendermint/types"
	"gitlab.com/accumulatenetwork/accumulate/config"
	"gitlab.com/accumulatenetwork/accumulate/internal/chain"
	"gitlab.com/accumulatenetwork/accumulate/internal/database"
	"gitlab.com/accumulatenetwork/accumulate/internal/errors"
	"gitlab.com/accumulatenetwork/accumulate/internal/indexing"
	"gitlab.com/accumulatenetwork/accumulate/internal/url"
	"gitlab.com/accumulatenetwork/accumulate/pkg/client/signing"
	"gitlab.com/accumulatenetwork/accumulate/protocol"
	"gitlab.com/accumulatenetwork/accumulate/smt/storage"
)

const debugMajorBlocks = false

// BeginBlock implements ./Chain
func (x *Executor) BeginBlock(block *Block) error {
	x.logger.Debug("Begin block", "height", block.Index, "leader", block.IsLeader, "time", block.Time)

	// Check if its time for a major block
	openMajor, majorBlockTime, err := x.shouldOpenMajorBlock(block)
	if err != nil {
		return err
	}

	// Check if a major block was recorded
	majorBlockIndex, err := x.didRecordMajorBlock(block)
	if err != nil {
		return err
	}

	if block.IsLeader {
		// TODO Should we have more than just the leader do this for redundancy?

		// Use a read-only batch
		batch := block.Batch.Begin(false)
		defer func() {
			if batch.Dirty() {
				x.Logger.Error("Finalize made changes")
			}
			batch.Discard()
		}()

		// Finalize the previous block
		err = x.finalizeBlock(batch, block.Index, openMajor, majorBlockIndex, majorBlockTime)
		if err != nil {
			return err
		}
	}

	// Reset the block state
	err = indexing.BlockState(block.Batch, x.Describe.NodeUrl(protocol.Ledger)).Clear()
	if err != nil {
		return err
	}

	// Load the ledger state
	ledger := block.Batch.Account(x.Describe.NodeUrl(protocol.Ledger))
	var ledgerState *protocol.SystemLedger
	err = ledger.GetStateAs(&ledgerState)
	switch {
	case err == nil:
		// Make sure the block index is increasing
		if uint64(ledgerState.Index) >= block.Index {
			panic(fmt.Errorf("Current height is %d but the next block height is %d!", ledgerState.Index, block.Index))
		}

	case x.isGenesis && errors.Is(err, storage.ErrNotFound):
		// OK

	default:
		return fmt.Errorf("cannot load ledger: %w", err)
	}
	lastBlockWasEmpty := ledgerState.Index < block.Index-1

	// Reset transient values
	ledgerState.Index = block.Index
	ledgerState.Timestamp = block.Time

	// Reset the ledger's ACME burnt counter
	ledgerState.AcmeBurnt = *big.NewInt(0)

	// Reset global value updates
	ledgerState.PendingUpdates = nil

	err = ledger.PutState(ledgerState)
	if err != nil {
		return fmt.Errorf("cannot write ledger: %w", err)
	}

	if !lastBlockWasEmpty {
		// Store votes from previous block, choosing to marshal as json to make it
		// easily viewable by explorers
		err = x.captureValueAsDataEntry(block.Batch, protocol.Votes, block.CommitInfo)
		if err != nil {
			x.logger.Error("Error processing internal vote transaction", "error", err)
		}

		// Capture evidence of maleficence if any occurred
		err = x.captureValueAsDataEntry(block.Batch, protocol.Evidence, block.Evidence)
		if err != nil {
			x.logger.Error("Error processing internal vote transaction", "error", err)
		}
	}

	return nil
}

func (x *Executor) shouldOpenMajorBlock(block *Block) (uint64, time.Time, error) {
	// Only the directory network can open a major block
	if x.Describe.NetworkType != config.Directory {
<<<<<<< HEAD
		return 0, nil
=======
		return 0, time.Time{}, nil
>>>>>>> 56269e1a
	}

	var utcHour time.Time
	if debugMajorBlocks {
		utcHour = block.Time.UTC().Truncate(time.Second)
		if block.Index%20 != 19 {
			return 0, time.Time{}, nil
		}
	} else {
		utcHour = block.Time.UTC().Truncate(time.Hour)
		switch utcHour.Hour() {
		case 0, 12:
			// Ok
		default:
			return 0, time.Time{}, nil
		}
	}

	var anchor *protocol.AnchorLedger
	record := block.Batch.Account(x.Describe.AnchorPool())
	err := record.GetStateAs(&anchor)
	if err != nil {
		return 0, time.Time{}, errors.Format(errors.StatusUnknown, "load anchor ledger: %w", err)
	}

	if !anchor.MajorBlockTime.Before(utcHour) {
		return 0, time.Time{}, nil
	}

	// Update the anchor ledger
	bvns := x.Describe.Network.GetBvnNames()
	anchor.MajorBlockIndex++
	anchor.MajorBlockTime = block.Time.UTC()
	anchor.PendingMajorBlockAnchors = make([]*url.URL, len(bvns))
	for i, bvn := range bvns {
		anchor.PendingMajorBlockAnchors[i] = protocol.SubnetUrl(bvn)
	}

	err = record.PutState(anchor)
	if err != nil {
		return 0, time.Time{}, errors.Format(errors.StatusUnknown, "store anchor ledger: %w", err)
	}

	x.logger.Info("Start major block", "major-index", anchor.MajorBlockIndex, "minor-index", block.Index)
	block.State.OpenedMajorBlock = true
	return anchor.MajorBlockIndex, anchor.MajorBlockTime, nil
}

func (x *Executor) didRecordMajorBlock(block *Block) (uint64, error) {
	// Load the latest anchor main chain major index entry
	chain, err := block.Batch.Account(x.Describe.AnchorPool()).ReadIndexChain(protocol.MainChain, true)
	if err != nil {
		return 0, errors.Format(errors.StatusUnknown, "load anchor major index chain: %w", err)
	}
	if chain.Height() == 0 {
		return 0, nil
	}

	major := new(protocol.IndexEntry)
	err = chain.EntryAs(chain.Height()-1, major)
	if err != nil {
		return 0, errors.Format(errors.StatusUnknown, "load entry %d of the anchor major index chain: %w", chain.Height()-1, err)
	}

	// Load the root index chain
	chain, err = block.Batch.Account(x.Describe.Ledger()).ReadChain(protocol.MinorRootIndexChain)
	if err != nil {
		return 0, errors.Format(errors.StatusUnknown, "load root index chain: %w", err)
	}
	if chain.Height() == 0 {
		return 0, nil
	}

	// If the major anchor's root index index does not match the root index
	// chain height, the major block is from a past minor block
	if major.RootIndexIndex != uint64(chain.Height())-1 {
		return 0, nil
	}

	// Load the root index chain entry
	minor := new(protocol.IndexEntry)
	err = chain.EntryAs(int64(major.RootIndexIndex), minor)
	if err != nil {
		return 0, errors.Format(errors.StatusUnknown, "load entry %d of the root index chain: %w", major.RootIndexIndex, err)
	}

	// If the root index chain entry refers to a different block, it's old
	if minor.BlockIndex < block.Index-1 {
		return 0, nil
	}

	x.logger.Info("Recorded major block", "major-index", major.BlockIndex, "minor-index", block.Index)
	return major.BlockIndex, nil
}

func (x *Executor) captureValueAsDataEntry(batch *database.Batch, internalAccountPath string, value interface{}) error {
	if value == nil {
		return nil
	}

	data, err := json.Marshal(value)
	if err != nil {
		return errors.Format(errors.StatusUnknown, "cannot marshal value as json: %w", err)
	}

	wd := protocol.SystemWriteData{}
	wd.Entry = &protocol.AccumulateDataEntry{Data: [][]byte{data}}
	dataAccountUrl := x.Describe.NodeUrl(internalAccountPath)

	var signer protocol.Signer
	signerUrl := x.Describe.DefaultOperatorPage()
	err = batch.Account(signerUrl).GetStateAs(&signer)
	if err != nil {
		return err
	}

	txn := new(protocol.Transaction)
	txn.Header.Principal = x.Describe.NodeUrl()
	txn.Body = &wd
	txn.Header.Initiator = signerUrl.AccountID32()

	st := chain.NewStateManager(&x.Describe, &x.globals.Active, batch.Begin(true), nil, txn, x.logger)
	defer st.Discard()

	var da *protocol.DataAccount
	va := batch.Account(dataAccountUrl)
	err = va.GetStateAs(&da)
	if err != nil {
		return err
	}

	st.UpdateData(da, wd.Entry.Hash(), wd.Entry)

	err = x.putSyntheticTransaction(
		batch, txn,
		&protocol.TransactionStatus{Delivered: true},
		nil)
	if err != nil {
		return err
	}

	_, err = st.Commit()
	return err
}

// finalizeBlock builds the block anchor and signs and sends synthetic
// transactions (including the block anchor) for the previously committed block.
func (x *Executor) finalizeBlock(batch *database.Batch, currentBlockIndex, openMajor, majorBlockIndex uint64, majorBlockTime time.Time) error {
	// Load the ledger state
	var ledger *protocol.SystemLedger
	err := batch.Account(x.Describe.Ledger()).GetStateAs(&ledger)
	if err != nil {
		return errors.Format(errors.StatusUnknown, "load ledger: %w", err)
	}

	// If the last block is more than one block old, it has already been finalized
	if uint64(ledger.Index) < currentBlockIndex-1 && openMajor == 0 && majorBlockIndex == 0 {
		return nil
	}

	// Build receipts for synthetic transactions produced in the previous block
	didSendSynth, err := x.sendSyntheticTransactions(batch)
	if err != nil {
		return errors.Format(errors.StatusUnknown, "build synthetic transaction receipts: %w", err)
	}

	// Don't send an anchor if nothing happened beyond receiving an anchor
	doSendAnchor, err := x.shouldSendAnchor(batch, ledger, didSendSynth, openMajor, majorBlockIndex)
	if err != nil {
		return errors.Wrap(errors.StatusUnknown, err)
	}
	if !doSendAnchor {
		x.logger.Debug("Skipping anchor", "index", ledger.Index)
		return nil
	}

	// Send the block anchor
	x.logger.Debug("Anchor block", "index", ledger.Index)

	switch x.Describe.NetworkType {
	case config.Directory:
		// DN -> all BVNs
		anchor, err := x.buildDirectoryAnchor(batch, ledger, openMajor, majorBlockIndex, majorBlockTime)
		if err != nil {
			return errors.Format(errors.StatusUnknown, "build block anchor: %w", err)
		}

		for _, bvn := range x.Describe.Network.GetBvnNames() {
			err = x.sendBlockAnchor(batch, anchor, anchor.MinorBlockIndex, bvn)
			if err != nil {
				return errors.Wrap(errors.StatusUnknown, err)
			}
		}

		// DN -> self
		anchor = anchor.Copy() // Make a copy so we don't modify the anchors sent to the BVNs
		anchor.MakeMajorBlock = 0
		err = x.sendBlockAnchor(batch, anchor, anchor.MinorBlockIndex, protocol.Directory)
		if err != nil {
			return errors.Wrap(errors.StatusUnknown, err)
		}

	case config.BlockValidator:
		// BVN -> DN
		anchor, err := x.buildPartitionAnchor(batch, ledger, majorBlockIndex)
		if err != nil {
			return errors.Format(errors.StatusUnknown, "build block anchor: %w", err)
		}

		err = x.sendBlockAnchor(batch, anchor, anchor.MinorBlockIndex, protocol.Directory)
		if err != nil {
			return errors.Wrap(errors.StatusUnknown, err)
		}
	}

	errs := x.dispatcher.Send(context.Background())
	go func() {
		for err := range errs {
			x.checkDispatchError(err, func(err error) {
				x.logger.Error("Failed to dispatch transactions", "error", fmt.Sprintf("%+v\n", err))
			})
		}
	}()

	return nil
}

func (x *Executor) sendSyntheticTransactions(batch *database.Batch) (bool, error) {
	// Load the root chain's index chain's last two entries
	last, nextLast, err := indexing.LoadLastTwoIndexEntries(batch.Account(x.Describe.Ledger()), protocol.MinorRootIndexChain)
	if err != nil {
		return false, errors.Format(errors.StatusUnknown, "load root index chain's last two entries: %w", err)
	}
	if last == nil {
		return false, nil // Root chain is empty
	}
	var prevRootAnchor uint64
	if nextLast != nil {
		prevRootAnchor = nextLast.Source + 1
	}

	// Load the synthetic transaction chain's index chain's last two entries
	last, nextLast, err = indexing.LoadLastTwoIndexEntries(batch.Account(x.Describe.Synthetic()), protocol.IndexChain(protocol.MainChain, false))
	if err != nil {
		return false, errors.Format(errors.StatusUnknown, "load synthetic transaction index chain's last two entries: %w", err)
	}
	if last == nil {
		return false, nil // Synth chain is empty
	}
	synthEnd, synthAnchor := last.Source, last.Anchor
	var synthStart uint64
	if nextLast != nil {
		synthStart = nextLast.Source + 1
	}
	if synthAnchor < prevRootAnchor {
		return false, nil // No change since last block
	}

	// Load the synthetic transaction chain
	chain, err := batch.Account(x.Describe.Synthetic()).ReadChain(protocol.MainChain)
	if err != nil {
		return false, errors.Format(errors.StatusUnknown, "load root chain: %w", err)
	}

	// Get transaction hashes
	hashes, err := chain.Entries(int64(synthStart), int64(synthEnd)+1)
	if err != nil {
		return false, errors.Format(errors.StatusUnknown, "load entries %d through %d of synthetic transaction chain: %w", synthStart, synthEnd, err)
	}

	// For each synthetic transaction from the last block
	for _, hash := range hashes {
		// Load it
		record := batch.Transaction(hash)
		state, err := record.GetState()
		if err != nil {
			return false, errors.Format(errors.StatusUnknown, "load synthetic transaction: %w", err)
		}
		txn := state.Transaction
		if txn.Body.Type() == protocol.TransactionTypeSystemGenesis {
			continue // Genesis is added to subnet/synthetic#chain/main, but it's not a real synthetic transaction
		}

		if !bytes.Equal(hash, txn.GetHash()) {
			return false, errors.Format(errors.StatusInternalError, "%v stored as %X hashes to %X", txn.Body.Type(), hash[:4], txn.GetHash()[:4])
		}

		// TODO Can we make this less hacky?
		status, err := record.GetStatus()
		if err != nil {
			return false, errors.Format(errors.StatusUnknown, "load synthetic transaction status: %w", err)
		}
		sigs, err := GetAllSignatures(batch, record, status, txn.Header.Initiator[:])
		if err != nil {
			return false, errors.Format(errors.StatusUnknown, "load synthetic transaction signatures: %w", err)
		}

		keySig, err := x.signTransaction(batch, txn, sigs)
		if err != nil {
			return false, errors.Wrap(errors.StatusUnknown, err)
		}

		env := &protocol.Envelope{Transaction: []*protocol.Transaction{txn}, Signatures: append(sigs, keySig)}
		err = x.dispatcher.BroadcastTx(context.Background(), txn.Header.Principal, env)
		if err != nil {
			return false, errors.Format(errors.StatusUnknown, "send synthetic transaction %X: %w", hash[:4], err)
		}
	}

	return true, nil
}

func (x *Executor) signTransaction(batch *database.Batch, txn *protocol.Transaction, sigs []protocol.Signature) (protocol.Signature, error) {
	if len(sigs) == 0 {
		return nil, protocol.Errorf(protocol.ErrorCodeInternal, "synthetic transaction has no signatures")
	}

	synthSig, ok := sigs[0].(*protocol.SyntheticSignature)
	if !ok {
		return nil, errors.Format(errors.StatusUnknown, "invalid first synthetic transaction signature: want type %v, got %v", protocol.SignatureTypeSynthetic, sigs[0].Type())
	}

	var page *protocol.KeyPage
	err := batch.Account(x.Describe.DefaultOperatorPage()).GetStateAs(&page)
	if err != nil {
		return nil, errors.Format(errors.StatusUnknown, "load operator key page: %w", err)
	}

	// Sign it
	bld := new(signing.Builder).
		SetType(protocol.SignatureTypeED25519).
		SetPrivateKey(x.Key).
		SetVersion(1).
		SetTimestamp(1)

	book := synthSig.DestinationNetwork.JoinPath(protocol.OperatorBook)
	if synthSig.DestinationNetwork.Equal(protocol.DnUrl()) {
		bld.SetKeyPageUrl(book, 0)
	} else {
		bld.SetKeyPageUrl(book, 1)
	}

	keySig, err := bld.Sign(txn.GetHash())
	if err != nil {
		return nil, errors.Format(errors.StatusInternalError, "sign synthetic transaction: %w", err)
	}

	return keySig, nil
}

func (x *Executor) shouldSendAnchor(batch *database.Batch, ledger *protocol.SystemLedger, didSendSynth bool, openMajor, majorBlockIndex uint64) (bool, error) {
	// Send an anchor if synthetic transactions were produced
	if didSendSynth || openMajor > 0 || majorBlockIndex > 0 {
		return true, nil
	}

	// Send an update if any chains were updated (except the ledger and DN anchor pool)
	updateEntries, err := indexing.BlockChainUpdates(batch, &x.Describe, uint64(ledger.Index)).Get()
	if err != nil {
		return false, errors.Format(errors.StatusUnknown, "load block changes: %w", err)
	}
	updates := map[[32]byte]bool{}
	for _, c := range updateEntries.Entries {
		u := c.Account.WithFragment("chain/" + c.Name)
		updates[u.Hash32()] = true
	}
	delete(updates, x.Describe.Ledger().WithFragment("chain/"+protocol.MainChain).Hash32())
	delete(updates, x.Describe.AnchorPool().WithFragment("chain/"+protocol.MainChain).Hash32())
	delete(updates, x.Describe.AnchorPool().WithFragment("chain/"+protocol.RootAnchorChain(protocol.Directory)).Hash32())
	delete(updates, x.Describe.AnchorPool().WithFragment("chain/"+protocol.BPTAnchorChain(protocol.Directory)).Hash32())

	if len(updates) > 0 {
		return true, nil
	}

	return false, nil
}

func (x *Executor) buildDirectoryAnchor(batch *database.Batch, ledgerState *protocol.SystemLedger, openMajor,
	majorBlockIndex uint64, majorBlockTime time.Time) (*protocol.DirectoryAnchor, error) {

	anchor := new(protocol.DirectoryAnchor)
	ledger := batch.Account(x.Describe.Ledger())
	rootChain, err := x.buildBlockAnchor(batch, ledgerState, ledger, &anchor.SubnetAnchor, majorBlockIndex)
	if err != nil {
		return nil, err
	}
	anchor.MakeMajorBlock = openMajor
	anchor.MakeMajorBlockTime = majorBlockTime
	anchor.Updates = ledgerState.PendingUpdates

	// TODO This is pretty inefficient; we're constructing a receipt for every
	// anchor. If we were more intelligent about it, we could send just the
	// Merkle state and a list of transactions, though we would need that for
	// the root chain and each anchor chain.

	anchorUrl := x.Describe.NodeUrl(protocol.AnchorPool)
	record := batch.Account(anchorUrl)

	// Load the list of chain updates
	updates, err := indexing.BlockChainUpdates(batch, &x.Describe, uint64(ledgerState.Index)).Get()
	if err != nil {
		return nil, errors.Format(errors.StatusUnknown, "load block chain updates index: %w", err)
	}

	for _, update := range updates.Entries {
		// Is it an anchor chain?
		if update.Type != protocol.ChainTypeAnchor {
			continue
		}

		// Does it belong to our anchor pool?
		if !update.Account.Equal(anchorUrl) {
			continue
		}

		indexChain, err := record.ReadIndexChain(update.Name, false)
		if err != nil {
			return nil, errors.Format(errors.StatusUnknown, "load minor index chain of intermediate anchor chain %s: %w", update.Name, err)
		}

		from, to, anchorIndex, err := getRangeFromIndexEntry(indexChain, uint64(indexChain.Height())-1)
		if err != nil {
			return nil, errors.Format(errors.StatusUnknown, "load range from minor index chain of intermediate anchor chain %s: %w", update.Name, err)
		}

		rootReceipt, err := rootChain.Receipt(int64(anchorIndex), rootChain.Height()-1)
		if err != nil {
			return nil, errors.Format(errors.StatusUnknown, "build receipt for the root chain: %w", err)
		}

		anchorChain, err := record.ReadChain(update.Name)
		if err != nil {
			return nil, errors.Format(errors.StatusUnknown, "load intermediate anchor chain %s: %w", update.Name, err)
		}

		for i := from; i <= to; i++ {
			anchorReceipt, err := anchorChain.Receipt(int64(i), int64(to))
			if err != nil {
				return nil, errors.Format(errors.StatusUnknown, "build receipt for intermediate anchor chain %s: %w", update.Name, err)
			}

			receipt, err := anchorReceipt.Combine(rootReceipt)
			if err != nil {
				return nil, errors.Format(errors.StatusUnknown, "build receipt for intermediate anchor chain %s: %w", update.Name, err)
			}

			anchor.Receipts = append(anchor.Receipts, *receipt)
		}
	}

	return anchor, nil
}

func (x *Executor) buildPartitionAnchor(batch *database.Batch, ledgerState *protocol.SystemLedger, majorBlockIndex uint64) (*protocol.PartitionAnchor, error) {
	anchor := new(protocol.PartitionAnchor)
	ledger := batch.Account(x.Describe.Ledger())
	_, err := x.buildBlockAnchor(batch, ledgerState, ledger, &anchor.SubnetAnchor, majorBlockIndex)
	if err != nil {
		return nil, err
	}
	anchor.AcmeBurnt = ledgerState.AcmeBurnt
	return anchor, nil
}

func (x *Executor) buildBlockAnchor(batch *database.Batch, ledgerState *protocol.SystemLedger, ledger *database.Account, anchor *protocol.SubnetAnchor, majorBlockIndex uint64) (*database.Chain, error) {
	// Load the root chain
	rootChain, err := ledger.ReadChain(protocol.MinorRootChain)
	if err != nil {
		return nil, errors.Format(errors.StatusUnknown, "load root chain: %w", err)
	}

	stateRoot, err := x.LoadStateRoot(batch)
	if err != nil {
		return nil, errors.Format(errors.StatusUnknown, "load state hash: %w", err)
	}

	anchor.Source = x.Describe.NodeUrl()
	anchor.RootChainIndex = uint64(rootChain.Height()) - 1
	anchor.RootChainAnchor = *(*[32]byte)(rootChain.Anchor())
	anchor.StateTreeAnchor = *(*[32]byte)(stateRoot)
	anchor.MinorBlockIndex = uint64(ledgerState.Index)
	anchor.MajorBlockIndex = majorBlockIndex

	return rootChain, nil
}

func (x *Executor) sendBlockAnchor(batch *database.Batch, anchor protocol.TransactionBody, block uint64, subnet string) error {
	txn := new(protocol.Transaction)
	txn.Header.Principal = protocol.SubnetUrl(subnet).JoinPath(protocol.AnchorPool)
	txn.Body = anchor

	// Create a synthetic origin signature
	initSig, err := new(signing.Builder).
		SetUrl(x.Describe.NodeUrl()).
		SetVersion(block).
		InitiateSynthetic(txn, x.Router, nil)
	if err != nil {
		return errors.Wrap(errors.StatusInternalError, err)
	}

	// Create a key signature
	keySig, err := x.signTransaction(batch, txn, []protocol.Signature{initSig})
	if err != nil {
		return errors.Wrap(errors.StatusUnknown, err)
	}

	// Send
	env := &protocol.Envelope{Transaction: []*protocol.Transaction{txn}, Signatures: []protocol.Signature{initSig, keySig}}
	err = x.dispatcher.BroadcastTx(context.Background(), txn.Header.Principal, env)
	if err != nil {
		return errors.Format(errors.StatusUnknown, "send anchor for block %d: %w", block, err)
	}

	return nil
}

// checkDispatchError returns nil if the error can be ignored.
func (x *Executor) checkDispatchError(err error, fn func(error)) {
	if err == nil {
		return
	}

	// TODO This may be unnecessary once this issue is fixed:
	// https://github.com/tendermint/tendermint/issues/7185.

	// Is the error "tx already exists in cache"?
	if err.Error() == tm.ErrTxInCache.Error() {
		return
	}

	// Or RPC error "tx already exists in cache"?
	var rpcErr1 *jrpc.RPCError
	if errors.As(err, &rpcErr1) && *rpcErr1 == *errTxInCache1 {
		return
	}

	var rpcErr2 jsonrpc2.Error
	if errors.As(err, &rpcErr2) && rpcErr2 == errTxInCache2 {
		return
	}

	var protoErr *protocol.Error
	if errors.As(err, &protoErr) {
		// Without this, the simulator generates tons of errors. Why?
		if protoErr.Code == protocol.ErrorCodeAlreadyDelivered {
			return
		}
	}

	var errorsErr *errors.Error
	if errors.As(err, &errorsErr) {
		// This probably should not be necessary
		if errorsErr.Code == errors.StatusDelivered {
			return
		}
	}

	// It's a real error
	fn(err)
}<|MERGE_RESOLUTION|>--- conflicted
+++ resolved
@@ -120,11 +120,7 @@
 func (x *Executor) shouldOpenMajorBlock(block *Block) (uint64, time.Time, error) {
 	// Only the directory network can open a major block
 	if x.Describe.NetworkType != config.Directory {
-<<<<<<< HEAD
-		return 0, nil
-=======
 		return 0, time.Time{}, nil
->>>>>>> 56269e1a
 	}
 
 	var utcHour time.Time
