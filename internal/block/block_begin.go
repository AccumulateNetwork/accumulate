--- conflicted
+++ resolved
@@ -374,11 +374,7 @@
 
 	if len(ledgerState.OperatorUpdates) > 0 {
 		anchor.OperatorUpdates = ledgerState.OperatorUpdates
-<<<<<<< HEAD
-		ledgerState.OperatorUpdates = nil // TODO Is this safe enough, no need for a mutex?
-=======
 		ledgerState.OperatorUpdates = nil
->>>>>>> fd7887ef
 		err = ledger.PutState(ledgerState)
 		if err != nil {
 			return nil, fmt.Errorf("cannot write ledger: %w", err)
