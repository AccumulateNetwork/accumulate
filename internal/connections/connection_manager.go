package connections

import (
	"context"
	"fmt"
	"net"
	"net/url"
	neturl "net/url"
	"strings"
	"time"

	"github.com/tendermint/tendermint/libs/log"
	rpc "github.com/tendermint/tendermint/rpc/client"
	"github.com/tendermint/tendermint/rpc/client/http"
	"github.com/tendermint/tendermint/rpc/client/local"
	"gitlab.com/accumulatenetwork/accumulate/config"
	"gitlab.com/accumulatenetwork/accumulate/protocol"
	"gitlab.com/accumulatenetwork/accumulate/types/api/query"
)

const UnhealthyNodeCheckInterval = time.Minute * 10 // TODO Configurable in toml?

type ConnectionManager interface {
	SelectConnection(partitionId string, allowFollower bool) (ConnectionContext, error)
}

type ConnectionInitializer interface {
	ConnectionManager
	InitClients(*local.Local, StatusChecker) error
	ConnectDirectly(other ConnectionManager) error
}

type connectionManager struct {
	accConfig   *config.Accumulate
	bvnCtxMap   map[string][]ConnectionContext
	dnCtxList   []ConnectionContext
	fnCtxList   []ConnectionContext
	all         []ConnectionContext
	localCtx    ConnectionContext
	localClient *local.Local
	logger      log.Logger
	localHost   string

	apiClientFactory func(string) (APIClient, error)
}

func (cm *connectionManager) doHealthCheckOnNode(connCtx *connectionContext) {
	newStatus := Down
	defer func() {
		connCtx.GetMetrics().status = newStatus
	}()

	// Try to query Tendermint with something it should not find
	qu := new(query.UnknownRequest)
	qd, _ := qu.MarshalBinary()
	qryRes, err := connCtx.GetABCIClient().ABCIQueryWithOptions(context.Background(), "/abci_query", qd, rpc.DefaultABCIQueryOptions)
	if err != nil || protocol.ErrorCode(qryRes.Response.Code) != protocol.ErrorCodeInvalidQueryType {
		// FIXME code ErrorCodeInvalidQueryType will emit an error in the log, maybe there is a nicer option to probe the abci API
		connCtx.ReportError(err)
		if qryRes != nil {
			cm.logger.Info("ABCIQuery response: %v", qryRes.Response)
			newStatus = OutOfService
		}
		return
	}

	newStatus = Up

	/*	TODO The status check is not passing in the "validate docker" CI pipeline check. This means that the V2 API is not up while the Tendermint part is.
		    TODO Since we only need status info when we start to do advanced routing I've disabled this for now.
			res := connCtx.statusChecker.IsStatusOk(connCtx)
			if res {
				newStatus = Up
			} else {
				newStatus = OutOfService
			}
	*/
}

type NodeMetrics struct {
	status   NodeStatus
	usageCnt uint64
	// TODO add metrics that can be useful for the router to determine whether it should put or should avoid putting put more load on a BVN
}

func NewConnectionManager(config *config.Config, logger log.Logger, apiClientFactory func(string) (APIClient, error)) ConnectionInitializer {
	cm := new(connectionManager)
	cm.accConfig = &config.Accumulate
	cm.apiClientFactory = apiClientFactory
	cm.localHost = cm.reformatAddress(cm.accConfig.LocalAddress)
	cm.logger = logger
	cm.buildNodeInventory()
	return cm
}

func (cm *connectionManager) SelectConnection(partitionId string, allowFollower bool) (ConnectionContext, error) {
	// When partitionId is the same as the current node's subnet id, just return the local
	if strings.EqualFold(partitionId, cm.accConfig.PartitionId) {
		if cm.localCtx == nil {
			return nil, errNoLocalClient(partitionId)
		}
		return cm.localCtx, nil
	}

	bvnName := protocol.BvnNameFromPartitionId(partitionId)
	nodeList, ok := cm.bvnCtxMap[bvnName]
	if !ok {
		if strings.EqualFold(partitionId, "directory") {
			nodeList = cm.dnCtxList
		} else {
			return nil, errUnknownPartition(partitionId)
		}
	}

	healthyNodes := cm.getHealthyNodes(nodeList, allowFollower)
	if len(healthyNodes) == 0 {
		return nil, errNoHealthyNodes(partitionId) // None of the nodes in the partition could be reached
	}

	// Apply simple round-robin balancing to nodes in non-local partitions
	var selCtx ConnectionContext
	selCtxCnt := ^uint64(0)
	for _, connCtx := range healthyNodes {
		usageCnt := connCtx.GetMetrics().usageCnt
		if usageCnt < selCtxCnt {
			selCtx = connCtx
			selCtxCnt = usageCnt
		}
	}
	selCtx.GetMetrics().usageCnt++
	return selCtx, nil
}

func (cm *connectionManager) getHealthyNodes(nodeList []ConnectionContext, allowFollower bool) []ConnectionContext {
	var healthyNodes = make([]ConnectionContext, 0)
	for _, connCtx := range nodeList {
		if (allowFollower || connCtx.GetNodeType() != config.Follower) && connCtx.IsHealthy() {
			healthyNodes = append(healthyNodes, connCtx)
		}
	}

	if len(healthyNodes) == 0 { // When there is no alternative node available in the partition, do another health check & try again
		cm.ResetErrors()
		for _, connCtx := range nodeList {
			if connCtx.GetNodeType() != config.Follower && connCtx.IsHealthy() {
				healthyNodes = append(healthyNodes, connCtx)
			}
		}
	}
	return healthyNodes
}

func (cm *connectionManager) GetBVNContextMap() map[string][]ConnectionContext {
	return cm.bvnCtxMap
}

func (cm *connectionManager) GetDNContextList() []ConnectionContext {
	return cm.dnCtxList
}

func (cm *connectionManager) GetFNContextList() []ConnectionContext {
	return cm.fnCtxList
}

func (cm *connectionManager) GetAllNodeContexts() []ConnectionContext {
	return cm.all
}

func (cm *connectionManager) GetLocalNodeContext() ConnectionContext {
	return cm.localCtx
}

func (cm *connectionManager) GetLocalClient() *local.Local {
	return cm.localClient
}

func (cm *connectionManager) ResetErrors() {
	for _, nodeCtx := range cm.all {
		nodeCtx.GetMetrics().status = Unknown
		nodeCtx.ClearErrors()
	}
}

func (cm *connectionManager) buildNodeInventory() {
	cm.bvnCtxMap = make(map[string][]ConnectionContext)

	for _, partition := range cm.accConfig.Network.Partitions {
		for _, node := range partition.Nodes {
			connCtx, err := cm.buildNodeContext(node, partition)
			if err != nil {
				cm.logger.Error("error building node context for node %s on net %s with type %s: %w, ignoring node...",
					connCtx.GetAddress(), connCtx.partitionId, connCtx.nodeConfig.Type, err)
				continue
			}

			switch connCtx.nodeConfig.Type {
			case config.Validator:
				switch connCtx.partition.Type {
				case config.BlockValidator:
					bvnName := protocol.BvnNameFromPartitionId(partition.Id)
					if partition.Id == protocol.Directory {
						panic("Directory partition node is misconfigured as blockvalidator")
					}
					nodeList, ok := cm.bvnCtxMap[bvnName]
					if ok {
						cm.bvnCtxMap[bvnName] = append(nodeList, connCtx)
					} else {
						nodeList := make([]ConnectionContext, 1)
						nodeList[0] = connCtx
						cm.bvnCtxMap[bvnName] = nodeList
					}
					cm.all = append(cm.all, connCtx)
				case config.Directory:
					cm.dnCtxList = append(cm.dnCtxList, connCtx)
					cm.all = append(cm.all, connCtx)
				}
			case config.Follower:
				cm.fnCtxList = append(cm.fnCtxList, connCtx)
				cm.all = append(cm.all, connCtx)
			}
			if connCtx.networkGroup == Local {
				cm.localCtx = connCtx
			}
		}
	}
}

func (cm *connectionManager) buildNodeContext(node config.Node, partition config.Partition) (*connectionContext, error) {
	connCtx := &connectionContext{partitionId: partition.Id,
		partition:  partition,
		nodeConfig: node,
		connMgr:    cm,
		metrics:    NodeMetrics{status: Unknown},
		hasClient:  make(chan struct{}),
	}
	connCtx.networkGroup = cm.determineNetworkGroup(partition.Id, node.Address)

	if node.Address != "local" && node.Address != "self" {
		var err error
		connCtx.resolvedIPs, err = resolveIPs(node.Address)
		if err != nil {
			cm.logger.Error(fmt.Sprintf("error resolving IPs for %q: %v", node.Address, err))
			connCtx.ReportErrorStatus(Down)
		}
	}
	return connCtx, nil
}

func (cm *connectionManager) determineNetworkGroup(partitionId string, address string) NetworkGroup {
	ownpartition := cm.accConfig.PartitionId
	fmtAddr := cm.reformatAddress(address)
	switch {
	case strings.EqualFold(partitionId, ownpartition) && strings.EqualFold(fmtAddr, cm.localHost):
		return Local
	case strings.EqualFold(partitionId, ownpartition):
		return SamePartition
	default:
		return OtherPartition
	}
}

func (cm *connectionManager) reformatAddress(address string) string {
	if address == "local" || address == "self" {
		return cm.localHost
	}
	if !strings.Contains(address, "//") {
		return address
	}

	url, err := neturl.Parse(address)
	if err != nil {
		return address
	}
	return url.Host
}

func (cm *connectionManager) InitClients(lclClient *local.Local, statusChecker StatusChecker) error {
	cm.localClient = lclClient

	for _, connCtxList := range cm.bvnCtxMap {
		for _, connCtx := range connCtxList {
			cc := connCtx.(*connectionContext)
			err := cm.createClient(cc)
			if err != nil {
				return err
			}
			cc.statusChecker = statusChecker
		}
	}
	for _, connCtx := range cm.dnCtxList {
		cc := connCtx.(*connectionContext)
		err := cm.createClient(cc)
		if err != nil {
			return err
		}
		cc.statusChecker = statusChecker
	}
	for _, connCtx := range cm.fnCtxList {
		cc := connCtx.(*connectionContext)
		err := cm.createClient(cc)
		if err != nil {
			return err
		}
		cc.statusChecker = statusChecker
	}
	return nil
}

func (cm *connectionManager) ConnectDirectly(other ConnectionManager) error {
	cm2, ok := other.(*connectionManager)
	if !ok {
		return fmt.Errorf("incompatible connection managers: want %T, got %T", cm, cm2)
	}

<<<<<<< HEAD
	var list []ConnectionContext
	if cm2.accConfig.PartitionId == protocol.Directory {
		list = cm.dnCtxList
	} else if list, ok = cm.bvnCtxMap[protocol.BvnNameFromPartitionId(cm2.accConfig.PartitionId)]; !ok {
		return fmt.Errorf("unknown partition %q", cm2.accConfig.PartitionId)
	}

	for _, connCtx := range list {
=======
	for _, connCtx := range cm.all {
>>>>>>> d492911f
		cc := connCtx.(*connectionContext)
		url, err := url.Parse(cc.nodeConfig.Address)
		if err != nil {
			continue
		}

		if url.Host != cm2.accConfig.LocalAddress {
			continue
		}

		api, err := cm.apiClientFactory(cm2.accConfig.API.ListenAddress)
		if err != nil {
			return errCreateRPCClient(err)
		}
		cc.setClient(cm2.localClient, api)
		return nil
	}

	return fmt.Errorf("cannot find %s node %s", cm2.accConfig.PartitionId, cm2.accConfig.LocalAddress)
}

func (cm *connectionManager) createClient(connCtx *connectionContext) error {
	switch connCtx.GetNetworkGroup() {
	case Local:
		// TODO Support local API requests without any TCP call
		api, err := cm.apiClientFactory(cm.accConfig.API.ListenAddress)
		if err != nil {
			return errCreateRPCClient(err)
		}
		connCtx.setClient(cm.localClient, api)
	default:
		abciAddr, err := config.OffsetPort(connCtx.GetAddress(), connCtx.GetBasePort(), int(config.PortOffsetTendermintRpc))
		if err != nil {
			return errInvalidAddress(err)
		}
		abci, err := http.New(abciAddr.String())
		if err != nil {
			return errCreateRPCClient(err)
		}
		apiAddr, err := config.OffsetPort(connCtx.GetAddress(), connCtx.GetBasePort(), int(config.PortOffsetAccumulateApi))
		if err != nil {
			return errInvalidAddress(err)
		}
		api, err := cm.apiClientFactory(apiAddr.String())
		if err != nil {
			return errCreateRPCClient(err)
		}
		connCtx.setClient(abci, api)
		connCtx.SetNodeUrl(abciAddr)
	}
	return nil
}

func resolveIPs(address string) ([]net.IP, error) {
	var hostname string
	nodeUrl, err := neturl.Parse(address)
	if err == nil {
		hostname = nodeUrl.Hostname()
	} else {
		hostname = address
	}

	if hostname == "" {
		//no hostname, but url is valid? could happen if scheme is missing.
		hostname = address
	}

	ip := net.ParseIP(hostname)
	if ip != nil {
		return []net.IP{ip}, nil
	}

	/* TODO
	For mainnet, consider using DNS resolver with DNSSEC support for increased security, like go-resolver and query directly to a DNS server list that supports this, like 1.1.1.1
	*/
	ipList, err := net.LookupIP(hostname)
	if err != nil {
		return nil, errDNSLookup(hostname, err)
	}
	return ipList, nil
}<|MERGE_RESOLUTION|>--- conflicted
+++ resolved
@@ -94,7 +94,7 @@
 }
 
 func (cm *connectionManager) SelectConnection(partitionId string, allowFollower bool) (ConnectionContext, error) {
-	// When partitionId is the same as the current node's subnet id, just return the local
+	// When partitionId is the same as the current node's partition id, just return the local
 	if strings.EqualFold(partitionId, cm.accConfig.PartitionId) {
 		if cm.localCtx == nil {
 			return nil, errNoLocalClient(partitionId)
@@ -312,18 +312,7 @@
 		return fmt.Errorf("incompatible connection managers: want %T, got %T", cm, cm2)
 	}
 
-<<<<<<< HEAD
-	var list []ConnectionContext
-	if cm2.accConfig.PartitionId == protocol.Directory {
-		list = cm.dnCtxList
-	} else if list, ok = cm.bvnCtxMap[protocol.BvnNameFromPartitionId(cm2.accConfig.PartitionId)]; !ok {
-		return fmt.Errorf("unknown partition %q", cm2.accConfig.PartitionId)
-	}
-
-	for _, connCtx := range list {
-=======
 	for _, connCtx := range cm.all {
->>>>>>> d492911f
 		cc := connCtx.(*connectionContext)
 		url, err := url.Parse(cc.nodeConfig.Address)
 		if err != nil {
