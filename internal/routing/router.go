--- conflicted
+++ resolved
@@ -110,24 +110,12 @@
 			return errors.Wrap(errors.StatusUnknown, err)
 		}
 
-<<<<<<< HEAD
-func NewSimpleRouter(net *config.Network, cm connections.ConnectionManager) (*RouterInstance, *protocol.RoutingTable, error) {
-	table := new(protocol.RoutingTable)
-	table.Routes = BuildSimpleTable(net)
-	table.Overrides = make([]protocol.RouteOverride, 1, len(net.Subnets)+1)
-	table.Overrides[0] = protocol.RouteOverride{Account: protocol.AcmeUrl(), Subnet: protocol.Directory}
-	for _, subnet := range net.Subnets {
-		u := protocol.SubnetUrl(subnet.Name)
-		table.Overrides = append(table.Overrides, protocol.RouteOverride{Account: u, Subnet: subnet.Name})
-	}
-=======
 		r.tree = tree
 		return nil
 	})
 
 	return r
 }
->>>>>>> cfb8501a
 
 // NewStaticRouter returns a router that uses a static routing table
 func NewStaticRouter(table *protocol.RoutingTable, cm connections.ConnectionManager) (*RouterInstance, error) {
