--- conflicted
+++ resolved
@@ -32,12 +32,7 @@
 // FakeTendermint is a test harness that facilitates testing the ABCI
 // application without creating an actual Tendermint node.
 type FakeTendermint struct {
-<<<<<<< HEAD
 	mock_api.MockRoute
-	*types.EventBus
-
-=======
->>>>>>> ebc7444f
 	CreateEmptyBlocks bool
 
 	appWg      *sync.WaitGroup
