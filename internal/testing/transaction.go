--- conflicted
+++ resolved
@@ -47,21 +47,7 @@
 	return tb
 }
 
-<<<<<<< HEAD
-func (tb TransactionBuilder) WithTimestamp(timestamp uint64) TransactionBuilder {
-	tb.Transaction.Timestamp = timestamp
-	return tb
-}
-
-func (tb TransactionBuilder) WithNonceVar(timestamp *uint64) TransactionBuilder {
-	tb.Transaction.Timestamp = atomic.AddUint64(timestamp, 1)
-	return tb
-}
-
-func (tb TransactionBuilder) WithCurrentTimestamp() TransactionBuilder {
-	tb.Transaction.Timestamp = uint64(time.Now().UTC().UnixNano())
-=======
-func (tb TransactionBuilder) WithNonce(nonce uint64) TransactionBuilder {
+func (tb TransactionBuilder) WithTimestamp(nonce uint64) TransactionBuilder {
 	tb.signer.SetTimestamp(nonce)
 	return tb
 }
@@ -71,9 +57,8 @@
 	return tb
 }
 
-func (tb TransactionBuilder) WithNonceTimestamp() TransactionBuilder {
+func (tb TransactionBuilder) WithCurrentTimestamp() TransactionBuilder {
 	tb.signer.SetTimestamp(uint64(time.Now().UTC().UnixNano()))
->>>>>>> 5b1e6ae7
 	return tb
 }
 
@@ -91,10 +76,6 @@
 	return tb
 }
 
-<<<<<<< HEAD
-func (tb TransactionBuilder) Sign(signer func(timestamp uint64, hash []byte) (protocol.Signature, error)) *protocol.Envelope {
-	sig, err := signer(tb.Transaction.Timestamp, tb.GetTxHash())
-=======
 func (tb TransactionBuilder) Sign(typ protocol.SignatureType, privateKey []byte) *protocol.Envelope {
 	switch {
 	case tb.TxHash != nil:
@@ -125,7 +106,6 @@
 
 	tb.signer.PrivateKey = privateKey
 	sig, err := tb.signer.Initiate(tb.Transaction)
->>>>>>> 5b1e6ae7
 	if err != nil {
 		panic(err)
 	}
