package testing

import (
	"fmt"
	"io"
	"os"
	"path/filepath"

	"github.com/AccumulateNetwork/accumulate/config"
	cfg "github.com/AccumulateNetwork/accumulate/config"
	"github.com/AccumulateNetwork/accumulate/internal/abci"
	"github.com/AccumulateNetwork/accumulate/internal/chain"
	"github.com/AccumulateNetwork/accumulate/internal/logging"
	"github.com/AccumulateNetwork/accumulate/internal/node"
	"github.com/AccumulateNetwork/accumulate/networks"
	"github.com/AccumulateNetwork/accumulate/types/state"
	"github.com/rs/zerolog"
	"github.com/tendermint/tendermint/privval"
	"github.com/tendermint/tendermint/rpc/client/local"
)

var LocalBVN = &networks.Subnet{
	Name: "Local",
	Type: config.BlockValidator,
	Port: 35550,
	Nodes: []networks.Node{
		{IP: "127.0.0.1", Type: config.Validator},
	},
}

func NodeInitOptsForNetwork(network *networks.Subnet) (node.InitOptions, error) {
	listenIP := make([]string, len(network.Nodes))
	remoteIP := make([]string, len(network.Nodes))
	config := make([]*cfg.Config, len(network.Nodes))

	for i, net := range network.Nodes {
		listenIP[i] = "tcp://localhost"
		remoteIP[i] = net.IP

		config[i] = cfg.Default(network.Type, net.Type)
		config[i].Consensus.CreateEmptyBlocks = false
		config[i].Accumulate.Type = network.Type
		config[i].Accumulate.Networks = []string{fmt.Sprintf("tcp://%s:%d", remoteIP[0], network.Port)}
	}

	return node.InitOptions{
		ShardName: "accumulate.",
		SubnetID:  network.Name,
		Port:      network.Port,
		Config:    config,
		RemoteIP:  remoteIP,
		ListenIP:  listenIP,
	}, nil
}

type BVNNOptions struct {
	Dir       string
	MemDB     bool
	LogWriter func(string) io.Writer
	Logger    func(io.Writer) zerolog.Logger
}

func NewBVNN(opts BVNNOptions, cleanup func(func())) (*node.Node, *state.StateDB, *privval.FilePV, error) {
	cfg, err := cfg.Load(opts.Dir)
	if err != nil {
		return nil, nil, nil, fmt.Errorf("failed to load config: %v", err)
	}

	var logWriter io.Writer
	if opts.LogWriter == nil {
		logWriter, err = logging.NewConsoleWriter(cfg.LogFormat)
		if err != nil {
			return nil, nil, nil, err
		}
	} else {
		logWriter = opts.LogWriter(cfg.LogFormat)
	}

	logLevel, logWriter, err := logging.ParseLogLevel(cfg.LogLevel, logWriter)

	var zl zerolog.Logger
	if opts.Logger == nil {
		zl = zerolog.New(logWriter)
	} else {
		zl = opts.Logger(logWriter)
	}

	logger, err := logging.NewTendermintLogger(zl, logLevel, false)
	if err != nil {
		fmt.Fprintf(os.Stderr, "Error: failed to parse log level: %v", err)
		os.Exit(1)
	}

	dbPath := filepath.Join(cfg.RootDir, "valacc.db")
	//ToDo: FIX:::  bvcId := sha256.Sum256([]byte(cfg.Instrumentation.Namespace))
<<<<<<< HEAD
	sdb, err := state.NewStateDB().WithDebug().WithLogger(logger).OpenInMemory()
=======
	sdb := new(state.StateDB)
	err = sdb.Open(dbPath, opts.MemDB, true, logger)
>>>>>>> 23f1c381
	if err != nil {
		return nil, nil, nil, fmt.Errorf("failed to open database %s: %v", dbPath, err)
	}
	cleanup(func() {
		_ = sdb.GetDB().Close()
	})

	// read private validator
	pv, err := privval.LoadFilePV(
		cfg.PrivValidator.KeyFile(),
		cfg.PrivValidator.StateFile(),
	)
	if err != nil {
		return nil, nil, nil, fmt.Errorf("failed to load file PV: %v", err)
	}

	clientProxy := node.NewLocalClient()
	mgr, err := chain.NewBlockValidatorExecutor(chain.ExecutorOptions{
		Local:           clientProxy,
		DB:              sdb,
		Logger:          logger,
		Key:             pv.Key.PrivKey.Bytes(),
		Directory:       cfg.Accumulate.Directory,
		BlockValidators: cfg.Accumulate.Networks,
	})
	if err != nil {
		return nil, nil, nil, fmt.Errorf("failed to create chain manager: %v", err)
	}

	app, err := abci.NewAccumulator(sdb, pv.Key.PubKey.Address(), mgr, logger)
	if err != nil {
		return nil, nil, nil, fmt.Errorf("failed to create ABCI app: %v", err)
	}

	node, err := node.New(cfg, app, logger)
	if err != nil {
		return nil, nil, nil, fmt.Errorf("failed to create node: %v", err)
	}
	go func() {
		<-node.Quit()
		_ = sdb.GetDB().Close()
	}()
	cleanup(func() {
		_ = node.Stop()
		node.Wait()
	})

	lnode, ok := node.Service.(local.NodeService)
	if !ok {
		return nil, nil, nil, fmt.Errorf("node is not a local node service!")
	}
	lclient, err := local.New(lnode)
	if err != nil {
		return nil, nil, nil, fmt.Errorf("failed to create local node client: %v", err)
	}
	clientProxy.Set(lclient)

	return node, sdb, pv, nil
}<|MERGE_RESOLUTION|>--- conflicted
+++ resolved
@@ -93,12 +93,7 @@
 
 	dbPath := filepath.Join(cfg.RootDir, "valacc.db")
 	//ToDo: FIX:::  bvcId := sha256.Sum256([]byte(cfg.Instrumentation.Namespace))
-<<<<<<< HEAD
 	sdb, err := state.NewStateDB().WithDebug().WithLogger(logger).OpenInMemory()
-=======
-	sdb := new(state.StateDB)
-	err = sdb.Open(dbPath, opts.MemDB, true, logger)
->>>>>>> 23f1c381
 	if err != nil {
 		return nil, nil, nil, fmt.Errorf("failed to open database %s: %v", dbPath, err)
 	}
