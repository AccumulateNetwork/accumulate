package api

import (
	"crypto/sha256"
<<<<<<< HEAD
	"encoding/json"
=======
	"errors"
>>>>>>> 30319a28
	"fmt"
	url2 "github.com/AccumulateNetwork/accumulated/internal/url"
	"github.com/AccumulateNetwork/accumulated/types/api/query"

	"github.com/AccumulateNetwork/accumulated/internal/relay"
	"github.com/AccumulateNetwork/accumulated/types"
	"github.com/AccumulateNetwork/accumulated/types/api"
	acmeApi "github.com/AccumulateNetwork/accumulated/types/api"
	"github.com/AccumulateNetwork/accumulated/types/api/transactions"
	"github.com/AccumulateNetwork/accumulated/types/state"
	abci "github.com/tendermint/tendermint/abci/types"
	"github.com/tendermint/tendermint/libs/bytes"
	ctypes "github.com/tendermint/tendermint/rpc/core/types"
)

type Query struct {
	txRelay *relay.Relay
}

type queryData struct {
	ret *ctypes.ResultABCIQuery
	err error
}

func NewQuery(txRelay *relay.Relay) *Query {
	q := Query{}
	q.txRelay = txRelay
	return &q
}

func (q *Query) BroadcastTx(gtx *transactions.GenTransaction, done chan abci.TxResult) (ti relay.TransactionInfo, err error) {
	payload, err := gtx.Marshal()
	if err != nil {
		return ti, err
	}

	if done != nil {
		err = q.txRelay.SubscribeTx(sha256.Sum256(payload), done)
		if err != nil {
			return ti, err
		}
	}

	ti = q.txRelay.BatchTx(gtx.Routing, payload)
	return ti, nil
}

func (q *Query) SubscribeTx(txRef [32]byte, done chan abci.TxResult) error {
	return q.txRelay.SubscribeTx(txRef, done)
}

func (q *Query) GetTx(routing uint64, txRef [32]byte) (*ctypes.ResultTx, error) {
	return q.txRelay.GetTx(routing, txRef[:])
}

func (q *Query) QueryByUrl(url string) (*ctypes.ResultABCIQuery, error) {
	u, err := url2.Parse(url)
	if err != nil {
		return nil, err
	}

	qu := query.Query{}
	qu.RouteId = u.Routing()
	qu.Type = types.QueryTypeUrl
	ru := query.RequestByUrl{}
	ru.Url = types.String(u.String())
	qu.Content, err = ru.MarshalBinary()
	if err != nil {
		return nil, err
	}

	qd, err := qu.MarshalBinary()
	if err != nil {
		return nil, err
	}

	return q.txRelay.Query(qu.RouteId, qd)
}

func (q *Query) QueryByTxId(txId []byte) (resp *ctypes.ResultABCIQuery, err error) {
	qu := query.Query{}
	qu.Type = types.QueryTypeTxId
	txq := query.RequestByTxId{}
	txq.TxId.FromBytes(txId)
	qu.Content, err = txq.MarshalBinary()
	if err != nil {
		return nil, err
	}
	return q.queryAll(&qu)
}

func (q *Query) QueryByChainId(chainId []byte) (ret *ctypes.ResultABCIQuery, err error) {
	qu := query.Query{}
	qc := query.RequestByChainId{}
	qc.ChainId.FromBytes(chainId)
	qu.Content, err = qc.MarshalBinary()
	if err != nil {
		return nil, err
	}
	ret, err = q.queryAll(&qu)
	return ret, err
}

// queryAll
// Will search all networks for the information.  Once found, it will return the results.
func (q *Query) queryAll(apiQuery *query.Query) (ret *ctypes.ResultABCIQuery, err error) {
	//TODO: when the data servers become a thing, we will query that instead to get the information we need
	//in the mean time, we will need to ping all the bvc's for the needed info.  not ideal by any means, but it works.
	var results []chan queryData
	for i := uint64(0); i < q.txRelay.GetNetworkCount(); i++ {
		results = append(results, make(chan queryData))
		apiQuery.RouteId = i
		payload, err := apiQuery.MarshalBinary()
		if err != nil {
			return nil, err
		}
		go q.query(i, payload, results[i])
	}

	for i := range results {
		res := <-results[i]
		switch {
		case res.err != nil:
			err = res.err
		case res.ret == nil:
			err = errors.New("invalid response")
		case res.ret.Response.Code == 0:
			ret = res.ret
		default:
			err = errors.New(res.ret.Response.Info)
		}
	}

	if ret != nil {
		return ret, nil
	}
	return nil, err
}

//query
//internal query call to a targeted bvc.  populates the channel with the query results
func (q *Query) query(i uint64, payload bytes.HexBytes, r chan queryData) {

	qd := queryData{}
	qd.ret, qd.err = q.txRelay.Query(i, payload)

	r <- qd
}

// BatchSend calls the underlying client's BatchSend method, if it has one
func (q *Query) BatchSend() <-chan relay.BatchedStatus {
	return q.txRelay.BatchSend()
}

//"GetADI()"
//"GetToken()"
//"GetTokenAccount()"
//"GetTokenTx()"
//"GetData()" Submit url into, and receive ADI/Token/TokenAccount/TokenTx

// GetAdi get the adi state object. Use this to get the nonce.
func (q *Query) GetAdi(adi string) (*acmeApi.APIDataResponse, error) {
	r, err := q.QueryByUrl(adi)
	if err != nil {
		return nil, fmt.Errorf("bvc adi query returned error, %v", err)
	}

	return unmarshalChainState(r.Response) //unmarshalADI(r.Response)
}

// GetToken
// retrieve the informatin regarding a token
func (q *Query) GetToken(tokenUrl string) (*acmeApi.APIDataResponse, error) {
	r, err := q.QueryByUrl(tokenUrl)
	if err != nil {
		return nil, fmt.Errorf("bvc token query returned error, %v", err)
	}

	return unmarshalChainState(r.Response) //unmarshalToken(r.Response)
}

// GetTokenAccount get the token balance for a given url
func (q *Query) GetTokenAccount(adiChainPath string) (*acmeApi.APIDataResponse, error) {
	r, err := q.QueryByUrl(adiChainPath)
	if err != nil {
		return nil, fmt.Errorf("bvc token account query returned error, %v", err)
	}

	return unmarshalChainState(r.Response)
}

// GetTransactionReference get the transaction id for a given transaction number
func (q *Query) GetTransactionReference(adiChainPath string) (*acmeApi.APIDataResponse, error) {
	r, err := q.QueryByUrl(adiChainPath)
	if err != nil {
		return nil, fmt.Errorf("transaction id reference chain query returned error, %v", err)
	}

	return unmarshalTxReference(r.Response)
}

// GetTokenTx

// GetTransaction
// get the tx from the primary url, if the transaction spawned synthetic tx's then return the synth txid's
func (q *Query) GetTransaction(txId []byte) (resp *acmeApi.APIDataResponse, err error) {

	aResp, err := q.QueryByTxId(txId)
	if err != nil {
		return nil, fmt.Errorf("bvc token tx query returned error, %v", err)
	}

	qResp := aResp.Response
	if qResp.Value == nil {
		return nil, fmt.Errorf("no data available for txid %x", txId)
	}

	rid := query.ResponseByTxId{}
	err = rid.UnmarshalBinary(qResp.Value)
	txData := rid.TxState
	txPendingData := rid.TxPendingState
	txSynthTxIds := rid.TxSynthTxIds

	if len(txSynthTxIds)%32 != 0 {
		return nil, fmt.Errorf("invalid synth txids")
	}

	txObject := state.Object{}
	txPendingObject := state.Object{}
	pendErr := txPendingObject.UnmarshalBinary(txPendingData)
	//not having pending is ok since pending status can be purged.  This is only an error if there
	//is no transaction object either
	txErr := txObject.UnmarshalBinary(txData)
	if txErr != nil && pendErr != nil {
		return nil, fmt.Errorf("invalid transaction object for query, %v", txErr)
	}

	var txStateData *types.Bytes
	var txSigInfo *transactions.SignatureInfo
	if txErr == nil {
		txState := state.Transaction{}
		err = txState.UnmarshalBinary(txObject.Entry)
		if err != nil {
			return resp, NewAccumulateError(err)
		}
		txStateData = txState.Transaction
		txSigInfo = txState.SigInfo
	}

	var txPendingState *state.PendingTransaction
	if pendErr == nil {
		txPendingState = &state.PendingTransaction{}
		pendErr = txPendingState.UnmarshalBinary(txPendingObject.Entry)
		if pendErr != nil {
			return nil, NewAccumulateError(fmt.Errorf("invalid pending object entry %v", pendErr))
		}

		if txStateData == nil {
			if txPendingState.TransactionState == nil {
				return nil, NewAccumulateError(fmt.Errorf("no transaction state for transaction on pending or main chains"))
			}
			txStateData = txPendingState.TransactionState.Transaction
			txSigInfo = txPendingState.TransactionState.SigInfo
		}
	}

	resp, err = unmarshalTransaction(txStateData.Bytes(), txId, txSynthTxIds)
	if err != nil {
		return nil, NewAccumulateError(err)
	}

	//populate the rest of the resp
	resp.KeyPage = &acmeApi.APIRequestKeyPage{}
	resp.KeyPage.Height = txSigInfo.MSHeight
	resp.KeyPage.Index = txSigInfo.PriorityIdx

	//if we have pending data (i.e. signature stuff, populate that too.)
	if txPendingState != nil {
		//if the pending state still exists
		resp.Status = &txPendingState.Status
		resp.Signer = &acmeApi.Signer{}
		resp.Signer.PublicKey.FromBytes(txPendingState.Signature[0].PublicKey)
		if len(txPendingState.Signature) == 0 {
			return nil, NewAccumulateError(fmt.Errorf("malformed transaction, no signatures"))
		}
		resp.Signer.Nonce = txPendingState.Signature[0].Nonce
		sig := types.Bytes(txPendingState.Signature[0].Signature).AsBytes64()
		resp.Sig = &sig
	}
	return resp, err
}

func (q *Query) GetTransactionHistory(url string, start int64, limit int64) (*api.APIDataResponsePagination, error) {

	u, err := url2.Parse(url)
	if err != nil {
		return nil, err
	}

	qu := query.Query{}
	qu.RouteId = u.Routing()
	qu.Type = types.QueryTypeTxHistory
	ru := query.RequestTxHistory{}
	ru.Start = start
	ru.Limit = limit
	ru.ChainId.FromBytes(u.ResourceChain())
	qu.Content, err = ru.MarshalBinary()
	if err != nil {
		return nil, err
	}

	qd, err := qu.MarshalBinary()
	if err != nil {
		return nil, err
	}

	res, err := q.txRelay.Query(qu.RouteId, qd)
	if err != nil {
		return nil, err
	}
	thr := query.ResponseTxHistory{}
	err = thr.UnmarshalBinary(res.Response.Value)
	if err != nil {
		return nil, err
	}
	//res.Response.Value
	ret := acmeApi.APIDataResponsePagination{}
	ret.Start = start
	ret.Limit = limit
	ret.Total = int64(len(thr.Transactions))
	dj, err := json.Marshal(&thr.Transactions)
	if err != nil {
		return nil, err
	}
	ret.Data = &json.RawMessage{}
	*ret.Data = dj
	return &ret, nil
}

// GetChainStateByUrl
// will return the state object of the chain given a Url, which include the chain
// header and the current state data for the chain
func (q *Query) GetChainStateByUrl(adiChainPath string) (*api.APIDataResponse, error) {
	//this QuerySync call is only temporary until we get router setup.
	r, err := q.QueryByUrl(adiChainPath)
	if err != nil {
		return nil, fmt.Errorf("chain query returned error, %v", err)
	}

	return unmarshalChainState(r.Response)
}

// GetChainStateByTxId
// will return the state of a transaction given the TxId, which include the chain
// header and the current state data for the chain
func (q *Query) GetChainStateByTxId(txId []byte) (*api.APIDataResponse, error) {
	//this QuerySync call is only temporary until we get router setup.
	r, err := q.QueryByTxId(txId)
	if err != nil {
		return nil, fmt.Errorf("chain query returned error, %v", err)
	}

	return unmarshalChainState(r.Response)
}

// GetChainStateByChainId
// will return the state object of the chain given a chainId, which include the chain
// header and the current state data for the chain
func (q *Query) GetChainStateByChainId(chainId []byte) (*api.APIDataResponse, error) {
	//this QuerySync call is only temporary until we get router setup.
	r, err := q.QueryByChainId(chainId)
	if err != nil {
		return nil, fmt.Errorf("chain query returned error, %v", err)
	}

	return unmarshalChainState(r.Response)
}<|MERGE_RESOLUTION|>--- conflicted
+++ resolved
@@ -2,16 +2,12 @@
 
 import (
 	"crypto/sha256"
-<<<<<<< HEAD
-	"encoding/json"
-=======
 	"errors"
->>>>>>> 30319a28
 	"fmt"
 	url2 "github.com/AccumulateNetwork/accumulated/internal/url"
-	"github.com/AccumulateNetwork/accumulated/types/api/query"
 
 	"github.com/AccumulateNetwork/accumulated/internal/relay"
+	"github.com/AccumulateNetwork/accumulated/smt/common"
 	"github.com/AccumulateNetwork/accumulated/types"
 	"github.com/AccumulateNetwork/accumulated/types/api"
 	acmeApi "github.com/AccumulateNetwork/accumulated/types/api"
@@ -68,51 +64,35 @@
 		return nil, err
 	}
 
-	qu := query.Query{}
-	qu.RouteId = u.Routing()
-	qu.Type = types.QueryTypeUrl
-	ru := query.RequestByUrl{}
-	ru.Url = types.String(u.String())
-	qu.Content, err = ru.MarshalBinary()
+	query := api.Query{}
+	query.Url = u.String()
+	query.RouteId = u.Routing()
+	query.ChainId = u.ResourceChain()
+
+	payload, err := query.MarshalBinary()
 	if err != nil {
 		return nil, err
 	}
 
-	qd, err := qu.MarshalBinary()
-	if err != nil {
-		return nil, err
-	}
-
-	return q.txRelay.Query(qu.RouteId, qd)
-}
-
-func (q *Query) QueryByTxId(txId []byte) (resp *ctypes.ResultABCIQuery, err error) {
-	qu := query.Query{}
-	qu.Type = types.QueryTypeTxId
-	txq := query.RequestByTxId{}
-	txq.TxId.FromBytes(txId)
-	qu.Content, err = txq.MarshalBinary()
-	if err != nil {
-		return nil, err
-	}
-	return q.queryAll(&qu)
+	return q.txRelay.Query(query.RouteId, payload)
+}
+
+func (q *Query) QueryByTxId(txId []byte) (*ctypes.ResultABCIQuery, error) {
+	query := api.Query{}
+	query.Content = txId
+	return q.queryAll(&query)
 }
 
 func (q *Query) QueryByChainId(chainId []byte) (ret *ctypes.ResultABCIQuery, err error) {
-	qu := query.Query{}
-	qc := query.RequestByChainId{}
-	qc.ChainId.FromBytes(chainId)
-	qu.Content, err = qc.MarshalBinary()
-	if err != nil {
-		return nil, err
-	}
-	ret, err = q.queryAll(&qu)
+	query := api.Query{}
+	query.ChainId = chainId
+	ret, err = q.queryAll(&query)
 	return ret, err
 }
 
 // queryAll
 // Will search all networks for the information.  Once found, it will return the results.
-func (q *Query) queryAll(apiQuery *query.Query) (ret *ctypes.ResultABCIQuery, err error) {
+func (q *Query) queryAll(apiQuery *api.Query) (ret *ctypes.ResultABCIQuery, err error) {
 	//TODO: when the data servers become a thing, we will query that instead to get the information we need
 	//in the mean time, we will need to ping all the bvc's for the needed info.  not ideal by any means, but it works.
 	var results []chan queryData
@@ -174,7 +154,7 @@
 		return nil, fmt.Errorf("bvc adi query returned error, %v", err)
 	}
 
-	return unmarshalChainState(r.Response) //unmarshalADI(r.Response)
+	return unmarshalADI(r.Response)
 }
 
 // GetToken
@@ -185,7 +165,7 @@
 		return nil, fmt.Errorf("bvc token query returned error, %v", err)
 	}
 
-	return unmarshalChainState(r.Response) //unmarshalToken(r.Response)
+	return unmarshalToken(r.Response)
 }
 
 // GetTokenAccount get the token balance for a given url
@@ -224,11 +204,18 @@
 		return nil, fmt.Errorf("no data available for txid %x", txId)
 	}
 
-	rid := query.ResponseByTxId{}
-	err = rid.UnmarshalBinary(qResp.Value)
-	txData := rid.TxState
-	txPendingData := rid.TxPendingState
-	txSynthTxIds := rid.TxSynthTxIds
+	txData, txPendingRaw := common.BytesSlice(qResp.Value)
+	if txPendingRaw == nil {
+		return nil, fmt.Errorf("unable to obtain data from value")
+	}
+
+	txPendingData, txSynthTxIdsRaw := common.BytesSlice(txPendingRaw)
+
+	if txSynthTxIdsRaw == nil {
+		return nil, fmt.Errorf("unable to obtain synth txids")
+	}
+
+	txSynthTxIds, _ := common.BytesSlice(txSynthTxIdsRaw)
 
 	if len(txSynthTxIds)%32 != 0 {
 		return nil, fmt.Errorf("invalid synth txids")
@@ -299,53 +286,6 @@
 	return resp, err
 }
 
-func (q *Query) GetTransactionHistory(url string, start int64, limit int64) (*api.APIDataResponsePagination, error) {
-
-	u, err := url2.Parse(url)
-	if err != nil {
-		return nil, err
-	}
-
-	qu := query.Query{}
-	qu.RouteId = u.Routing()
-	qu.Type = types.QueryTypeTxHistory
-	ru := query.RequestTxHistory{}
-	ru.Start = start
-	ru.Limit = limit
-	ru.ChainId.FromBytes(u.ResourceChain())
-	qu.Content, err = ru.MarshalBinary()
-	if err != nil {
-		return nil, err
-	}
-
-	qd, err := qu.MarshalBinary()
-	if err != nil {
-		return nil, err
-	}
-
-	res, err := q.txRelay.Query(qu.RouteId, qd)
-	if err != nil {
-		return nil, err
-	}
-	thr := query.ResponseTxHistory{}
-	err = thr.UnmarshalBinary(res.Response.Value)
-	if err != nil {
-		return nil, err
-	}
-	//res.Response.Value
-	ret := acmeApi.APIDataResponsePagination{}
-	ret.Start = start
-	ret.Limit = limit
-	ret.Total = int64(len(thr.Transactions))
-	dj, err := json.Marshal(&thr.Transactions)
-	if err != nil {
-		return nil, err
-	}
-	ret.Data = &json.RawMessage{}
-	*ret.Data = dj
-	return &ret, nil
-}
-
 // GetChainStateByUrl
 // will return the state object of the chain given a Url, which include the chain
 // header and the current state data for the chain
