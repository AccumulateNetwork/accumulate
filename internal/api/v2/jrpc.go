package api

import (
	"context"
	"encoding/json"
	"io"
	stdlog "log"
	"mime"
	"net/http"
	"os"

	"github.com/AccumulateNetwork/jsonrpc2/v15"
	"github.com/go-playground/validator/v10"
	"github.com/tendermint/tendermint/libs/log"
	"gitlab.com/accumulatenetwork/accumulate"
	"gitlab.com/accumulatenetwork/accumulate/internal/database"
	"gitlab.com/accumulatenetwork/accumulate/internal/errors"
	"gitlab.com/accumulatenetwork/accumulate/internal/url"
	"gitlab.com/accumulatenetwork/accumulate/protocol"
)

type JrpcMethods struct {
	Options
	querier  *queryDispatch
	methods  jsonrpc2.MethodMap
	validate *validator.Validate
	logger   log.Logger
}

func NewJrpc(opts Options) (*JrpcMethods, error) {
	var err error
	m := new(JrpcMethods)
	m.Options = opts
	m.querier = new(queryDispatch)
	m.querier.Options = opts

	if opts.Logger != nil {
		m.logger = opts.Logger.With("module", "jrpc")
	}

	m.validate, err = protocol.NewValidator()
	if err != nil {
		return nil, err
	}

	m.populateMethodTable()
	return m, nil
}

func (m *JrpcMethods) Querier_TESTONLY() Querier {
	return m.querier
}

func (m *JrpcMethods) logError(msg string, keyVals ...interface{}) {
	if m.logger != nil {
		m.logger.Error(msg, keyVals...)
	}
}

func (m *JrpcMethods) EnableDebug() {
	q := m.querier.direct(m.Options.Describe.SubnetId)
	m.methods["debug-query-direct"] = func(_ context.Context, params json.RawMessage) interface{} {
		req := new(GeneralQuery)
		err := m.parse(params, req)
		if err != nil {
			return err
		}

		return jrpcFormatResponse(q.QueryUrl(req.Url, req.QueryOptions))
	}
}

func (m *JrpcMethods) NewMux() *http.ServeMux {
	mux := http.NewServeMux()
	mux.Handle("/status", m.jrpc2http(m.Status))
	mux.Handle("/version", m.jrpc2http(m.Version))
	mux.Handle("/describe", m.jrpc2http(m.Describe))
	mux.Handle("/v2", jsonrpc2.HTTPRequestHandler(m.methods, stdlog.New(os.Stdout, "", 0)))
	return mux
}

func (m *JrpcMethods) jrpc2http(jrpc jsonrpc2.MethodFunc) http.HandlerFunc {
	return func(res http.ResponseWriter, req *http.Request) {
		body, err := io.ReadAll(req.Body)
		if err != nil {
			res.WriteHeader(http.StatusBadRequest)
			return
		}

		var params json.RawMessage
		mediatype, _, _ := mime.ParseMediaType(req.Header.Get("Content-Type"))
		if mediatype == "application/json" || mediatype == "text/json" {
			params = body
		}

		r := jrpc(req.Context(), params)
		res.Header().Add("Content-Type", "application/json")
		data, err := json.Marshal(r)
		if err != nil {
			m.logError("Failed to marshal status", "error", err)
			res.WriteHeader(http.StatusInternalServerError)
			return
		}

		_, _ = res.Write(data)
	}
}

func (m *JrpcMethods) Status(_ context.Context, params json.RawMessage) interface{} {
	return &StatusResponse{
		Ok: true,
	}
}

func (m *JrpcMethods) Version(_ context.Context, params json.RawMessage) interface{} {
	res := new(ChainQueryResponse)
	res.Type = "version"
	res.Data = VersionResponse{
		Version:        accumulate.Version,
		Commit:         accumulate.Commit,
		VersionIsKnown: accumulate.IsVersionKnown(),
	}
	return res
}

func (m *JrpcMethods) Describe(_ context.Context, params json.RawMessage) interface{} {
	res := new(DescriptionResponse)
	res.Network = m.Options.Describe.Network
	res.SubnetId = m.Options.Describe.SubnetId
	res.NetworkType = m.Options.Describe.NetworkType

<<<<<<< HEAD
	err := res.Values.Load(m.Options.Describe, func(account *url.URL, target interface{}) error {
=======
	// Load network variable values
	err := res.Values.Load(m.Network, func(account *url.URL, target interface{}) error {
>>>>>>> cfb8501a
		return m.Database.View(func(batch *database.Batch) error {
			return batch.Account(account).GetStateAs(target)
		})
	})
	if err != nil {
		res.Error = errors.Wrap(errors.StatusUnknown, err).(*errors.Error)
	}

	return res
}<|MERGE_RESOLUTION|>--- conflicted
+++ resolved
@@ -129,12 +129,8 @@
 	res.SubnetId = m.Options.Describe.SubnetId
 	res.NetworkType = m.Options.Describe.NetworkType
 
-<<<<<<< HEAD
+	// Load network variable values
 	err := res.Values.Load(m.Options.Describe, func(account *url.URL, target interface{}) error {
-=======
-	// Load network variable values
-	err := res.Values.Load(m.Network, func(account *url.URL, target interface{}) error {
->>>>>>> cfb8501a
 		return m.Database.View(func(batch *database.Batch) error {
 			return batch.Account(account).GetStateAs(target)
 		})
