--- conflicted
+++ resolved
@@ -18,16 +18,13 @@
 )
 
 type JrpcOptions struct {
-<<<<<<< HEAD
 	Config           *config.API
 	Query            Querier
 	ConnectionRouter connections.ConnectionRouter
 	QueueDuration    time.Duration
-
 	QueueDepth int
 	Logger     log.Logger
-	// Deprecated: will be removed when API v1 is removed
-	QueryV1 *v1.Query
+
 }
 
 type JrpcMethods struct {
@@ -38,29 +35,6 @@
 	exch     chan executeRequest
 	queue    executeQueue
 	logger   log.Logger
-
-	// Deprecated: will be removed
-	v1 *v1.API
-=======
-	Config        *config.API
-	Query         Querier
-	Local         ABCIBroadcastClient
-	Remote        []string
-	QueueDuration time.Duration
-	QueueDepth    int
-	Logger        log.Logger
-}
-
-type JrpcMethods struct {
-	methods    jsonrpc2.MethodMap
-	opts       JrpcOptions
-	validate   *validator.Validate
-	remote     []jsonrpc.RPCClient
-	localIndex int
-	exch       chan executeRequest
-	queue      executeQueue
-	logger     log.Logger
->>>>>>> ebc7444f
 }
 
 func NewJrpc(opts JrpcOptions) (*JrpcMethods, error) {
@@ -84,27 +58,6 @@
 	m.validate, err = protocol.NewValidator()
 	if err != nil {
 		return nil, err
-	}
-
-<<<<<<< HEAD
-	m.v1, err = v1.New(opts.Config, opts.QueryV1)
-	if err != nil {
-		return nil, err
-=======
-	for i, addr := range opts.Remote {
-		switch {
-		case addr != "local":
-			m.remote[i] = jsonrpc.NewClient(addr)
-		case m.localIndex < 0:
-			m.localIndex = i
-		default:
-			return nil, errors.New("multiple remote addresses are 'local'")
-		}
-	}
-
-	if m.localIndex >= 0 && m.opts.Local == nil {
-		return nil, errors.New("local node specified but no client provided")
->>>>>>> ebc7444f
 	}
 
 	if opts.Config != nil && opts.Config.DebugJSONRPC {
