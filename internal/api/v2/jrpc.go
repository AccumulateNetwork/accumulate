--- conflicted
+++ resolved
@@ -68,11 +68,7 @@
 	return nil
 }
 
-<<<<<<< HEAD
-func (m *JrpcMethods) NewMux() http.Handler {
-=======
 func (m *JrpcMethods) NewMux() *httprouter.Router {
->>>>>>> ac425fae
 	mux := httprouter.New()
 	_ = m.Register(mux)
 	return mux
