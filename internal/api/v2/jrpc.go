package api

import (
	"context"
	"encoding/json"
	"io"
	stdlog "log"
	"mime"
	"net/http"
	"os"

	"github.com/AccumulateNetwork/jsonrpc2/v15"
	"github.com/go-playground/validator/v10"
	"github.com/tendermint/tendermint/libs/log"
	"gitlab.com/accumulatenetwork/accumulate"
	"gitlab.com/accumulatenetwork/accumulate/config"
	"gitlab.com/accumulatenetwork/accumulate/internal/database"
	"gitlab.com/accumulatenetwork/accumulate/internal/errors"
	"gitlab.com/accumulatenetwork/accumulate/internal/url"
	"gitlab.com/accumulatenetwork/accumulate/protocol"
)

type JrpcMethods struct {
	Options
	querier  *queryDispatch
	methods  jsonrpc2.MethodMap
	validate *validator.Validate
	logger   log.Logger
}

func NewJrpc(opts Options) (*JrpcMethods, error) {
	var err error
	m := new(JrpcMethods)
	m.Options = opts
	m.querier = new(queryDispatch)
	m.querier.Options = opts

	if opts.Logger != nil {
		m.logger = opts.Logger.With("module", "jrpc")
	}

	m.validate, err = protocol.NewValidator()
	if err != nil {
		return nil, err
	}

	m.populateMethodTable()
	return m, nil
}

func (m *JrpcMethods) Querier_TESTONLY() Querier {
	return m.querier
}

func (m *JrpcMethods) logError(msg string, keyVals ...interface{}) {
	if m.logger != nil {
		m.logger.Error(msg, keyVals...)
	}
}

func (m *JrpcMethods) EnableDebug() {
	q := m.querier.direct(m.Options.Describe.PartitionId)
	m.methods["debug-query-direct"] = func(_ context.Context, params json.RawMessage) interface{} {
		req := new(GeneralQuery)
		err := m.parse(params, req)
		if err != nil {
			return err
		}

		return jrpcFormatResponse(q.QueryUrl(req.Url, req.QueryOptions))
	}
}

func (m *JrpcMethods) NewMux() *http.ServeMux {
	mux := http.NewServeMux()
	mux.Handle("/status", m.jrpc2http(m.Status))
	mux.Handle("/version", m.jrpc2http(m.Version))
	mux.Handle("/describe", m.jrpc2http(m.Describe))
	mux.Handle("/v2", jsonrpc2.HTTPRequestHandler(m.methods, stdlog.New(os.Stdout, "", 0)))
	return mux
}

func (m *JrpcMethods) jrpc2http(jrpc jsonrpc2.MethodFunc) http.HandlerFunc {
	return func(res http.ResponseWriter, req *http.Request) {
		body, err := io.ReadAll(req.Body)
		if err != nil {
			res.WriteHeader(http.StatusBadRequest)
			return
		}

		var params json.RawMessage
		mediatype, _, _ := mime.ParseMediaType(req.Header.Get("Content-Type"))
		if mediatype == "application/json" || mediatype == "text/json" {
			params = body
		}

		r := jrpc(req.Context(), params)
		res.Header().Add("Content-Type", "application/json")
		data, err := json.Marshal(r)
		if err != nil {
			m.logError("Failed to marshal status", "error", err)
			res.WriteHeader(http.StatusInternalServerError)
			return
		}

		_, _ = res.Write(data)
	}
}

func (m *JrpcMethods) Status(ctx context.Context, _ json.RawMessage) interface{} {
	conn, err := m.ConnectionManager.SelectConnection(m.Options.Describe.PartitionId, true)
	if err != nil {
		return internalError(err)
	}

	/*
		req := new(GeneralQuery)
		apiinfo := new(ChainQueryResponse)
		anchorinfo := new(ChainQueryResponse)
		ledgerurl := m.Options.Describe.Ledger()
		anchorurl := m.Options.Describe.AnchorPool()
		hash := new([32]byte)
		roothash := new([32]byte)
		var lastAnchor uint64
		if err != nil {
			return internalError(err)
		}
		req.Url = ledgerurl
		req.Prove = true
		req.Expand = true
		err = apiclient.RequestAPIv2(context.Background(), "query", req, apiinfo)
		if err != nil {
			return internalError(err)
		}
		req.Url = anchorurl
		err = apiclient.RequestAPIv2(context.Background(), "query", req, anchorinfo)
		if err != nil {
			return internalError(err)
		}
		tminfo, err := tmclient.ABCIInfo(c)
		if err != nil {
			return internalError(err)
		}
		height := tminfo.Response.LastBlockHeight
		copy(hash[:], tminfo.Response.LastBlockAppHash)
		for _, chain := range apiinfo.Chains {
			if chain.Name == "root" {
				copy(roothash[:], []byte(chain.Roots[len(chain.Roots)-1]))
			}
		}

		for _, chain := range anchorinfo.Chains {
			if chain.Name == "anchor(directory)-root" {
				lastAnchor = chain.Height
			}
		}*/
	tmclient := conn.GetABCIClient()
	apiclient := conn.GetAPIClient()

	hash, roothash, height, err := GetLatestRootChainAnchor(tmclient, apiclient, m.Options.Describe.Ledger(), ctx)
	if err != nil {
		return internalError(err)
<<<<<<< HEAD
	}
	lastAnchor, err := getLatestDirectoryAnchor(ctx, m.Options.Describe.AnchorPool())
	if err != nil {
		return err
=======
>>>>>>> d3bd0449
	}

	if m.Options.Describe.NetworkType == config.NetworkTypeDirectory {
		status := new(StatusResponse)
		status.Ok = true
		status.DnHeight = uint64(height)
		status.DnBptHash = *hash
		status.DnRootHash = *roothash
		return status
	}

	status := new(StatusResponse)
	status.Ok = true
	status.BvnHeight = uint64(height)
	status.BvnBptHash = *hash
	status.BvnRootHash = *roothash
	status.LastAnchorHeight = uint64(lastAnchor)
	return status
}

func (m *JrpcMethods) Version(_ context.Context, params json.RawMessage) interface{} {
	res := new(ChainQueryResponse)
	res.Type = "version"
	res.Data = VersionResponse{
		Version:        accumulate.Version,
		Commit:         accumulate.Commit,
		VersionIsKnown: accumulate.IsVersionKnown(),
	}
	return res
}

func (m *JrpcMethods) Describe(_ context.Context, params json.RawMessage) interface{} {
	res := new(DescriptionResponse)
	res.Network = m.Options.Describe.Network
	res.PartitionId = m.Options.Describe.PartitionId
	res.NetworkType = m.Options.Describe.NetworkType

	// Load network variable values
	err := res.Values.Load(m.Options.Describe.PartitionUrl(), func(account *url.URL, target interface{}) error {
		return m.Database.View(func(batch *database.Batch) error {
			return batch.Account(account).GetStateAs(target)
		})
	})
	if err != nil {
		res.Error = errors.Wrap(errors.StatusUnknownError, err).(*errors.Error)
	}

	return res
}<|MERGE_RESOLUTION|>--- conflicted
+++ resolved
@@ -160,13 +160,10 @@
 	hash, roothash, height, err := GetLatestRootChainAnchor(tmclient, apiclient, m.Options.Describe.Ledger(), ctx)
 	if err != nil {
 		return internalError(err)
-<<<<<<< HEAD
-	}
-	lastAnchor, err := getLatestDirectoryAnchor(ctx, m.Options.Describe.AnchorPool())
+	}
+	lastAnchor, err := getLatestDirectoryAnchor(conn, m.Options.Describe.AnchorPool())
 	if err != nil {
 		return err
-=======
->>>>>>> d3bd0449
 	}
 
 	if m.Options.Describe.NetworkType == config.NetworkTypeDirectory {
