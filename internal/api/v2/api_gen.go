--- conflicted
+++ resolved
@@ -10,11 +10,7 @@
 
 func (m *JrpcMethods) populateMethodTable() jsonrpc2.MethodMap {
 	if m.methods == nil {
-<<<<<<< HEAD
-		m.methods = make(jsonrpc2.MethodMap, 28)
-=======
-		m.methods = make(jsonrpc2.MethodMap, 27)
->>>>>>> e3ca154e
+		m.methods = make(jsonrpc2.MethodMap, 29)
 	}
 
 	m.methods["describe"] = m.Describe
