--- conflicted
+++ resolved
@@ -29,9 +29,8 @@
 	return &queryDirect{q.QuerierOptions, route}, nil
 }
 
-<<<<<<< HEAD
-func (q *queryDispatch) queryAll(query func(*queryDirect) (*QueryResponse, error)) (*QueryResponse, error) {
-	resCh := make(chan *QueryResponse) // Result channel
+func (q *queryDispatch) queryAll(query func(*queryDirect) (interface{}, error)) (interface{}, error) {
+	resCh := make(chan interface{}) // Result channel
 	errCh := make(chan error)          // Error channel
 	doneCh := make(chan struct{})      // Completion channel
 
@@ -41,14 +40,6 @@
 	}
 	wg := new(sync.WaitGroup) // Wait for completion
 	wg.Add(len(allRoutes))    //
-=======
-func (q *queryDispatch) queryAll(query func(*queryDirect) (interface{}, error)) (interface{}, error) {
-	resCh := make(chan interface{}) // Result channel
-	errCh := make(chan error)       // Error channel
-	doneCh := make(chan struct{})   // Completion channel
-	wg := new(sync.WaitGroup)       // Wait for completion
-	wg.Add(len(q.clients))          //
->>>>>>> 5668345f
 
 	// Mark complete on return
 	defer close(doneCh)
@@ -103,26 +94,16 @@
 	}
 }
 
-<<<<<<< HEAD
-func (q *queryDispatch) QueryUrl(url string) (*QueryResponse, error) {
+func (q *queryDispatch) QueryUrl(url string) (interface{}, error) {
 	direct, err := q.direct(url)
-=======
-func (q *queryDispatch) QueryUrl(url string) (interface{}, error) {
-	r, err := q.routing(url)
->>>>>>> 5668345f
 	if err != nil {
 		return nil, err
 	}
 	return direct.QueryUrl(url)
 }
 
-<<<<<<< HEAD
-func (q *queryDispatch) QueryKeyPageIndex(url string, key []byte) (*QueryResponse, error) {
+func (q *queryDispatch) QueryKeyPageIndex(url string, key []byte) (*ChainQueryResponse, error) {
 	direct, err := q.direct(url)
-=======
-func (q *queryDispatch) QueryKeyPageIndex(url string, key []byte) (*ChainQueryResponse, error) {
-	r, err := q.routing(url)
->>>>>>> 5668345f
 	if err != nil {
 		return nil, err
 	}
@@ -140,13 +121,8 @@
 	return res.(*ChainQueryResponse), nil
 }
 
-<<<<<<< HEAD
-func (q *queryDispatch) QueryDirectory(url string, pagination QueryPagination, queryOptions QueryOptions) (*QueryResponse, error) {
+func (q *queryDispatch) QueryDirectory(url string, pagination QueryPagination, queryOptions QueryOptions) (*MultiResponse, error) {
 	direct, err := q.direct(url)
-=======
-func (q *queryDispatch) QueryDirectory(url string, pagination QueryPagination, queryOptions QueryOptions) (*MultiResponse, error) {
-	r, err := q.routing(url)
->>>>>>> 5668345f
 	if err != nil {
 		return nil, err
 	}
@@ -165,13 +141,8 @@
 	return res.(*TransactionQueryResponse), nil
 }
 
-<<<<<<< HEAD
-func (q *queryDispatch) QueryTxHistory(url string, start, count uint64) (*QueryMultiResponse, error) {
+func (q *queryDispatch) QueryTxHistory(url string, start, count uint64) (*MultiResponse, error) {
 	direct, err := q.direct(url)
-=======
-func (q *queryDispatch) QueryTxHistory(url string, start, count uint64) (*MultiResponse, error) {
-	r, err := q.routing(url)
->>>>>>> 5668345f
 	if err != nil {
 		return nil, err
 	}
@@ -179,13 +150,8 @@
 	return direct.QueryTxHistory(url, start, count)
 }
 
-<<<<<<< HEAD
-func (q *queryDispatch) QueryData(url string, entryHash [32]byte) (*QueryResponse, error) {
+func (q *queryDispatch) QueryData(url string, entryHash [32]byte) (*ChainQueryResponse, error) {
 	direct, err := q.direct(url)
-=======
-func (q *queryDispatch) QueryData(url string, entryHash [32]byte) (*ChainQueryResponse, error) {
-	r, err := q.routing(url)
->>>>>>> 5668345f
 	if err != nil {
 		return nil, err
 	}
@@ -193,13 +159,8 @@
 	return direct.QueryData(url, entryHash)
 }
 
-<<<<<<< HEAD
-func (q *queryDispatch) QueryDataSet(url string, pagination QueryPagination, queryOptions QueryOptions) (*QueryResponse, error) {
+func (q *queryDispatch) QueryDataSet(url string, pagination QueryPagination, queryOptions QueryOptions) (*MultiResponse, error) {
 	direct, err := q.direct(url)
-=======
-func (q *queryDispatch) QueryDataSet(url string, pagination QueryPagination, queryOptions QueryOptions) (*MultiResponse, error) {
-	r, err := q.routing(url)
->>>>>>> 5668345f
 	if err != nil {
 		return nil, err
 	}
