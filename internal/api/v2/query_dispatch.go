--- conflicted
+++ resolved
@@ -138,22 +138,13 @@
 	return res.(*TransactionQueryResponse), nil
 }
 
-<<<<<<< HEAD
-func (q *queryDispatch) QueryTxHistory(url string, start, count uint64) (*MultiResponse, error) {
+func (q *queryDispatch) QueryTxHistory(url string, pagination QueryPagination) (*MultiResponse, error) {
 	direct, err := q.direct(url)
-=======
-func (q *queryDispatch) QueryTxHistory(url string, pagination QueryPagination) (*MultiResponse, error) {
-	r, err := q.routing(url)
->>>>>>> 3e1077ef
 	if err != nil {
 		return nil, err
 	}
 
-<<<<<<< HEAD
-	return direct.QueryTxHistory(url, start, count)
-=======
-	return q.direct(r).QueryTxHistory(url, pagination)
->>>>>>> 3e1077ef
+	return direct.QueryTxHistory(url, pagination)
 }
 
 func (q *queryDispatch) QueryData(url string, entryHash [32]byte) (*ChainQueryResponse, error) {
