--- conflicted
+++ resolved
@@ -83,20 +83,12 @@
 
 	txrq := new(TxRequest)
 	txrq.Origin = env.Transaction.Header.Principal
-<<<<<<< HEAD
-	txrq.Signer.Timestamp = sig.Timestamp
-	txrq.Signer.PublicKey = sig.PublicKey
-	txrq.Signer.Url = protocol.FaucetUrl
-	txrq.KeyPage.Version = sig.SignerVersion
-	txrq.Signature = sig.Signature
-=======
 	txrq.Signer.Timestamp = sig.GetTimestamp()
-	txrq.Signer.PublicKey = sig.GetPublicKey()
+	txrq.Signer.PublicKey = sig.GetPublicKeyHash()
 	txrq.Signer.Url = protocol.FaucetUrl
 	txrq.Signer.Version = sig.GetSignerVersion()
 	txrq.Signer.UseSimpleHash = true
 	txrq.Signature = sig.GetSignature()
->>>>>>> 2e808521
 
 	body, err := env.Transaction.Body.MarshalBinary()
 	if err != nil {
