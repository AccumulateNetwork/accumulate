--- conflicted
+++ resolved
@@ -109,19 +109,12 @@
 // execute either executes the request locally, or dispatches it to another BVC
 func (m *JrpcMethods) execute(ctx context.Context, req *TxRequest, payload []byte) interface{} {
 	// Route the request
-<<<<<<< HEAD
 	route, err := m.opts.ConnectionRouter.SelectRoute(u, false) // TODO allow query follower?
 	if err != nil {
 		return accumulateError(err)
 	}
 	switch route.GetNetworkGroup() {
 	case connections.Local:
-=======
-	i := int(req.Origin.Routing() % uint64(len(m.opts.Remote)))
-	if i == m.localIndex {
-		// We have a local node and the routing number is local, so process the
-		// request and broadcast it locally
->>>>>>> 5668345f
 		return m.executeLocal(ctx, req, payload)
 	}
 
