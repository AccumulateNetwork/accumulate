--- conflicted
+++ resolved
@@ -1,14 +1,12 @@
 package api
 
 import (
+	"bytes"
 	"context"
 	"errors"
 	"fmt"
-<<<<<<< HEAD
 	"github.com/AccumulateNetwork/accumulate/networks/connections"
-=======
 	"math"
->>>>>>> eeb73938
 	"time"
 
 	"github.com/AccumulateNetwork/accumulate/internal/url"
