package api

import (
	"context"

	"gitlab.com/accumulatenetwork/accumulate/internal/connections"
	"gitlab.com/accumulatenetwork/accumulate/internal/url"
	"gitlab.com/accumulatenetwork/accumulate/protocol"
	"gitlab.com/accumulatenetwork/accumulate/smt/managed"
)

func GetLatestRootChainAnchor(tmclient connections.ABCIClient, apiclient connections.APIClient, ledgerurl *url.URL, c context.Context) (bptHash *[32]byte, roothash *[32]byte, height int64, err error) {
	req := new(GeneralQuery)
	apiinfo := new(ChainQueryResponse)
<<<<<<< HEAD
	hash := new([32]byte)
	roothash = new([32]byte)
=======
>>>>>>> d3bd0449
	req.Url = ledgerurl
	req.Prove = true
	req.Expand = true
	err = apiclient.RequestAPIv2(c, "query", req, apiinfo)
	if err != nil {
		return nil, nil, int64(0), err
	}
	tminfo, err := tmclient.ABCIInfo(c)
	if err != nil {
		return nil, nil, int64(0), err
	}
	height = tminfo.Response.LastBlockHeight
<<<<<<< HEAD
	copy(hash[:], tminfo.Response.LastBlockAppHash)
=======
	hash := (*[32]byte)(tminfo.Response.LastBlockAppHash)

>>>>>>> d3bd0449
	ms := new(managed.MerkleState)
	for _, chain := range apiinfo.Chains {
		if chain.Name == "root" {
			for _, h := range chain.Roots {
				ms.Pending = append(ms.Pending, h)
			}
		}
		ms.Count = int64(chain.Height)
	}

	anchor := ms.GetMDRoot()
<<<<<<< HEAD

	copy(roothash[:], []byte(anchor))

	return hash, roothash, height, nil
=======
	return hash, (*[32]byte)(anchor), height, nil
>>>>>>> d3bd0449
}

func getLatestDirectoryAnchor(ctx connections.ConnectionContext, anchorurl *url.URL) (lastAnchor uint64, err error) {
	apiclient := ctx.GetAPIClient()
	anchorinfo := new(MultiResponse)
	req := new(TxHistoryQuery)
	req.Url = anchorurl
	req.Count = 1
	err = apiclient.RequestAPIv2(context.Background(), "query-tx-history", req, anchorinfo)
	if err != nil {
		return uint64(0), err

	}
	total := anchorinfo.Total
	req.Start = total - 1
	req.Count = 1
	anchorinfo = new(MultiResponse)
	err = apiclient.RequestAPIv2(context.Background(), "query-tx-history", req, anchorinfo)
	if err != nil {
		return uint64(0), err
	}
	anchor := anchorinfo.Items[0].(protocol.DirectoryAnchor)
	lastAnchor = anchor.MinorBlockIndex
	return lastAnchor, nil
}
<|MERGE_RESOLUTION|>--- conflicted
+++ resolved
@@ -1,81 +1,65 @@
-package api
-
-import (
-	"context"
-
-	"gitlab.com/accumulatenetwork/accumulate/internal/connections"
-	"gitlab.com/accumulatenetwork/accumulate/internal/url"
-	"gitlab.com/accumulatenetwork/accumulate/protocol"
-	"gitlab.com/accumulatenetwork/accumulate/smt/managed"
-)
-
-func GetLatestRootChainAnchor(tmclient connections.ABCIClient, apiclient connections.APIClient, ledgerurl *url.URL, c context.Context) (bptHash *[32]byte, roothash *[32]byte, height int64, err error) {
-	req := new(GeneralQuery)
-	apiinfo := new(ChainQueryResponse)
-<<<<<<< HEAD
-	hash := new([32]byte)
-	roothash = new([32]byte)
-=======
->>>>>>> d3bd0449
-	req.Url = ledgerurl
-	req.Prove = true
-	req.Expand = true
-	err = apiclient.RequestAPIv2(c, "query", req, apiinfo)
-	if err != nil {
-		return nil, nil, int64(0), err
-	}
-	tminfo, err := tmclient.ABCIInfo(c)
-	if err != nil {
-		return nil, nil, int64(0), err
-	}
-	height = tminfo.Response.LastBlockHeight
-<<<<<<< HEAD
-	copy(hash[:], tminfo.Response.LastBlockAppHash)
-=======
-	hash := (*[32]byte)(tminfo.Response.LastBlockAppHash)
-
->>>>>>> d3bd0449
-	ms := new(managed.MerkleState)
-	for _, chain := range apiinfo.Chains {
-		if chain.Name == "root" {
-			for _, h := range chain.Roots {
-				ms.Pending = append(ms.Pending, h)
-			}
-		}
-		ms.Count = int64(chain.Height)
-	}
-
-	anchor := ms.GetMDRoot()
-<<<<<<< HEAD
-
-	copy(roothash[:], []byte(anchor))
-
-	return hash, roothash, height, nil
-=======
-	return hash, (*[32]byte)(anchor), height, nil
->>>>>>> d3bd0449
-}
-
-func getLatestDirectoryAnchor(ctx connections.ConnectionContext, anchorurl *url.URL) (lastAnchor uint64, err error) {
-	apiclient := ctx.GetAPIClient()
-	anchorinfo := new(MultiResponse)
-	req := new(TxHistoryQuery)
-	req.Url = anchorurl
-	req.Count = 1
-	err = apiclient.RequestAPIv2(context.Background(), "query-tx-history", req, anchorinfo)
-	if err != nil {
-		return uint64(0), err
-
-	}
-	total := anchorinfo.Total
-	req.Start = total - 1
-	req.Count = 1
-	anchorinfo = new(MultiResponse)
-	err = apiclient.RequestAPIv2(context.Background(), "query-tx-history", req, anchorinfo)
-	if err != nil {
-		return uint64(0), err
-	}
-	anchor := anchorinfo.Items[0].(protocol.DirectoryAnchor)
-	lastAnchor = anchor.MinorBlockIndex
-	return lastAnchor, nil
-}
+package api
+
+import (
+	"context"
+
+	"gitlab.com/accumulatenetwork/accumulate/internal/connections"
+	"gitlab.com/accumulatenetwork/accumulate/internal/url"
+	"gitlab.com/accumulatenetwork/accumulate/protocol"
+	"gitlab.com/accumulatenetwork/accumulate/smt/managed"
+)
+
+func GetLatestRootChainAnchor(tmclient connections.ABCIClient, apiclient connections.APIClient, ledgerurl *url.URL, c context.Context) (bptHash *[32]byte, roothash *[32]byte, height int64, err error) {
+	req := new(GeneralQuery)
+	apiinfo := new(ChainQueryResponse)
+	req.Url = ledgerurl
+	req.Prove = true
+	req.Expand = true
+	err = apiclient.RequestAPIv2(c, "query", req, apiinfo)
+	if err != nil {
+		return nil, nil, int64(0), err
+	}
+	tminfo, err := tmclient.ABCIInfo(c)
+	if err != nil {
+		return nil, nil, int64(0), err
+	}
+	height = tminfo.Response.LastBlockHeight
+	hash := (*[32]byte)(tminfo.Response.LastBlockAppHash)
+
+	ms := new(managed.MerkleState)
+	for _, chain := range apiinfo.Chains {
+		if chain.Name == "root" {
+			for _, h := range chain.Roots {
+				ms.Pending = append(ms.Pending, h)
+			}
+		}
+		ms.Count = int64(chain.Height)
+	}
+
+	anchor := ms.GetMDRoot()
+	return hash, (*[32]byte)(anchor), height, nil
+}
+
+func getLatestDirectoryAnchor(ctx connections.ConnectionContext, anchorurl *url.URL) (lastAnchor uint64, err error) {
+	apiclient := ctx.GetAPIClient()
+	anchorinfo := new(MultiResponse)
+	req := new(TxHistoryQuery)
+	req.Url = anchorurl
+	req.Count = 1
+	err = apiclient.RequestAPIv2(context.Background(), "query-tx-history", req, anchorinfo)
+	if err != nil {
+		return uint64(0), err
+
+	}
+	total := anchorinfo.Total
+	req.Start = total - 1
+	req.Count = 1
+	anchorinfo = new(MultiResponse)
+	err = apiclient.RequestAPIv2(context.Background(), "query-tx-history", req, anchorinfo)
+	if err != nil {
+		return uint64(0), err
+	}
+	anchor := anchorinfo.Items[0].(protocol.DirectoryAnchor)
+	lastAnchor = anchor.MinorBlockIndex
+	return lastAnchor, nil
+}