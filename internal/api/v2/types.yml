ChainQueryResponse:
  non-binary: true
  incomparable: true
  fields:
    - name: Type
      type: string
    - name: MainChain
      type: MerkleState
      pointer: true
      marshal-as: reference
      alternative: MerkleState
    - name: Chains
      type: query.ChainState
      repeatable: true
      marshal-as: reference
    - name: Data
      type: any
    - name: ChainId
      type: bytes
    - name: Receipt
      type: query.GeneralReceipt
      marshal-as: reference
      pointer: true

TransactionQueryResponse:
  non-binary: true
  incomparable: true
  fields:
    - name: Type
      type: string
    - name: MainChain
      type: MerkleState
      pointer: true
      marshal-as: reference
      alternative: MerkleState
    - name: Data
      type: any
    - name: Origin
      type: url
      pointer: true
      alternative: Sponsor
    - name: TransactionHash
      type: bytes
      alternative: Txid
    - name: Transaction
      type: protocol.Transaction
      pointer: true
      marshal-as: reference
    - name: Signatures
      repeatable: true
      type: protocol.Signature
      marshal-as: union
    - name: Status
      type: protocol.TransactionStatus
      pointer: true
    - name: SyntheticTxids
      type: chain
      repeatable: true
    - name: Receipts
      repeatable: true
      type: query.TxReceipt
      marshal-as: reference
      pointer: true
    - name: SignatureBooks
      type: SignatureBook
      marshal-as: reference
      pointer: true
      repeatable: true

SignatureBook:
  non-binary: true
  incomparable: true
  fields:
    - name: Authority
      type: url
      pointer: true
    - name: Pages
      type: SignaturePage
      marshal-as: reference
      pointer: true
      repeatable: true

SignaturePage:
  non-binary: true
  incomparable: true
  fields:
    - name: Signer
      type: SignerMetadata
      marshal-as: reference
    - name: Signatures
      type: protocol.Signature
      marshal-as: union
      repeatable: true

SignerMetadata:
  non-binary: true
  incomparable: true
  fields:
    - name: Type
      type: protocol.AccountType
      marshal-as: enum
    - name: Url
      type: url
      pointer: true
    - name: AcceptThreshold
      type: uint

MinorQueryResponse:
  non-binary: true
  incomparable: true
  fields:
    - name: BlockIndex
      description: is the index of the block. Only include when indexing the root anchor chain
      type: uint
    - name: BlockTime
      description: is the start time of the block.
      type: time
      pointer: true
    - name: TxCount
      description: shows how many transactions this block contains
      type: uint
    - name: TxIds
      repeatable: true
      type: bytes
    - name: Transactions
      type: TransactionQueryResponse
      repeatable: true
      pointer: true
      marshal-as: reference

MerkleState:
  non-binary: true
  incomparable: true
  fields:
    - name: Height
      type: uvarint
      alternative: Count
    - name: Roots
      repeatable: true
      type: bytes

MultiResponse:
  non-binary: true
  incomparable: true
  fields:
    - name: Type
      type: string
    - name: Items
      repeatable: true
      type: any
    - name: Start
      type: uvarint
      keep-empty: true
    - name: Count
      type: uvarint
      keep-empty: true
    - name: Total
      type: uvarint
      keep-empty: true
    - name: OtherItems
      repeatable: true
      type: any

KeyPage:
  non-binary: true
  incomparable: true
  fields:
    - name: Version
      type: uvarint
      alternative: Height
      optional: true

Signer:
  non-binary: true
  incomparable: true
  fields:
  - name: PublicKey
    type: bytes
  - name: Timestamp
    type: uvarint
    alternative: Nonce
  - name: Url
    type: url
    pointer: true
  - name: Version
    type: uint
    optional: true
  - name: SignatureType
    type: protocol.SignatureType
    optional: true
  - name: UseSimpleHash
    description: tells the API to use the signature's simple metadata hash as the initiator hash instead of its Merkle hash
    type: bool
    optional: true

TokenSend:
  non-binary: true
  incomparable: true
  fields:
  - name: From
    type: url
    pointer: true
  - name: To
    repeatable: true
    type: TokenDeposit
    marshal-as: reference

TokenDeposit:
  non-binary: true
  incomparable: true
  fields:
  - name: Url
    type: url
    pointer: true
  - name: Amount
    type: bigint
  - name: Txid
    type: bytes

GeneralQuery:
  non-binary: true
  incomparable: true
  embeddings:
  - UrlQuery
  - QueryOptions

UrlQuery:
  non-binary: true
  incomparable: true
  fields:
  - name: Url
    type: url
    pointer: true

KeyPageIndexQuery:
  non-binary: true
  incomparable: true
  embeddings:
  - UrlQuery
  fields:
  - name: Key
    type: bytes

TxHistoryQuery:
  non-binary: true
  incomparable: true
  embeddings:
  - UrlQuery
  - QueryPagination

QueryPagination:
  non-binary: true
  incomparable: true
  fields:
  - name: Start
    type: uvarint
    optional: true
  - name: Count
    type: uvarint
    optional: true

DirectoryQuery:
  non-binary: true
  incomparable: true
  embeddings:
    - UrlQuery
    - QueryPagination
    - QueryOptions

MinorBlocksQuery:
  non-binary: true
  incomparable: true
  embeddings:
    - UrlQuery
    - QueryPagination
  fields:
    - name: TxFetchMode
      type: query.TxFetchMode
      optional: true
    - name: BlockFilterMode
      type: query.BlockFilterMode
      optional: true

QueryOptions:
  non-binary: true
  incomparable: true
  fields:
    - name: Expand
      type: bool
      optional: true
      alternative: ExpandChains
    - name: Height
      type: uvarint
      optional: true
    - name: Prove
      type: bool
      optional: true

TxnQuery:
  non-binary: true
  incomparable: true
  embeddings:
  - QueryOptions
  fields:
  - name: Txid
    type: bytes
  - name: Wait
    type: duration
    optional: true
  - name: IgnorePending
    description: tells QueryTx to ignore pending transactions
    type: bool
    optional: true

ChainIdQuery:
  non-binary: true
  incomparable: true
  fields:
  - name: ChainId
    type: bytes

MetricsQuery:
  non-binary: true
  incomparable: true
  fields:
    - name: Metric
      type: string
    - name: Duration
      type: duration

MetricsResponse:
  non-binary: true
  incomparable: true
  fields:
    - name: Value
      type: any

ExecuteRequest:
  non-binary: true
  incomparable: true
  fields:
    - name: Envelope
      type: protocol.Envelope
      marshal-as: reference
      pointer: true
    - name: CheckOnly
      type: bool
      optional: true

TxRequest:
  non-binary: true
  incomparable: true
  fields:
  - name: CheckOnly
    type: bool
    optional: true
  - name: IsEnvelope
    type: bool
    optional: true
  - name: Origin
    type: url
    pointer: true
    alternative: Sponsor
  - name: Signer
    type: Signer
    marshal-as: reference
  - name: Signature
    type: bytes
  - name: KeyPage
    description: is deprecated
    type: KeyPage
    marshal-as: reference
  - name: TxHash
    type: bytes
    optional: true
  - name: Payload
    type: any
  - name: Memo
    type: string
    optional: true
  - name: Metadata
    type: bytes
    optional: true

TxResponse:
  non-binary: true
  incomparable: true
  fields:
  - name: TransactionHash
    type: bytes
    alternative: Txid
  - name: SignatureHashes
    type: bytes
    repeatable: true
  - name: SimpleHash
    type: bytes
    alternative: Hash
  - name: Code
    type: uvarint
  - name: Message
    type: string
  - name: Delivered
    type: bool
  - name: Result
    type: any

DataEntryQuery:
  fields:
    - name: Url
      type: url
      pointer: true
    - name: EntryHash
      type: chain
      optional: true

DataEntrySetQuery:
  non-binary: true
  incomparable: true
  embeddings:
    - UrlQuery
    - QueryPagination
    - QueryOptions

DataEntryQueryResponse:
  fields:
    - name: EntryHash
      type: chain
    - name: Entry
      type: protocol.DataEntry
      marshal-as: union

ChainEntry:
  non-binary: true
  incomparable: true
  fields:
    - name: Height
      type: varint
      keep-empty: true
    - name: Entry
      type: bytes
    - name: State
      repeatable: true
      type: bytes
    - name: Value
      type: any

StatusResponse:
  non-binary: true
  incomparable: true
  fields:
    - name: Ok
      type: bool

VersionResponse:
  non-binary: true
  incomparable: true
  fields:
    - name: Version
      type: string
    - name: Commit
      type: string
    - name: VersionIsKnown
      type: bool
    - name: IsTestNet
      type: bool

DescriptionResponse:
  non-binary: true
  incomparable: true
  fields:
<<<<<<< HEAD
    - name: Describe
      type: config.Describe
=======
    - name: Network
      alternative: Subnet
      type: config.Network
>>>>>>> 67d67fdb
      marshal-as: reference

SyntheticTransactionRequest:
  non-binary: true
  incomparable: true
  fields:
    - name: Source
      type: url
      pointer: true
    - name: Destination
      type: url
      pointer: true
    - name: SequenceNumber
      type: uint<|MERGE_RESOLUTION|>--- conflicted
+++ resolved
@@ -468,14 +468,12 @@
   non-binary: true
   incomparable: true
   fields:
-<<<<<<< HEAD
-    - name: Describe
-      type: config.Describe
-=======
     - name: Network
       alternative: Subnet
       type: config.Network
->>>>>>> 67d67fdb
+      marshal-as: reference
+    - name: Describe
+      type: config.Describe
       marshal-as: reference
 
 SyntheticTransactionRequest:
