--- conflicted
+++ resolved
@@ -474,15 +474,10 @@
   non-binary: true
   incomparable: true
   fields:
-    - name: Network
-      alternative: Subnet
-      type: config.Network
-      marshal-as: reference
-<<<<<<< HEAD
     - name: Describe
+      alternative: [Subnet,Network]
       type: config.Describe
       marshal-as: reference
-=======
     - name: Values
       type: core.GlobalValues
       marshal-as: reference
@@ -490,7 +485,6 @@
       type: errors2.Error
       marshal-as: reference
       pointer: true
->>>>>>> 6f8fb2a8
 
 SyntheticTransactionRequest:
   non-binary: true
