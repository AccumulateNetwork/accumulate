--- conflicted
+++ resolved
@@ -9,16 +9,6 @@
 //go:generate go run github.com/golang/mock/mockgen -source types.go -destination ../../mock/api/types.go
 
 type Querier interface {
-<<<<<<< HEAD
-	QueryUrl(url string) (*QueryResponse, error)
-	QueryDirectory(url string, pagination QueryPagination, opts QueryOptions) (*QueryResponse, error)
-	QueryChain(id []byte) (*QueryResponse, error)
-	QueryTx(id []byte, wait time.Duration) (*QueryResponse, error)
-	QueryTxHistory(url string, start, count uint64) (*QueryMultiResponse, error)
-	QueryData(url string, entryHash [32]byte) (*QueryResponse, error)
-	QueryDataSet(url string, pagination QueryPagination, opts QueryOptions) (*QueryResponse, error)
-	QueryKeyPageIndex(url string, key []byte) (*QueryResponse, error)
-=======
 	QueryUrl(url string) (interface{}, error)
 	QueryDirectory(url string, pagination QueryPagination, opts QueryOptions) (*MultiResponse, error)
 	QueryChain(id []byte) (*ChainQueryResponse, error)
@@ -27,19 +17,4 @@
 	QueryData(url string, entryHash [32]byte) (*ChainQueryResponse, error)
 	QueryDataSet(url string, pagination QueryPagination, opts QueryOptions) (*MultiResponse, error)
 	QueryKeyPageIndex(url string, key []byte) (*ChainQueryResponse, error)
-}
-
-// ABCIQueryClient is a subset of from TM/rpc/client.ABCIClient for sending
-// queries.
-type ABCIQueryClient interface {
-	ABCIQuery(ctx context.Context, path string, data bytes.HexBytes) (*core.ResultABCIQuery, error)
-}
-
-// ABCIBroadcastClient is a subset of from TM/rpc/client.ABCIClient for
-// broadcasting transactions.
-type ABCIBroadcastClient interface {
-	CheckTx(ctx context.Context, tx tm.Tx) (*core.ResultCheckTx, error)
-	BroadcastTxAsync(context.Context, tm.Tx) (*core.ResultBroadcastTx, error)
-	BroadcastTxSync(context.Context, tm.Tx) (*core.ResultBroadcastTx, error)
->>>>>>> 5668345f
 }