--- conflicted
+++ resolved
@@ -329,18 +329,11 @@
 				return nil, errors.UnknownError.Wrap(err)
 			}
 
-<<<<<<< HEAD
-		// Build the complete receipt
-		receipt, err = synthReceipt.Combine(rootReceipt, dirReceipt.RootChainReceipt)
-		if err != nil {
-			return nil, errors.UnknownError.WithFormat("combine receipts: %w", err)
-=======
 			// Build the complete receipt
-			receipt, err = merkle.CombineReceipts(synthReceipt, rootReceipt, dirReceipt.RootChainReceipt)
+			receipt, err = synthReceipt.Combine(rootReceipt, dirReceipt.RootChainReceipt)
 			if err != nil {
 				return nil, errors.UnknownError.WithFormat("combine receipts: %w", err)
 			}
->>>>>>> 6ef1c0b9
 		}
 	}
 
