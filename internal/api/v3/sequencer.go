--- conflicted
+++ resolved
@@ -263,28 +263,6 @@
 	}
 
 	// Get the synthetic main chain receipt
-<<<<<<< HEAD
-	synthReceipt, entry, err := s.getReceiptForChainEntry(ledger.MainChain(), entry.Source)
-	if err != nil {
-		return nil, errors.UnknownError.Wrap(err)
-	}
-
-	// Get the latest directory anchor receipt
-	dirReceipt, err := s.getLatestDirectoryReceipt(batch)
-	if err != nil {
-		return nil, errors.UnknownError.Wrap(err)
-	}
-
-	// Get the receipt in between the other two
-	rootReceipt, err := s.getRootReceipt(batch, entry.Anchor, dirReceipt.Anchor.RootChainIndex)
-	if err != nil {
-		return nil, errors.UnknownError.Wrap(err)
-	}
-
-	receipt, err := merkle.CombineReceipts(synthReceipt, rootReceipt, dirReceipt.RootChainReceipt)
-	if err != nil {
-		return nil, errors.UnknownError.WithFormat("combine receipts: %w", err)
-=======
 	synthReceipt, mainAnchorEntry, err := s.getReceiptForChainEntry(ledger.MainChain(), sequenceEntry.Source)
 	if err != nil {
 		return nil, errors.UnknownError.Wrap(err)
@@ -348,7 +326,6 @@
 		if err != nil {
 			return nil, errors.UnknownError.WithFormat("combine receipts: %w", err)
 		}
->>>>>>> 3723e5c1
 	}
 
 	if globals.ExecutorVersion.V2() {
