--- conflicted
+++ resolved
@@ -201,11 +201,7 @@
 func (w *Writer) WriteBigInt(n uint, v *big.Int) {
 	if v.Sign() < 0 {
 		w.last = n
-<<<<<<< HEAD
-		w.err = fmt.Errorf("negative values are not allowed")
-=======
 		w.err = fmt.Errorf("negative big int values are not supported")
->>>>>>> d47aac3c
 		return
 	}
 	w.WriteBytes(n, v.Bytes())
