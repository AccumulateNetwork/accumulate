--- conflicted
+++ resolved
@@ -120,17 +120,10 @@
 	return state, err
 }
 
-<<<<<<< HEAD
-func (g *genesis) Execute() error {
-	err := g.genesisExec.Genesis(g.block, func(st *chain.StateManager) error {
-		g.adiUrl = g.opts.Network.NodeUrl()
-		g.authorityUrl = g.adiUrl.JoinPath(protocol.OperatorBook)
-=======
 type DataRecord struct {
 	Account *url.URL
 	Entry   protocol.DataEntry
 }
->>>>>>> 7ca4cb78
 
 var _ chain.TransactionExecutor = &bootstrap{}
 var _ chain.PrincipalValidator = &bootstrap{}
@@ -253,19 +246,14 @@
 	b.WriteRecords(adi)
 }
 
-<<<<<<< HEAD
-func (g *genesis) createValidatorBook() {
-=======
 func (b *bootstrap) createValidatorBook() {
 	uBook := b.authorityUrl
->>>>>>> 7ca4cb78
 	book := new(protocol.KeyBook)
-	book.Url = g.adiUrl.JoinPath(protocol.ValidatorBook)
+	book.Url = b.adiUrl.JoinPath(protocol.ValidatorBook)
 	book.BookType = protocol.BookTypeValidator
-	book.AddAuthority(g.authorityUrl)
+	book.AddAuthority(b.authorityUrl)
 	book.PageCount = 2
 
-<<<<<<< HEAD
 	page1 := new(protocol.KeyPage)
 	page1.Url = protocol.FormatKeyPageUrl(book.Url, 0)
 	page1.AcceptThreshold = protocol.GetMOfN(len(g.opts.Validators), protocol.FallbackValidatorThreshold)
@@ -275,14 +263,10 @@
 	spec.Owner = g.authorityUrl
 	page1.Keys[0] = spec
 
-	page2 := createOperatorPage(book.Url, 1, g.opts.Validators, false)
+	page2 := createOperatorPage(uBook, 0, b.InitOpts.Validators, true)
 	blacklistTxsForPage(page2, protocol.TransactionTypeUpdateKeyPage, protocol.TransactionTypeUpdateAccountAuth)
 
-	g.WriteRecords(book, page1, page2)
-=======
-	page := createOperatorPage(uBook, 0, b.InitOpts.Validators, true)
-	b.WriteRecords(book, page)
->>>>>>> 7ca4cb78
+	b.WriteRecords(book, page1, page2)
 }
 
 func (b *bootstrap) createMainLedger(oraclePrice uint64) {
@@ -398,11 +382,7 @@
 		panic(fmt.Errorf("%q is not a valid subnet ID: %v", network.LocalSubnetID, err))
 	}
 
-<<<<<<< HEAD
-	g.createBVNOperatorBook()
-=======
-	b.createBVNOperatorBook(b.adiUrl, b.InitOpts.Validators)
->>>>>>> 7ca4cb78
+	b.createBVNOperatorBook()
 
 	subnet, err := routing.RouteAccount(&network, protocol.FaucetUrl)
 	if err == nil && subnet == network.LocalSubnetID {
@@ -436,12 +416,8 @@
 
 func (b *bootstrap) createDNOperatorBook() {
 	book := new(protocol.KeyBook)
-<<<<<<< HEAD
-	book.Url = g.adiUrl.JoinPath(protocol.OperatorBook)
+	book.Url = b.adiUrl.JoinPath(protocol.OperatorBook)
 	book.BookType = protocol.BookTypeOperator
-=======
-	book.Url = b.adiUrl.JoinPath(protocol.OperatorBook)
->>>>>>> 7ca4cb78
 	book.AddAuthority(book.Url)
 	book.PageCount = 1
 
@@ -449,13 +425,9 @@
 	b.WriteRecords(book, page)
 }
 
-<<<<<<< HEAD
-func (g *genesis) createBVNOperatorBook() {
-=======
-func (b *bootstrap) createBVNOperatorBook(nodeUrl *url.URL, operators []tmtypes.GenesisValidator) {
->>>>>>> 7ca4cb78
+func (b *bootstrap) createBVNOperatorBook() {
 	book := new(protocol.KeyBook)
-	book.Url = g.adiUrl.JoinPath(protocol.OperatorBook)
+	book.Url = b.adiUrl.JoinPath(protocol.OperatorBook)
 	book.BookType = protocol.BookTypeOperator
 	book.AddAuthority(book.Url)
 	book.PageCount = 2
@@ -471,12 +443,7 @@
 
 	page2 := createOperatorPage(book.Url, 1, g.opts.Validators, false)
 	blacklistTxsForPage(page2, protocol.TransactionTypeUpdateKeyPage, protocol.TransactionTypeUpdateAccountAuth)
-<<<<<<< HEAD
-	g.WriteRecords(book, page1, page2)
-=======
-
 	b.WriteRecords(book, page1, page2)
->>>>>>> 7ca4cb78
 }
 
 func createOperatorPage(uBook *url.URL, pageIndex uint64, operators []tmtypes.GenesisValidator, validatorsOnly bool) *protocol.KeyPage {
