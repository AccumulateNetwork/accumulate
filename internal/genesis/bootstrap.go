--- conflicted
+++ resolved
@@ -60,12 +60,8 @@
 		page := protocol.NewKeyPage()
 		page.Url = protocol.FormatKeyPageUrl(uBook, 0)
 		page.KeyBook = uBook
-<<<<<<< HEAD
-		page.Threshold = protocol.GetValidatorsMOfN(len(opts.Validators))
-=======
 		page.Threshold = 1
 		page.Version = 1
->>>>>>> 90683a40
 		records = append(records, page)
 
 		page.Keys = make([]*protocol.KeySpec, len(opts.Validators))
