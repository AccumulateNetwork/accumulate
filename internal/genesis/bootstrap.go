--- conflicted
+++ resolved
@@ -154,15 +154,8 @@
 
 func (b *bootstrap) Validate(st *chain.StateManager, tx *chain.Delivery) (protocol.TransactionResult, error) {
 	b.nodeUrl = b.InitOpts.Network.NodeUrl()
-<<<<<<< HEAD
 	b.authorityUrl = b.nodeUrl.JoinPath(protocol.OperatorBook)
-
-	b.createADI()
-	b.createValidatorBook()
-=======
-	b.authorityUrl = b.nodeUrl.JoinPath(protocol.ValidatorBook)
 	b.globals = new(core.GlobalValues)
->>>>>>> d32988a6
 
 	// set the initial price to 1/5 fct price * 1/4 market cap dilution = 1/20 fct price
 	// for this exercise, we'll assume that 1 FCT = $1, so initial ACME price is $0.05
@@ -170,7 +163,7 @@
 	b.globals.Oracle.Price = uint64(protocol.InitialAcmeOracleValue)
 
 	b.globals.Globals = new(protocol.NetworkGlobals)
-	b.globals.Globals.ValidatorThreshold.Set(2, 3)
+	b.globals.Globals.OperatorAcceptThreshold.Set(2, 3)
 
 	if b.InitOpts.NetworkValidatorMap != nil {
 		b.globals.Network = b.buildNetworkDefinition()
@@ -323,17 +316,6 @@
 	b.urls = append(b.urls, da.Url)
 }
 
-<<<<<<< HEAD
-func (b *bootstrap) createGlobals() error {
-	//create a new Globals account
-	global := new(protocol.DataAccount)
-	global.Url = b.nodeUrl.JoinPath(protocol.Globals)
-	wd := new(protocol.WriteData)
-	threshold := new(protocol.NetworkGlobals)
-	threshold.OperatorAcceptThreshold.Numerator = 2
-	threshold.OperatorAcceptThreshold.Denominator = 3
-	data, err := threshold.MarshalBinary()
-=======
 func (b *bootstrap) createRouting() error {
 	// Create an account for the routing table
 	account := new(protocol.DataAccount)
@@ -341,7 +323,6 @@
 	account.AddAuthority(b.authorityUrl)
 
 	data, err := b.routingTable.MarshalBinary()
->>>>>>> d32988a6
 	if err != nil {
 		return errors.Format(errors.StatusInternalError, "marshal routing table: %w", err)
 	}
