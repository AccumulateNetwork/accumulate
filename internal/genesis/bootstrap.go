package genesis

import (
	"crypto/sha256"
	"encoding/json"
	"fmt"
	"math/big"
	"path"
	"time"

	"github.com/tendermint/tendermint/abci/types"
	"github.com/tendermint/tendermint/libs/log"
	tmtypes "github.com/tendermint/tendermint/types"
	"gitlab.com/accumulatenetwork/accumulate/config"
	"gitlab.com/accumulatenetwork/accumulate/internal/block"
	"gitlab.com/accumulatenetwork/accumulate/internal/chain"
	"gitlab.com/accumulatenetwork/accumulate/internal/database"
	"gitlab.com/accumulatenetwork/accumulate/internal/routing"
	"gitlab.com/accumulatenetwork/accumulate/internal/url"
	"gitlab.com/accumulatenetwork/accumulate/protocol"
	"gitlab.com/accumulatenetwork/accumulate/smt/storage"
	"gitlab.com/accumulatenetwork/accumulate/smt/storage/memory"
)

type InitOpts struct {
	Network             config.Network
	Configs             []*config.Config
	Validators          []tmtypes.GenesisValidator
	NetworkValidatorMap NetworkValidatorMap
	GenesisTime         time.Time
	Logger              log.Logger
	Router              routing.Router
	FactomAddressesFile string
}

type DataRecord struct {
	Account *protocol.DataAccount
	Entry   protocol.DataEntry
}

type NetworkValidatorMap map[string][]tmtypes.GenesisValidator

type genesis struct {
	opts         InitOpts
	kvdb         storage.KeyValueStore
	db           *database.Database
	block        *block.Block
	adiUrl       *url.URL
	authorityUrl *url.URL
	urls         []*url.URL
	records      []protocol.Account
	dataRecords  []DataRecord
	genesisExec  *block.Executor
}

type Genesis interface {
	Execute() error
	Discard()
	GetDBState() ([]byte, error)
}

func Init(kvdb storage.KeyValueStore, opts InitOpts) (Genesis, error) {
	g := &genesis{
		kvdb: kvdb,
		opts: opts,
		db:   database.New(kvdb, opts.Logger.With("module", "database")),
	}

	// Add validator keys to NetworkValidatorMap when not there
	if g.opts.NetworkValidatorMap == nil {
		panic("NetworkValidatorMap is not present")
	}
	if _, ok := g.opts.NetworkValidatorMap[g.opts.Network.LocalSubnetID]; !ok {
		g.opts.NetworkValidatorMap[g.opts.Network.LocalSubnetID] = g.opts.Validators
	}

	exec, err := block.NewGenesisExecutor(g.db, opts.Logger, opts.Network, opts.Router)
	if err != nil {
		return nil, err
	}
	g.genesisExec = exec

	g.block = new(block.Block)
	g.block.Index = protocol.GenesisBlock
	g.block.Time = opts.GenesisTime
	g.block.Batch = g.db.Begin(true)

<<<<<<< HEAD
		// Create the ADI
		uAdi := opts.Network.NodeUrl()
		uOper := uAdi.JoinPath(protocol.OperatorBook)
=======
	return g, nil
}
>>>>>>> aa2e2e14

func (g *genesis) Execute() error {
	err := g.genesisExec.Genesis(g.block, func(st *chain.StateManager) error {
		g.adiUrl = g.opts.Network.NodeUrl()
		g.authorityUrl = g.adiUrl.JoinPath(protocol.ValidatorBook)

<<<<<<< HEAD
=======
		g.createADI()
		g.createValidatorBook()

>>>>>>> aa2e2e14
		// set the initial price to 1/5 fct price * 1/4 market cap dilution = 1/20 fct price
		// for this exercise, we'll assume that 1 FCT = $1, so initial ACME price is $0.05
		oraclePrice := uint64(protocol.InitialAcmeOracleValue)

		g.createMainLedger(oraclePrice)
		g.createSyntheticLedger()
		g.createAnchorPool()

		err := g.createVoteScratchChain()
		if err != nil {
			return err
		}

		g.createEvidenceChain()

		err = g.createGlobals()
		if err != nil {
			return err
		}

		switch g.opts.Network.Type {
		case config.Directory:
<<<<<<< HEAD
			opBook, page1 := createDNOperatorBook(uAdi, opts.Validators)
			records = append(records, opBook, page1)

			oracle := new(protocol.AcmeOracle)
			oracle.Price = oraclePrice
			wd := new(protocol.WriteData)
			data, err = json.Marshal(&oracle)
=======
			err = g.initDN(oraclePrice)
>>>>>>> aa2e2e14
			if err != nil {
				return err
			}
			err = g.generateNetworkDefinition()
			if err != nil {
				return err
			}
		case config.BlockValidator:
<<<<<<< HEAD
			// Test with `${ID}` not `bvn-${ID}` because the latter will fail
			// with "bvn-${ID} is reserved"
			if err := protocol.IsValidAdiUrl(&url.URL{Authority: opts.Network.LocalSubnetID}); err != nil {
				panic(fmt.Errorf("%q is not a valid subnet ID: %v", opts.Network.LocalSubnetID, err))
			}

			var page1, page2 *protocol.KeyPage
			opBook, page1, page2 := createBVNOperatorBook(uAdi, opts.Validators)
			records = append(records, opBook, page1, page2)

			subnet, err := routing.RouteAccount(&opts.Network, protocol.FaucetUrl)
			if err == nil && subnet == opts.Network.LocalSubnetID {
				liteId := new(protocol.LiteIdentity)
				liteId.Url = protocol.FaucetUrl.RootIdentity()

				liteToken := new(protocol.LiteTokenAccount)
				liteToken.Url = protocol.FaucetUrl
				liteToken.TokenUrl = protocol.AcmeUrl()
				liteToken.Balance.SetString(protocol.AcmeFaucetBalance, 10)
				records = append(records, liteId, liteToken)
			}
			if opts.FactomAddressesFile != "" {
				factomAddresses, err := LoadFactomAddressesAndBalances(opts.FactomAddressesFile)
				if err != nil {
					return err
				}
				for _, factomAddress := range factomAddresses {
					subnet, err := routing.RouteAccount(&opts.Network, factomAddress.Address)
					if err == nil && subnet == opts.Network.LocalSubnetID {
						lite := new(protocol.LiteTokenAccount)
						lite.Url = factomAddress.Address
						lite.TokenUrl = protocol.AcmeUrl()
						lite.Balance = *big.NewInt(5 * factomAddress.Balance)
						records = append(records, lite)
					}
				}
			}
		}

		valBook, valPage1, valPage2 := createValidatorBook(uAdi, opts.Validators)
		records = append(records, valBook, valPage1, valPage2)

		err = st.Create(records...)
=======
			err = g.initBVN()
			if err != nil {
				return err
			}
		}

		err = st.Create(g.records...)
>>>>>>> aa2e2e14
		if err != nil {
			return fmt.Errorf("failed to create records: %w", err)
		}

		for _, wd := range g.dataRecords {
			st.UpdateData(wd.Account, wd.Entry.Hash(), wd.Entry)
		}
		return st.AddDirectoryEntry(g.adiUrl, g.urls...)
	})
	if err != nil {
		return err
	}

	err = g.block.Batch.Commit()
	if err != nil {
		return err
	}

	batch := g.db.Begin(false)
	defer batch.Discard()
	err = g.writeGenesisFile(batch.BptRoot())
	if err != nil {
		return err
	}
	return nil
}

func (g *genesis) GetDBState() ([]byte, error) {
	memDb, ok := g.kvdb.(*memory.DB)

	var state []byte
	var err error
	if ok {
		state, err = memDb.MarshalJSON()
		if err != nil {
			return nil, nil
		}
	}

	return state, err
}

func (g *genesis) createADI() {
	// Create the ADI
	adi := new(protocol.ADI)
	adi.Url = g.adiUrl
	adi.AddAuthority(g.authorityUrl)
	g.WriteRecords(adi)
}

<<<<<<< HEAD
func createValidatorBook(nodeUrl *url.URL, operators []tmtypes.GenesisValidator) (*protocol.KeyBook, *protocol.KeyPage, *protocol.KeyPage) {
	dnOpBook := protocol.DnUrl().JoinPath(protocol.OperatorBook)
=======
func (g *genesis) createValidatorBook() {
	uBook := g.authorityUrl
>>>>>>> aa2e2e14
	book := new(protocol.KeyBook)
	book.Url = nodeUrl.JoinPath(protocol.ValidatorBook)
	book.AddAuthority(dnOpBook)
	book.PageCount = 2

	page1 := new(protocol.KeyPage)
	page1.Url = protocol.FormatKeyPageUrl(book.Url, 0)
	page1.AcceptThreshold = protocol.GetValidatorsMOfN(len(operators), protocol.FallbackValidatorThreshold)
	page1.Version = 1
	page1.Keys = make([]*protocol.KeySpec, 1)
	spec := new(protocol.KeySpec)
	spec.Owner = dnOpBook
	page1.Keys[0] = spec

<<<<<<< HEAD
	page2 := createOperatorPage(book.Url, 1, operators, false)
	blacklistTxsForPage(page2, protocol.TransactionTypeUpdateKeyPage, protocol.TransactionTypeUpdateAccountAuth)

	return book, page1, page2
=======
	page := createOperatorPage(uBook, 0, g.opts.Validators, true)
	g.WriteRecords(book, page)
}

func (g *genesis) createMainLedger(oraclePrice uint64) {
	// Create the main ledger
	ledger := new(protocol.InternalLedger)
	ledger.Url = g.adiUrl.JoinPath(protocol.Ledger)
	ledger.ActiveOracle = oraclePrice
	ledger.PendingOracle = oraclePrice
	ledger.Index = protocol.GenesisBlock
	g.WriteRecords(ledger)
}

func (g *genesis) createSyntheticLedger() {
	// Create the synth ledger
	synthLedger := new(protocol.SyntheticLedger)
	synthLedger.Url = g.adiUrl.JoinPath(protocol.Synthetic)
	g.WriteRecords(synthLedger)
}

func (g *genesis) createAnchorPool() {
	// Create the anchor pool
	anchors := new(protocol.Anchor)
	anchors.Url = g.adiUrl.JoinPath(protocol.AnchorPool)
	anchors.AddAuthority(g.authorityUrl)
	g.WriteRecords(anchors)

}

func (g *genesis) createVoteScratchChain() error {
	//create a vote scratch chain
	wd := new(protocol.WriteData)
	lci := types.LastCommitInfo{}
	data, err := json.Marshal(&lci)
	if err != nil {
		return err
	}
	wd.Entry = &protocol.AccumulateDataEntry{Data: [][]byte{data}}

	da := new(protocol.DataAccount)
	da.Scratch = true
	da.Url = g.adiUrl.JoinPath(protocol.Votes)
	da.AddAuthority(g.authorityUrl)
	g.writeDataRecord(da, da.Url, DataRecord{da, wd.Entry})
	return nil
}

func (g *genesis) createEvidenceChain() {
	//create an evidence scratch chain
	da := new(protocol.DataAccount)
	da.Scratch = true
	da.Url = g.adiUrl.JoinPath(protocol.Evidence)
	da.AddAuthority(g.authorityUrl)
	g.WriteRecords(da)
	g.urls = append(g.urls, da.Url)
>>>>>>> aa2e2e14
}

func (g *genesis) createGlobals() error {
	//create a new Globals account
	global := new(protocol.DataAccount)
	global.Url = g.adiUrl.JoinPath(protocol.Globals)
	wg := new(protocol.WriteData)
	threshold := new(protocol.NetworkGlobals)
	threshold.ValidatorThreshold.Numerator = 2
	threshold.ValidatorThreshold.Denominator = 3
	data, err := threshold.MarshalBinary()
	if err != nil {
		return err
	}
	wg.Entry = &protocol.AccumulateDataEntry{Data: [][]byte{data}}
	global.AddAuthority(g.authorityUrl)
	g.writeDataRecord(global, global.Url, DataRecord{global, wg.Entry})
	return nil
}

func (g *genesis) initDN(oraclePrice uint64) error {
	g.createDNOperatorBook()

	oracle := new(protocol.AcmeOracle)
	oracle.Price = oraclePrice
	wd := new(protocol.WriteData)
	data, err := json.Marshal(&oracle)
	if err != nil {
		return err
	}
	wd.Entry = &protocol.AccumulateDataEntry{Data: [][]byte{data}}
	daOracle := new(protocol.DataAccount)
	daOracle.Url = g.adiUrl.JoinPath(protocol.Oracle)
	daOracle.AddAuthority(g.authorityUrl)
	g.writeDataRecord(daOracle, daOracle.Url, DataRecord{daOracle, wd.Entry})

	acme := new(protocol.TokenIssuer)
	acme.AddAuthority(g.authorityUrl)
	acme.Url = protocol.AcmeUrl()
	acme.Precision = 8
	acme.Symbol = "ACME"
	g.WriteRecords(acme)

	if protocol.IsTestNet {
		// On the TestNet, set the issued amount to the faucet balance
		acme.Issued.SetString(protocol.AcmeFaucetBalance, 10)
	} else {
		// On the MainNet, set the supply limit
		acme.SupplyLimit = big.NewInt(protocol.AcmeSupplyLimit * protocol.AcmePrecision)
	}
	return nil
}

func (g *genesis) initBVN() error {
	// Test with `${ID}` not `bvn-${ID}` because the latter will fail
	// with "bvn-${ID} is reserved"
	network := g.opts.Network
	if err := protocol.IsValidAdiUrl(&url.URL{Authority: network.LocalSubnetID}); err != nil {
		panic(fmt.Errorf("%q is not a valid subnet ID: %v", network.LocalSubnetID, err))
	}

	g.createBVNOperatorBook(g.adiUrl, g.opts.Validators)

	subnet, err := routing.RouteAccount(&network, protocol.FaucetUrl)
	if err == nil && subnet == network.LocalSubnetID {
		liteId := new(protocol.LiteIdentity)
		liteId.Url = protocol.FaucetUrl.RootIdentity()

		liteToken := new(protocol.LiteTokenAccount)
		liteToken.Url = protocol.FaucetUrl
		liteToken.TokenUrl = protocol.AcmeUrl()
		liteToken.Balance.SetString(protocol.AcmeFaucetBalance, 10)
		g.WriteRecords(liteId, liteToken)
	}
	if g.opts.FactomAddressesFile != "" {
		factomAddresses, err := LoadFactomAddressesAndBalances(g.opts.FactomAddressesFile)
		if err != nil {
			return err
		}
		for _, factomAddress := range factomAddresses {
			subnet, err := routing.RouteAccount(&network, factomAddress.Address)
			if err == nil && subnet == network.LocalSubnetID {
				lite := new(protocol.LiteTokenAccount)
				lite.Url = factomAddress.Address
				lite.TokenUrl = protocol.AcmeUrl()
				lite.Balance = *big.NewInt(5 * factomAddress.Balance)
				g.WriteRecords(lite)
			}
		}
	}
	return nil
}

func (g *genesis) createDNOperatorBook() {
	book := new(protocol.KeyBook)
	book.Url = g.adiUrl.JoinPath(protocol.OperatorBook)
	book.AddAuthority(book.Url)
	book.PageCount = 1

	page := createOperatorPage(book.Url, 0, g.opts.Validators, false)
	g.WriteRecords(book, page)
}

func (g *genesis) createBVNOperatorBook(nodeUrl *url.URL, operators []tmtypes.GenesisValidator) {
	book := new(protocol.KeyBook)
	book.Url = nodeUrl.JoinPath(protocol.OperatorBook)
	book.AddAuthority(book.Url)
	book.PageCount = 2

	page1 := new(protocol.KeyPage)
	page1.Url = protocol.FormatKeyPageUrl(book.Url, 0)
	page1.AcceptThreshold = protocol.GetValidatorsMOfN(len(operators), protocol.FallbackValidatorThreshold)
	page1.Version = 1
	page1.Keys = make([]*protocol.KeySpec, 1)
	spec := new(protocol.KeySpec)
	spec.Owner = protocol.DnUrl().JoinPath(protocol.OperatorBook)
	page1.Keys[0] = spec

	page2 := createOperatorPage(book.Url, 1, operators, false)
	blacklistTxsForPage(page2, protocol.TransactionTypeUpdateKeyPage, protocol.TransactionTypeUpdateAccountAuth)

	g.WriteRecords(book, page1, page2)
}

func createOperatorPage(uBook *url.URL, pageIndex uint64, operators []tmtypes.GenesisValidator, validatorsOnly bool) *protocol.KeyPage {
	page := new(protocol.KeyPage)
	page.Url = protocol.FormatKeyPageUrl(uBook, pageIndex)
	page.AcceptThreshold = protocol.GetValidatorsMOfN(len(operators), protocol.FallbackValidatorThreshold)
	page.Version = 1

	for _, operator := range operators {
		/* TODO
		Determine which operators are also validators and which not. Followers should be omitted,
		but DNs which also don't have voting power not.	(DNs need to sign Oracle updates)
		*/
		isValidator := true
		if isValidator || !validatorsOnly {
			spec := new(protocol.KeySpec)
			kh := sha256.Sum256(operator.PubKey.Bytes())
			spec.PublicKeyHash = kh[:]
			page.Keys = append(page.Keys, spec)
		}
	}
	return page
}

func blacklistTxsForPage(page *protocol.KeyPage, txTypes ...protocol.TransactionType) {
	page.TransactionBlacklist = new(protocol.AllowedTransactions)
	for _, txType := range txTypes {
		bit, ok := txType.AllowedTransactionBit()
		if !ok {
			panic(fmt.Errorf("failed to blacklist %v", txType))
		}
		page.TransactionBlacklist.Set(bit)
	}
}

func (g *genesis) generateNetworkDefinition() error {
	if g.opts.Network.Type != config.Directory {
		return fmt.Errorf("generateNetworkDefinition is only allowed for DNs")
	}
	networkDefs := g.buildNetworkDefinition()
	wd := new(protocol.WriteData)
	data, err := json.Marshal(&networkDefs)
	if err != nil {
		return err
	}
	wd.Entry = &protocol.AccumulateDataEntry{Data: [][]byte{data}}

	da := new(protocol.DataAccount)
	da.Url = g.adiUrl.JoinPath(protocol.Network)
	da.AddAuthority(g.authorityUrl)
	g.writeDataRecord(da, da.Url, DataRecord{da, wd.Entry})
	return nil
}

func (g *genesis) WriteRecords(record ...protocol.Account) {
	g.records = append(g.records, record...)
	for _, rec := range record {
		g.urls = append(g.urls, rec.GetUrl())
	}
}

func (g *genesis) writeDataRecord(account *protocol.DataAccount, url *url.URL, dataRecord DataRecord) {
	g.records = append(g.records, account)
	g.urls = append(g.urls, url)
	g.dataRecords = append(g.dataRecords, dataRecord)
}

func (g *genesis) writeGenesisFile(appHash []byte) error {
	state, err := g.GetDBState()
	if err != nil {
		return err
	}

	genDoc := &tmtypes.GenesisDoc{
		ChainID:         g.opts.Network.LocalSubnetID,
		GenesisTime:     g.opts.GenesisTime,
		InitialHeight:   protocol.GenesisBlock + 1,
		Validators:      g.opts.Validators,
		ConsensusParams: tmtypes.DefaultConsensusParams(),
		AppState:        state,
		AppHash:         appHash,
	}

	for _, config := range g.opts.Configs {
		if err := genDoc.SaveAs(path.Join(config.RootDir, config.BaseConfig.Genesis)); err != nil {
			return fmt.Errorf("failed to save gen doc: %v", err)
		}
	}
	return nil
}

func (g *genesis) Discard() {
	g.block.Batch.Discard()
}

func (g *genesis) buildNetworkDefinition() *protocol.NetworkDefinition {
	netDef := new(protocol.NetworkDefinition)

	for _, subnet := range g.opts.Network.Subnets {

		// Add the validator hashes from the subnet's genesis doc
		var vkHashes [][32]byte
		for _, validator := range g.opts.NetworkValidatorMap[subnet.ID] {
			pkh := sha256.Sum256(validator.PubKey.Bytes())
			vkHashes = append(vkHashes, pkh)
		}

		subnetDef := protocol.SubnetDefinition{
			SubnetID:           subnet.ID,
			ValidatorKeyHashes: vkHashes,
		}
		netDef.Subnets = append(netDef.Subnets, subnetDef)
	}
	return netDef
}<|MERGE_RESOLUTION|>--- conflicted
+++ resolved
@@ -85,26 +85,17 @@
 	g.block.Time = opts.GenesisTime
 	g.block.Batch = g.db.Begin(true)
 
-<<<<<<< HEAD
-		// Create the ADI
-		uAdi := opts.Network.NodeUrl()
-		uOper := uAdi.JoinPath(protocol.OperatorBook)
-=======
 	return g, nil
 }
->>>>>>> aa2e2e14
 
 func (g *genesis) Execute() error {
 	err := g.genesisExec.Genesis(g.block, func(st *chain.StateManager) error {
 		g.adiUrl = g.opts.Network.NodeUrl()
 		g.authorityUrl = g.adiUrl.JoinPath(protocol.ValidatorBook)
 
-<<<<<<< HEAD
-=======
 		g.createADI()
 		g.createValidatorBook()
 
->>>>>>> aa2e2e14
 		// set the initial price to 1/5 fct price * 1/4 market cap dilution = 1/20 fct price
 		// for this exercise, we'll assume that 1 FCT = $1, so initial ACME price is $0.05
 		oraclePrice := uint64(protocol.InitialAcmeOracleValue)
@@ -127,17 +118,7 @@
 
 		switch g.opts.Network.Type {
 		case config.Directory:
-<<<<<<< HEAD
-			opBook, page1 := createDNOperatorBook(uAdi, opts.Validators)
-			records = append(records, opBook, page1)
-
-			oracle := new(protocol.AcmeOracle)
-			oracle.Price = oraclePrice
-			wd := new(protocol.WriteData)
-			data, err = json.Marshal(&oracle)
-=======
 			err = g.initDN(oraclePrice)
->>>>>>> aa2e2e14
 			if err != nil {
 				return err
 			}
@@ -146,51 +127,6 @@
 				return err
 			}
 		case config.BlockValidator:
-<<<<<<< HEAD
-			// Test with `${ID}` not `bvn-${ID}` because the latter will fail
-			// with "bvn-${ID} is reserved"
-			if err := protocol.IsValidAdiUrl(&url.URL{Authority: opts.Network.LocalSubnetID}); err != nil {
-				panic(fmt.Errorf("%q is not a valid subnet ID: %v", opts.Network.LocalSubnetID, err))
-			}
-
-			var page1, page2 *protocol.KeyPage
-			opBook, page1, page2 := createBVNOperatorBook(uAdi, opts.Validators)
-			records = append(records, opBook, page1, page2)
-
-			subnet, err := routing.RouteAccount(&opts.Network, protocol.FaucetUrl)
-			if err == nil && subnet == opts.Network.LocalSubnetID {
-				liteId := new(protocol.LiteIdentity)
-				liteId.Url = protocol.FaucetUrl.RootIdentity()
-
-				liteToken := new(protocol.LiteTokenAccount)
-				liteToken.Url = protocol.FaucetUrl
-				liteToken.TokenUrl = protocol.AcmeUrl()
-				liteToken.Balance.SetString(protocol.AcmeFaucetBalance, 10)
-				records = append(records, liteId, liteToken)
-			}
-			if opts.FactomAddressesFile != "" {
-				factomAddresses, err := LoadFactomAddressesAndBalances(opts.FactomAddressesFile)
-				if err != nil {
-					return err
-				}
-				for _, factomAddress := range factomAddresses {
-					subnet, err := routing.RouteAccount(&opts.Network, factomAddress.Address)
-					if err == nil && subnet == opts.Network.LocalSubnetID {
-						lite := new(protocol.LiteTokenAccount)
-						lite.Url = factomAddress.Address
-						lite.TokenUrl = protocol.AcmeUrl()
-						lite.Balance = *big.NewInt(5 * factomAddress.Balance)
-						records = append(records, lite)
-					}
-				}
-			}
-		}
-
-		valBook, valPage1, valPage2 := createValidatorBook(uAdi, opts.Validators)
-		records = append(records, valBook, valPage1, valPage2)
-
-		err = st.Create(records...)
-=======
 			err = g.initBVN()
 			if err != nil {
 				return err
@@ -198,7 +134,6 @@
 		}
 
 		err = st.Create(g.records...)
->>>>>>> aa2e2e14
 		if err != nil {
 			return fmt.Errorf("failed to create records: %w", err)
 		}
@@ -249,33 +184,14 @@
 	g.WriteRecords(adi)
 }
 
-<<<<<<< HEAD
-func createValidatorBook(nodeUrl *url.URL, operators []tmtypes.GenesisValidator) (*protocol.KeyBook, *protocol.KeyPage, *protocol.KeyPage) {
-	dnOpBook := protocol.DnUrl().JoinPath(protocol.OperatorBook)
-=======
 func (g *genesis) createValidatorBook() {
 	uBook := g.authorityUrl
->>>>>>> aa2e2e14
 	book := new(protocol.KeyBook)
-	book.Url = nodeUrl.JoinPath(protocol.ValidatorBook)
-	book.AddAuthority(dnOpBook)
-	book.PageCount = 2
-
-	page1 := new(protocol.KeyPage)
-	page1.Url = protocol.FormatKeyPageUrl(book.Url, 0)
-	page1.AcceptThreshold = protocol.GetValidatorsMOfN(len(operators), protocol.FallbackValidatorThreshold)
-	page1.Version = 1
-	page1.Keys = make([]*protocol.KeySpec, 1)
-	spec := new(protocol.KeySpec)
-	spec.Owner = dnOpBook
-	page1.Keys[0] = spec
-
-<<<<<<< HEAD
-	page2 := createOperatorPage(book.Url, 1, operators, false)
-	blacklistTxsForPage(page2, protocol.TransactionTypeUpdateKeyPage, protocol.TransactionTypeUpdateAccountAuth)
-
-	return book, page1, page2
-=======
+	book.Url = uBook
+	book.BookType = protocol.BookTypeValidator
+	book.AddAuthority(uBook)
+	book.PageCount = 1
+
 	page := createOperatorPage(uBook, 0, g.opts.Validators, true)
 	g.WriteRecords(book, page)
 }
@@ -332,7 +248,6 @@
 	da.AddAuthority(g.authorityUrl)
 	g.WriteRecords(da)
 	g.urls = append(g.urls, da.Url)
->>>>>>> aa2e2e14
 }
 
 func (g *genesis) createGlobals() error {
