--- conflicted
+++ resolved
@@ -90,19 +90,11 @@
 	case config.BlockValidator:
 		uAdi = mustParseUrl("bvn-" + opts.SubnetID)
 
-<<<<<<< HEAD
-		anon := protocol.NewAnonTokenAccount()
-		anon.ChainUrl = types.String(protocol.FaucetWallet.Addr)
-		anon.TokenUrl = protocol.AcmeUrl().String()
-		anon.Balance.SetString("314159265358979323846264338327950288419716939937510582097494459", 10)
-		st.Update(anon)
-=======
 		lite := protocol.NewLiteTokenAccount()
 		lite.ChainUrl = types.String(protocol.FaucetWallet.Addr)
 		lite.TokenUrl = protocol.AcmeUrl().String()
 		lite.Balance.SetString("314159265358979323846264338327950288419716939937510582097494459", 10)
 		st.Update(lite)
->>>>>>> a3df96f2
 	}
 
 	// Create the ADI
@@ -110,17 +102,6 @@
 	uPage := uAdi.JoinPath("validators0")
 
 	adi := state.NewIdentityState(types.String(uAdi.String()))
-<<<<<<< HEAD
-	adi.SigSpecId = uBook.ResourceChain32()
-
-	book := protocol.NewSigSpecGroup()
-	book.ChainUrl = types.String(uBook.String())
-	book.SigSpecs = [][32]byte{uPage.ResourceChain32()}
-
-	page := protocol.NewSigSpec()
-	page.ChainUrl = types.String(uPage.String())
-	page.SigSpecId = uBook.ResourceChain32()
-=======
 	adi.KeyBook = uBook.ResourceChain32()
 
 	book := protocol.NewKeyBook()
@@ -130,7 +111,6 @@
 	page := protocol.NewKeyPage()
 	page.ChainUrl = types.String(uPage.String())
 	page.KeyBook = uBook.ResourceChain32()
->>>>>>> a3df96f2
 
 	page.Keys = make([]*protocol.KeySpec, len(opts.Validators))
 	for i, val := range opts.Validators {
