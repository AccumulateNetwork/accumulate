--- conflicted
+++ resolved
@@ -151,41 +151,9 @@
 	// for this exercise, we'll assume that 1 FCT = $1, so initial ACME price is $0.05
 	oraclePrice := uint64(protocol.InitialAcmeOracleValue)
 
-<<<<<<< HEAD
 	b.createMainLedger(oraclePrice)
 	b.createSyntheticLedger()
 	b.createAnchorPool()
-=======
-	// Create the main ledger
-	ledger := new(protocol.SystemLedger)
-	ledger.Url = uAdi.JoinPath(protocol.Ledger)
-	ledger.ActiveOracle = oraclePrice
-	ledger.PendingOracle = oraclePrice
-	ledger.Index = protocol.GenesisBlock
-	records = append(records, ledger)
-
-	// Create the synth ledger
-	synthLedger := new(protocol.SyntheticLedger)
-	synthLedger.Url = uAdi.JoinPath(protocol.Synthetic)
-	records = append(records, synthLedger)
-
-	// Create the anchor pool
-	anchorLedger := new(protocol.AnchorLedger)
-	anchorLedger.Url = uAdi.JoinPath(protocol.AnchorPool)
-	records = append(records, anchorLedger)
-
-	// Create records and directory entries
-	urls := make([]*url.URL, len(records))
-	for i, r := range records {
-		urls[i] = r.GetUrl()
-	}
-
-	type DataRecord struct {
-		Account *url.URL
-		Entry   protocol.DataEntry
-	}
-	var dataRecords []DataRecord
->>>>>>> b6167bc8
 
 	err := b.createVoteScratchChain()
 	if err != nil {
@@ -199,20 +167,9 @@
 		return nil, err
 	}
 
-<<<<<<< HEAD
 	switch b.InitOpts.Network.Type {
 	case config.Directory:
 		err = b.initDN(oraclePrice)
-=======
-		// Initialize the last major block time to prevent a major block from
-		// being created immediately once the network boots
-		anchorLedger.MajorBlockTime = b.InitOpts.GenesisTime
-
-		oracle := new(protocol.AcmeOracle)
-		oracle.Price = oraclePrice
-		wd := new(protocol.WriteData)
-		data, err = json.Marshal(&oracle)
->>>>>>> b6167bc8
 		if err != nil {
 			return nil, err
 		}
@@ -303,7 +260,7 @@
 
 func (b *bootstrap) createMainLedger(oraclePrice uint64) {
 	// Create the main ledger
-	ledger := new(protocol.InternalLedger)
+	ledger := new(protocol.SystemLedger)
 	ledger.Url = b.nodeUrl.JoinPath(protocol.Ledger)
 	ledger.ActiveOracle = oraclePrice
 	ledger.PendingOracle = oraclePrice
@@ -320,10 +277,16 @@
 
 func (b *bootstrap) createAnchorPool() {
 	// Create the anchor pool
-	anchors := new(protocol.Anchor)
-	anchors.Url = b.nodeUrl.JoinPath(protocol.AnchorPool)
-	anchors.AddAuthority(b.authorityUrl)
-	b.WriteRecords(anchors)
+	anchorLedger := new(protocol.AnchorLedger)
+	anchorLedger.Url = b.nodeUrl.JoinPath(protocol.AnchorPool)
+
+	if b.Network.Type == config.Directory {
+		// Initialize the last major block time to prevent a major block from
+		// being created immediately once the network boots
+		anchorLedger.MajorBlockTime = b.InitOpts.GenesisTime
+	}
+
+	b.WriteRecords(anchorLedger)
 
 }
 
