--- conflicted
+++ resolved
@@ -54,14 +54,10 @@
 
 		adi := new(protocol.ADI)
 		adi.Url = uAdi
-		adi.AddAuthority(uOper)
+		adi.AddAuthority(uVal)
 		records = append(records, adi)
 
-<<<<<<< HEAD
-		valBook, valPage := createValidatorBook(uBook, opts.Validators)
-=======
 		valBook, valPage := createValidatorBook(uVal, opts.Validators)
->>>>>>> e909adb2
 		records = append(records, valBook, valPage)
 
 		// set the initial price to 1/5 fct price * 1/4 market cap dilution = 1/20 fct price
@@ -84,7 +80,7 @@
 		// Create the anchor pool
 		anchors := new(protocol.Anchor)
 		anchors.Url = uAdi.JoinPath(protocol.AnchorPool)
-		anchors.AddAuthority(uOper)
+		anchors.AddAuthority(uVal)
 		records = append(records, anchors)
 
 		// Create records and directory entries
@@ -111,7 +107,7 @@
 		da := new(protocol.DataAccount)
 		da.Scratch = true
 		da.Url = uAdi.JoinPath(protocol.Votes)
-		da.AddAuthority(uOper)
+		da.AddAuthority(uVal)
 
 		records = append(records, da)
 		urls = append(urls, da.Url)
@@ -121,7 +117,7 @@
 		da = new(protocol.DataAccount)
 		da.Scratch = true
 		da.Url = uAdi.JoinPath(protocol.Evidence)
-		da.AddAuthority(uOper)
+		da.AddAuthority(uVal)
 
 		records = append(records, da)
 		urls = append(urls, da.Url)
@@ -139,18 +135,14 @@
 			return err
 		}
 		wg.Entry.Data = append(wg.Entry.Data, dat)
-		global.AddAuthority(uOper)
+		global.AddAuthority(uVal)
 		records = append(records, global)
 		urls = append(urls, global.Url)
 		dataRecords = append(dataRecords, DataRecord{global, &wg.Entry})
 
 		switch opts.Network.Type {
 		case config.Directory:
-<<<<<<< HEAD
-			operBook, page1 := createDNOperatorBook(opts.Network.NodeUrl(), uBook, opts.Validators)
-=======
 			operBook, page1 := createDNOperatorBook(opts.Network.NodeUrl(), opts.Validators)
->>>>>>> e909adb2
 			records = append(records, operBook, page1)
 
 			oracle := new(protocol.AcmeOracle)
@@ -161,17 +153,10 @@
 				return err
 			}
 			wd.Entry.Data = append(wd.Entry.Data, d)
-<<<<<<< HEAD
-=======
-
-			da := new(protocol.DataAccount)
-			da.Url = uAdi.JoinPath(protocol.Oracle)
-			da.AddAuthority(uOper)
->>>>>>> e909adb2
 
 			daOracle := new(protocol.DataAccount)
 			daOracle.Url = uAdi.JoinPath(protocol.Oracle)
-			daOracle.AddAuthority(uBook)
+			daOracle.AddAuthority(uOper)
 
 			records = append(records, daOracle)
 			urls = append(urls, daOracle.Url)
@@ -187,14 +172,14 @@
 
 			daNetDef := new(protocol.DataAccount)
 			daNetDef.Url = uAdi.JoinPath(protocol.Network)
-			daNetDef.AddAuthority(uBook)
+			daNetDef.AddAuthority(uVal)
 
 			records = append(records, daNetDef)
 			urls = append(urls, daNetDef.Url)
 			dataRecords = append(dataRecords, DataRecord{daNetDef, &wd.Entry})
 
 			acme := new(protocol.TokenIssuer)
-			acme.AddAuthority(uOper)
+			acme.AddAuthority(uVal)
 			acme.Url = protocol.AcmeUrl()
 			acme.Precision = 8
 			acme.Symbol = "ACME"
@@ -215,11 +200,7 @@
 				panic(fmt.Errorf("%q is not a valid subnet ID: %v", opts.Network.LocalSubnetID, err))
 			}
 
-<<<<<<< HEAD
-			operBook, page1, page2 := createBVNOperatorBook(opts.Network.NodeUrl(), uBook, opts.Validators)
-=======
 			operBook, page1, page2 := createBVNOperatorBook(opts.Network.NodeUrl(), opts.Validators)
->>>>>>> e909adb2
 			records = append(records, operBook, page1, page2)
 
 			subnet, err := routing.RouteAccount(&opts.Network, protocol.FaucetUrl)
@@ -276,37 +257,6 @@
 	return batch.BptRoot(), nil
 }
 
-<<<<<<< HEAD
-func generateNetworkDefinition(netCfg config.Network, genesisDocMap map[string]*tmtypes.GenesisDoc, validators []tmtypes.GenesisValidator) *protocol.NetworkDefinition {
-	netDef := new(protocol.NetworkDefinition)
-
-	// Create temp GenesisDoc for DN that is currently in the process of being initialized
-	dnGenDoc := &tmtypes.GenesisDoc{
-		Validators: validators,
-	}
-	genesisDocMap[protocol.Directory] = dnGenDoc
-
-	for _, subnet := range netCfg.Subnets {
-		genDoc := genesisDocMap[subnet.ID]
-
-		// Add the validator hashes from the subnet's genesis doc
-		var vkHashes [][32]byte
-		for _, validator := range genDoc.Validators {
-			pkh := sha256.Sum256(validator.PubKey.Bytes())
-			vkHashes = append(vkHashes, pkh)
-		}
-
-		subnetDef := protocol.SubnetDefinition{
-			SubnetID:           subnet.ID,
-			ValidatorKeyHashes: vkHashes,
-		}
-		netDef.Subnets = append(netDef.Subnets, subnetDef)
-	}
-	return netDef
-}
-
-=======
->>>>>>> e909adb2
 func createValidatorBook(uBook *url.URL, operators []tmtypes.GenesisValidator) (*protocol.KeyBook, *protocol.KeyPage) {
 	book := new(protocol.KeyBook)
 	book.Url = uBook
@@ -317,34 +267,19 @@
 	return book, createOperatorPage(uBook, 0, operators, true)
 }
 
-<<<<<<< HEAD
-func createDNOperatorBook(nodeUrl *url.URL, authUrl *url.URL, operators []tmtypes.GenesisValidator) (*protocol.KeyBook, *protocol.KeyPage) {
-	book := new(protocol.KeyBook)
-	book.Url = nodeUrl.JoinPath(protocol.OperatorBook)
-	book.AddAuthority(authUrl)
-	book.PageCount = 2
-=======
 func createDNOperatorBook(nodeUrl *url.URL, operators []tmtypes.GenesisValidator) (*protocol.KeyBook, *protocol.KeyPage) {
 	book := new(protocol.KeyBook)
 	book.Url = nodeUrl.JoinPath(protocol.OperatorBook)
 	book.AddAuthority(book.Url)
 	book.PageCount = 1
->>>>>>> e909adb2
 
 	return book, createOperatorPage(book.Url, 0, operators, false)
 }
 
-<<<<<<< HEAD
-func createBVNOperatorBook(nodeUrl *url.URL, authUrl *url.URL, operators []tmtypes.GenesisValidator) (*protocol.KeyBook, *protocol.KeyPage, *protocol.KeyPage) {
-	book := new(protocol.KeyBook)
-	book.Url = nodeUrl.JoinPath(protocol.OperatorBook)
-	book.AddAuthority(authUrl)
-=======
 func createBVNOperatorBook(nodeUrl *url.URL, operators []tmtypes.GenesisValidator) (*protocol.KeyBook, *protocol.KeyPage, *protocol.KeyPage) {
 	book := new(protocol.KeyBook)
 	book.Url = nodeUrl.JoinPath(protocol.OperatorBook)
 	book.AddAuthority(book.Url)
->>>>>>> e909adb2
 	book.PageCount = 2
 
 	page1 := new(protocol.KeyPage)
@@ -354,11 +289,6 @@
 	page1.Keys = make([]*protocol.KeySpec, 1)
 	spec := new(protocol.KeySpec)
 	spec.Owner = protocol.DnUrl().JoinPath(protocol.OperatorBook)
-<<<<<<< HEAD
-	kh := sha256.Sum256(spec.Owner.AccountID())
-	spec.PublicKeyHash = kh[:]
-=======
->>>>>>> e909adb2
 	page1.Keys[0] = spec
 
 	page2 := createOperatorPage(book.Url, 1, operators, false)
@@ -393,15 +323,37 @@
 	page.TransactionBlacklist = new(protocol.AllowedTransactions)
 	for _, txType := range txTypes {
 		bit, ok := txType.AllowedTransactionBit()
-<<<<<<< HEAD
-		if ok {
-			page.TransactionBlacklist.Set(bit)
-		}
-=======
 		if !ok {
 			panic(fmt.Errorf("failed to blacklist %v", txType))
 		}
 		page.TransactionBlacklist.Set(bit)
->>>>>>> e909adb2
-	}
-}+	}
+}
+
+func generateNetworkDefinition(netCfg config.Network, genesisDocMap map[string]*tmtypes.GenesisDoc, validators []tmtypes.GenesisValidator) *protocol.NetworkDefinition {
+	netDef := new(protocol.NetworkDefinition)
+
+	// Create temp GenesisDoc for DN that is currently in the process of being initialized
+	dnGenDoc := &tmtypes.GenesisDoc{
+		Validators: validators,
+	}
+	genesisDocMap[protocol.Directory] = dnGenDoc
+
+	for _, subnet := range netCfg.Subnets {
+		genDoc := genesisDocMap[subnet.ID]
+
+		// Add the validator hashes from the subnet's genesis doc
+		var vkHashes [][32]byte
+		for _, validator := range genDoc.Validators {
+			pkh := sha256.Sum256(validator.PubKey.Bytes())
+			vkHashes = append(vkHashes, pkh)
+		}
+
+		subnetDef := protocol.SubnetDefinition{
+			SubnetID:           subnet.ID,
+			ValidatorKeyHashes: vkHashes,
+		}
+		netDef.Subnets = append(netDef.Subnets, subnetDef)
+	}
+	return netDef
+}
