// Copyright 2022 The Accumulate Authors
//
// Use of this source code is governed by an MIT-style
// license that can be found in the LICENSE file or at
// https://opensource.org/licenses/MIT.

package node

import (
	"context"
	"fmt"

	abci "github.com/tendermint/tendermint/abci/types"
	"github.com/tendermint/tendermint/node"
	"github.com/tendermint/tendermint/privval"
	coretypes "github.com/tendermint/tendermint/rpc/core/types"
	corerpc "github.com/tendermint/tendermint/rpc/jsonrpc/client"
	"gitlab.com/accumulatenetwork/accumulate/config"
)

// AppFactory creates and returns an ABCI application.
type AppFactory func(*privval.FilePV) (abci.Application, error)

// Node wraps a Tendermint node.
type Node struct {
	*node.Node
	Config *config.Config
	ABCI   abci.Application
}

// Start starts the Tendermint node.
func (n *Node) Start() error {
	err := n.Node.Start()
	if err != nil {
		return err
	}
<<<<<<< HEAD
=======
	if n.Config.Accumulate.Website.Enabled {
		u, err := url.Parse(n.Config.Accumulate.Website.ListenAddress)
		if err != nil {
			return fmt.Errorf("invalid website listen address: %v", err)
		}
		if u.Scheme != "http" {
			return fmt.Errorf("invalid website listen address: expected scheme http, got %q", u.Scheme)
		}

		website := http.Server{Addr: u.Host, Handler: http.FileServer(http.FS(web.FS))}
		go func() {
			<-n.Quit()
			_ = website.Shutdown(context.Background())
		}()
		go func() {
			n.Logger.Info("Listening", "host", u.Host, "module", "website")
			err := website.ListenAndServe()
			if err != nil && !errors.Is(err, http.ErrServerClosed) {
				stdlog.Fatalf("Failed to start website: %v", err)
			}
		}()
	}
>>>>>>> c639c3b9
	_, err = n.waitForRPC()
	if err != nil {
		return err
	}
	return nil
}

func (n *Node) waitForRPC() (*corerpc.Client, error) {
	client, err := corerpc.New(n.Config.RPC.ListenAddress)
	if err != nil {
		return nil, err
	}
	result := new(*coretypes.ResultStatus)
	for {
		_, err := client.Call(context.Background(), "status", nil, &result)
		if err == nil {
			return client, nil
		}
	}
}<|MERGE_RESOLUTION|>--- conflicted
+++ resolved
@@ -8,7 +8,6 @@
 
 import (
 	"context"
-	"fmt"
 
 	abci "github.com/tendermint/tendermint/abci/types"
 	"github.com/tendermint/tendermint/node"
@@ -34,31 +33,6 @@
 	if err != nil {
 		return err
 	}
-<<<<<<< HEAD
-=======
-	if n.Config.Accumulate.Website.Enabled {
-		u, err := url.Parse(n.Config.Accumulate.Website.ListenAddress)
-		if err != nil {
-			return fmt.Errorf("invalid website listen address: %v", err)
-		}
-		if u.Scheme != "http" {
-			return fmt.Errorf("invalid website listen address: expected scheme http, got %q", u.Scheme)
-		}
-
-		website := http.Server{Addr: u.Host, Handler: http.FileServer(http.FS(web.FS))}
-		go func() {
-			<-n.Quit()
-			_ = website.Shutdown(context.Background())
-		}()
-		go func() {
-			n.Logger.Info("Listening", "host", u.Host, "module", "website")
-			err := website.ListenAndServe()
-			if err != nil && !errors.Is(err, http.ErrServerClosed) {
-				stdlog.Fatalf("Failed to start website: %v", err)
-			}
-		}()
-	}
->>>>>>> c639c3b9
 	_, err = n.waitForRPC()
 	if err != nil {
 		return err
