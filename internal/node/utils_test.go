package node_test

import (
	"fmt"
	"net"
	"path/filepath"
<<<<<<< HEAD
	"strings"
=======
	"regexp"
>>>>>>> f8712f81
	"testing"

	"github.com/AccumulateNetwork/accumulate/config"
	cfg "github.com/AccumulateNetwork/accumulate/config"
	"github.com/AccumulateNetwork/accumulate/internal/abci"
	"github.com/AccumulateNetwork/accumulate/internal/accumulated"
	"github.com/AccumulateNetwork/accumulate/internal/logging"
	"github.com/AccumulateNetwork/accumulate/internal/node"
	acctesting "github.com/AccumulateNetwork/accumulate/internal/testing"
	"github.com/stretchr/testify/require"
)

var reAlphaNum = regexp.MustCompile("[^a-zA-Z0-9]")

func initNodes(t *testing.T, name string, baseIP net.IP, basePort int, count int, bvnAddrs []string) []*accumulated.Daemon {
	t.Helper()

	name = reAlphaNum.ReplaceAllString(name, "-")

	IPs := make([]string, count)
	config := make([]*config.Config, count)

	for i := range IPs {
		ip := make(net.IP, len(baseIP))
		copy(ip, baseIP)
		ip[15] += byte(i)
		IPs[i] = ip.String()
	}

	for i := range config {
		config[i] = acctesting.DefaultConfig(cfg.BlockValidator, cfg.Validator, name)
		net := &config[i].Accumulate.Network
		if bvnAddrs == nil {
			net.BvnNames = []string{name}
		} else {
			net.BvnNames = make([]string, len(bvnAddrs))
			net.Addresses = make(map[string][]string, len(bvnAddrs))
			for i, addr := range bvnAddrs {
				bvn := fmt.Sprintf("BVN%d", i)
				net.BvnNames[i] = bvn
				net.Addresses[bvn] = []string{fmt.Sprintf("http://%s:%d", addr, basePort)}
				if strings.EqualFold(net.ID, bvn) {
					net.SelfAddress = net.Addresses[bvn][0]
				}
			}
		}
	}

	workDir := t.TempDir()
	require.NoError(t, node.Init(node.InitOptions{
		WorkDir:  workDir,
		Port:     basePort,
		Config:   config,
		RemoteIP: IPs,
		ListenIP: IPs,
	}))

	daemons := make([]*accumulated.Daemon, count)
	for i := range daemons {
		daemon, err := acctesting.RunDaemon(acctesting.DaemonOptions{
			Dir:       filepath.Join(workDir, fmt.Sprintf("Node%d", i)),
			LogWriter: logging.TestLogWriter(t),
		}, t.Cleanup)
		require.NoError(t, err)
		daemon.Node_TESTONLY().ABCI.(*abci.Accumulator).OnFatal(func(err error) { require.NoError(t, err) })
		daemons[i] = daemon
	}

	return daemons
}<|MERGE_RESOLUTION|>--- conflicted
+++ resolved
@@ -4,11 +4,8 @@
 	"fmt"
 	"net"
 	"path/filepath"
-<<<<<<< HEAD
+	"regexp"
 	"strings"
-=======
-	"regexp"
->>>>>>> f8712f81
 	"testing"
 
 	"github.com/AccumulateNetwork/accumulate/config"
