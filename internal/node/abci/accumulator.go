--- conflicted
+++ resolved
@@ -308,13 +308,7 @@
 	if err != nil {
 		return nil, fmt.Errorf("failed to init chain: %+v", err)
 	}
-<<<<<<< HEAD
 	err = snapshot.FullRestore(app.Database, ioutil.NewBuffer(snap), app.logger, app.Accumulate.Describe.PartitionUrl())
-=======
-	err = snapshot.FullRestore(app.Database, ioutil.NewBuffer(snap), app.logger, config.NetworkUrl{
-		URL: protocol.PartitionUrl(app.Accumulate.PartitionId),
-	})
->>>>>>> ac425fae
 	if err != nil {
 		return nil, fmt.Errorf("failed to init chain: %+v", err)
 	}
