--- conflicted
+++ resolved
@@ -157,7 +157,6 @@
 				if !v.IsActiveOn(opts.PartitionId) {
 					continue
 				}
-<<<<<<< HEAD
 
 				var name string
 				if v.Operator == nil {
@@ -176,26 +175,6 @@
 				})
 			}
 
-=======
-
-				var name string
-				if v.Operator == nil {
-					name = fmt.Sprintf("Validator-%x", v.PublicKeyHash[:4])
-				} else {
-					name = v.Operator.ShortString()
-				}
-
-				key := tmed25519.PubKey(v.PublicKey)
-				doc.Validators = append(doc.Validators, &genesisValidator{
-					Address: key.Address(),
-					PubKey:  key,
-					Type:    protocol.SignatureTypeED25519,
-					Power:   1,
-					Name:    name,
-				})
-			}
-
->>>>>>> ac425fae
 			// Write it
 			b, err := doc.MarshalBinary()
 			if err != nil {
