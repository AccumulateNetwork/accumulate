package node

import (
	"context"
	"errors"
	"fmt"
	"os"
	"path"

	tmcfg "github.com/tendermint/tendermint/config"
	"github.com/tendermint/tendermint/libs/log"
	tmlog "github.com/tendermint/tendermint/libs/log"
	tmos "github.com/tendermint/tendermint/libs/os"
	tmtime "github.com/tendermint/tendermint/libs/time"
	"github.com/tendermint/tendermint/privval"
	"github.com/tendermint/tendermint/types"
	cfg "gitlab.com/accumulatenetwork/accumulate/config"
	"gitlab.com/accumulatenetwork/accumulate/internal/genesis"
	"gitlab.com/accumulatenetwork/accumulate/internal/routing"
	"gitlab.com/accumulatenetwork/accumulate/networks"
	"gitlab.com/accumulatenetwork/accumulate/smt/storage/memory"
)

const nodeDirPerm = 0755

type InitOptions struct {
	Version             int
	WorkDir             string
	Port                int
	NodeNr              *uint64
	GenesisDoc          *types.GenesisDoc
	Config              []*cfg.Config
	RemoteIP            []string
	ListenIP            []string
	NetworkValidatorMap genesis.NetworkValidatorMap
	Logger              log.Logger
	FactomAddressesFile string
}

// Init creates the initial configuration for a set of nodes, using
// the given configuration. Config, remoteIP, and opts.ListenIP must all be of equal
// length.
func Init(opts InitOptions) (genesis genesis.Genesis, err error) {
	switch opts.Version {
	case 0:
		fallthrough
	case 1:
		genesis, err = initV1(opts)
	case 2:
		//todo: err = initV2(opts)
	default:
		return nil, fmt.Errorf("unknown version to init")
	}
	return genesis, err
}

// initV1 creates the initial configuration for a set of nodes, using
// the given configuration. Config, remoteIP, and opts.ListenIP must all be of equal
// length.
func initV1(opts InitOptions) (genInit genesis.Genesis, err error) {
	defer func() {
		if err != nil {
			_ = os.RemoveAll(opts.WorkDir)
		}
	}()

	if opts.Logger != nil {
		opts.Logger.Info("Tendermint initialize")
	}

<<<<<<< HEAD
	configs := opts.Config
	subnetID := configs[0].Accumulate.Network.LocalSubnetID
	genVals := make([]types.GenesisValidator, 0, len(configs))
=======
	config := opts.Config
	subnetID := config[0].Accumulate.Network.LocalSubnetID
	genVals := make([]types.GenesisValidator, 0, len(config))
	genValKeys := make([][]byte, 0, len(config))
>>>>>>> eaa0363f

	var networkType cfg.NetworkType
	for i, config := range configs {
		if i == 0 {
			networkType = config.Accumulate.Network.Type
		} else if config.Accumulate.Network.Type != networkType {
			return nil, errors.New("Cannot initialize multiple networks at once")
		}

		var nodeDirName string
		if opts.NodeNr != nil {
			nodeDirName = fmt.Sprintf("Node%d", *opts.NodeNr)
		} else {
			nodeDirName = fmt.Sprintf("Node%d", i)
		}
		nodeDir := path.Join(opts.WorkDir, nodeDirName)
		config.SetRoot(nodeDir)

		config.P2P.ListenAddress = fmt.Sprintf("tcp://%s:%d", opts.ListenIP[i], opts.Port+networks.TmP2pPortOffset)
		config.RPC.ListenAddress = fmt.Sprintf("tcp://%s:%d", opts.ListenIP[i], opts.Port+networks.TmRpcPortOffset)
		config.RPC.GRPCListenAddress = fmt.Sprintf("tcp://%s:%d", opts.ListenIP[i], opts.Port+networks.TmRpcGrpcPortOffset)
		config.Instrumentation.PrometheusListenAddr = fmt.Sprintf(":%d", opts.Port+networks.TmPrometheusPortOffset)

		err = os.MkdirAll(path.Join(nodeDir, "config"), nodeDirPerm)
		if err != nil {
			return nil, fmt.Errorf("failed to create config dir: %v", err)
		}

		err = os.MkdirAll(path.Join(nodeDir, "data"), nodeDirPerm)
		if err != nil {
			return nil, fmt.Errorf("failed to create data dir: %v", err)
		}

		if err := initFilesWithConfig(config, &subnetID); err != nil {
			return nil, err
		}

		pvKeyFile := path.Join(nodeDir, config.PrivValidator.Key)
		pvStateFile := path.Join(nodeDir, config.PrivValidator.State)
		pv, err := privval.LoadFilePV(pvKeyFile, pvStateFile)
		if err != nil {
			return nil, fmt.Errorf("failed to load private validator: %v", err)
		}

<<<<<<< HEAD
		pubKey, err := pv.GetPubKey(context.Background())
		if err != nil {
			return nil, fmt.Errorf("failed to get public key: %v", err)
		}

=======
>>>>>>> eaa0363f
		if config.Mode == tmcfg.ModeValidator {
			genVals = append(genVals, types.GenesisValidator{
				Address: pv.Key.PubKey.Address(),
				PubKey:  pv.Key.PubKey,
				Power:   1,
				Name:    nodeDirName,
			})
			genValKeys = append(genValKeys, pv.Key.PrivKey.Bytes())
		}
	}

	// Generate genesis doc from generated validators
	if opts.GenesisDoc == nil {
		genTime := tmtime.Now()

		db := memory.New(opts.Logger.With("module", "storage"))
		genInit, err = genesis.Init(db, genesis.InitOpts{
			Network:             configs[0].Accumulate.Network,
			Configs:             configs,
			GenesisTime:         genTime,
			Validators:          genVals,
<<<<<<< HEAD
			NetworkValidatorMap: opts.NetworkValidatorMap,
=======
			Keys:                genValKeys,
>>>>>>> eaa0363f
			Logger:              opts.Logger,
			Router:              &routing.RouterInstance{Network: &configs[0].Accumulate.Network},
			FactomAddressesFile: opts.FactomAddressesFile,
		})
		if err != nil {
			return nil, err
		}
	}

	// Gather validator peer addresses.
	validatorPeers := map[int]string{}
	for i, config := range configs {
		// if config.Mode != tmcfg.ModeValidator {
		// 	continue
		// }

		nodeKey, err := types.LoadNodeKey(config.NodeKeyFile())
		if err != nil {
			return nil, fmt.Errorf("failed to load node key: %v", err)
		}
		validatorPeers[i] = nodeKey.ID.AddressString(fmt.Sprintf("%s:%d", opts.RemoteIP[i], opts.Port))
	}

	// Overwrite default config.
	nConfig := len(configs)
	for i, config := range configs {
		if nConfig > 1 {
			config.P2P.AddrBookStrict = false
			config.P2P.AllowDuplicateIP = true
			config.P2P.PersistentPeers = ""
			if config.P2P.PersistentPeers == "" {
				for j, peer := range validatorPeers {
					if j != i {
						config.P2P.PersistentPeers += "," + peer
					}
				}
				config.P2P.PersistentPeers = config.P2P.PersistentPeers[1:]
			}
		} else {
			config.P2P.AddrBookStrict = true
			config.P2P.AllowDuplicateIP = false
		}
		config.Moniker = fmt.Sprintf("%s.%d", config.Accumulate.Network.LocalSubnetID, i)

		config.Accumulate.Website.ListenAddress = fmt.Sprintf("http://%s:8080", opts.ListenIP[i])
		config.Accumulate.API.ListenAddress = fmt.Sprintf("http://%s:%d", opts.ListenIP[i], opts.Port+networks.AccRouterJsonPortOffset)

		err := cfg.Store(config)
		if err != nil {
			return nil, err
		}
	}

	logMsg := []interface{}{"module", "init"}
	switch nValidators := len(genVals); nValidators {
	case 0:
		logMsg = append(logMsg, "followers", nConfig)
	case nConfig:
		logMsg = append(logMsg, "validators", nConfig)
	default:
		logMsg = append(logMsg, "validators", nValidators, "followers", nConfig-nValidators)
	}
	opts.Logger.Info("Successfully initialized nodes", logMsg...)
	return genInit, nil
}

func initFilesWithConfig(config *cfg.Config, chainid *string) error {

	logger := tmlog.NewNopLogger()

	// private validator
	privValKeyFile := config.PrivValidator.KeyFile()
	privValStateFile := config.PrivValidator.StateFile()
	var pv *privval.FilePV
	var err error
	if tmos.FileExists(privValKeyFile) {
		pv, err = privval.LoadFilePV(privValKeyFile, privValStateFile)
		if err != nil {
			return fmt.Errorf("failed to load private validator: %w", err)
		}
		logger.Info("Found private validator", "keyFile", privValKeyFile,
			"stateFile", privValStateFile)
	} else {
		pv, err = privval.GenFilePV(privValKeyFile, privValStateFile, "")
		if err != nil {
			return fmt.Errorf("failed to gen private validator: %w", err)
		}
		pv.Save()
		logger.Info("Generated private validator", "keyFile", privValKeyFile,
			"stateFile", privValStateFile)
	}

	nodeKeyFile := config.NodeKeyFile()
	if tmos.FileExists(nodeKeyFile) {
		logger.Info("Found node key", "path", nodeKeyFile)
	} else {
		if _, err := types.LoadOrGenNodeKey(nodeKeyFile); err != nil {
			return fmt.Errorf("can't load or gen node key: %v", err)
		}
		logger.Info("Generated node key", "path", nodeKeyFile)
	}
	// genesis file
	genFile := config.GenesisFile()
	if tmos.FileExists(genFile) {
		logger.Info("Found genesis file", "path", genFile)
	} else {
		genDoc := types.GenesisDoc{
			ChainID:         *chainid,
			GenesisTime:     tmtime.Now(),
			ConsensusParams: types.DefaultConsensusParams(),
		}
		pubKey, err := pv.GetPubKey(context.Background())
		if err != nil {
			return fmt.Errorf("can't get pubkey: %v", err)
		}
		genDoc.Validators = []types.GenesisValidator{{
			Address: pubKey.Address(),
			PubKey:  pubKey,
			Power:   10,
		}}

		if err := genDoc.SaveAs(genFile); err != nil {
			return fmt.Errorf("can't save genFile: %s: %v", genFile, err)
		}
		logger.Info("Generated genesis file", "path", genFile)
	}

	return nil
}<|MERGE_RESOLUTION|>--- conflicted
+++ resolved
@@ -68,16 +68,10 @@
 		opts.Logger.Info("Tendermint initialize")
 	}
 
-<<<<<<< HEAD
 	configs := opts.Config
 	subnetID := configs[0].Accumulate.Network.LocalSubnetID
 	genVals := make([]types.GenesisValidator, 0, len(configs))
-=======
-	config := opts.Config
-	subnetID := config[0].Accumulate.Network.LocalSubnetID
-	genVals := make([]types.GenesisValidator, 0, len(config))
 	genValKeys := make([][]byte, 0, len(config))
->>>>>>> eaa0363f
 
 	var networkType cfg.NetworkType
 	for i, config := range configs {
@@ -122,14 +116,11 @@
 			return nil, fmt.Errorf("failed to load private validator: %v", err)
 		}
 
-<<<<<<< HEAD
 		pubKey, err := pv.GetPubKey(context.Background())
 		if err != nil {
 			return nil, fmt.Errorf("failed to get public key: %v", err)
 		}
 
-=======
->>>>>>> eaa0363f
 		if config.Mode == tmcfg.ModeValidator {
 			genVals = append(genVals, types.GenesisValidator{
 				Address: pv.Key.PubKey.Address(),
@@ -151,11 +142,8 @@
 			Configs:             configs,
 			GenesisTime:         genTime,
 			Validators:          genVals,
-<<<<<<< HEAD
+			Keys:                genValKeys,
 			NetworkValidatorMap: opts.NetworkValidatorMap,
-=======
-			Keys:                genValKeys,
->>>>>>> eaa0363f
 			Logger:              opts.Logger,
 			Router:              &routing.RouterInstance{Network: &configs[0].Accumulate.Network},
 			FactomAddressesFile: opts.FactomAddressesFile,
