--- conflicted
+++ resolved
@@ -67,11 +67,7 @@
 	}
 
 	configs := opts.Config
-<<<<<<< HEAD
-	partitionID := configs[0].Accumulate.Network.LocalPartitionID
-=======
-	subnetID := configs[0].Accumulate.SubnetId
->>>>>>> 97973d2b
+	partitionId := configs[0].Accumulate.PartitionId
 	genVals := make([]types.GenesisValidator, 0, len(configs))
 	genValKeys := make([][]byte, 0, len(configs))
 
@@ -107,7 +103,7 @@
 			return nil, fmt.Errorf("failed to create data dir: %v", err)
 		}
 
-		if err := initFilesWithConfig(config, &partitionID, opts.GenesisDoc); err != nil {
+		if err := initFilesWithConfig(config, &partitionId, opts.GenesisDoc); err != nil {
 			return nil, err
 		}
 
@@ -183,11 +179,7 @@
 			config.P2P.AddrBookStrict = true
 			config.P2P.AllowDuplicateIP = false
 		}
-<<<<<<< HEAD
-		config.Moniker = fmt.Sprintf("%s.%d", config.Accumulate.Network.LocalPartitionID, i)
-=======
-		config.Moniker = fmt.Sprintf("%s.%d", config.Accumulate.SubnetId, i)
->>>>>>> 97973d2b
+		config.Moniker = fmt.Sprintf("%s.%d", config.Accumulate.PartitionId, i)
 
 		config.Accumulate.Website.ListenAddress = fmt.Sprintf("http://%s:%d", opts.ListenIP[i], opts.Port+int(cfg.PortOffsetWebsite))
 		config.Accumulate.API.ListenAddress = fmt.Sprintf("http://%s:%d", opts.ListenIP[i], opts.Port+int(cfg.PortOffsetAccumulateApi))
