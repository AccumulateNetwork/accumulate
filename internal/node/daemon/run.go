--- conflicted
+++ resolved
@@ -51,11 +51,6 @@
 	"gitlab.com/accumulatenetwork/accumulate/internal/node"
 	"gitlab.com/accumulatenetwork/accumulate/internal/node/abci"
 	"gitlab.com/accumulatenetwork/accumulate/internal/node/config"
-<<<<<<< HEAD
-	"gitlab.com/accumulatenetwork/accumulate/internal/node/connections"
-	statuschk "gitlab.com/accumulatenetwork/accumulate/internal/node/connections/status"
-=======
->>>>>>> ac425fae
 	"gitlab.com/accumulatenetwork/accumulate/internal/node/genesis"
 	nodeapi "gitlab.com/accumulatenetwork/accumulate/internal/node/http"
 	v3 "gitlab.com/accumulatenetwork/accumulate/pkg/api/v3"
@@ -359,13 +354,10 @@
 		Sequencer:     client.Private(),
 		Querier:       client,
 		EnableHealing: d.Config.Accumulate.Healing.Enable,
-<<<<<<< HEAD
 		Describe: execute.DescribeShim{
 			NetworkType: d.Config.Accumulate.Describe.NetworkType,
 			PartitionId: d.Config.Accumulate.Describe.PartitionId,
 		},
-		NewDispatcher: func() execute.Dispatcher {
-=======
 	}
 
 	if _, ok := d.local["directory"]; !ok ||
@@ -373,7 +365,6 @@
 		// If we are not attached to a DN node, or direct dispatch is disabled,
 		// use the API dispatcher
 		execOpts.NewDispatcher = func() execute.Dispatcher {
->>>>>>> ac425fae
 			return newDispatcher(d.Config.Accumulate.Network.Id, d.router, dialer)
 		}
 
