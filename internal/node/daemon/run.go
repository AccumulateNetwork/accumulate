--- conflicted
+++ resolved
@@ -80,18 +80,11 @@
 	nodeKey          *tmp2p.NodeKey
 	router           routing.Router
 	eventBus         *events.Bus
-<<<<<<< HEAD
-	localTm          tmclient.Client
-	snapshotSchedule cron.Schedule
-	snapshotLock     *sync.Mutex
-	tracer           trace.Tracer
-=======
 	localTm          *tendermint.DeferredClient
 	snapshotSchedule cron.Schedule
 	snapshotLock     *sync.Mutex
 	tracer           trace.Tracer
 	local            map[string]tendermint.DispatcherClient
->>>>>>> 7308694b
 
 	// knobs for tests
 	// IsTest   bool
