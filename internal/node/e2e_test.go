package node_test

import (
	"context"
	"github.com/AccumulateNetwork/accumulate/networks/connections"
	"testing"
	"time"

	apiv2 "github.com/AccumulateNetwork/accumulate/internal/api/v2"
	"github.com/AccumulateNetwork/accumulate/internal/database"
	acctesting "github.com/AccumulateNetwork/accumulate/internal/testing"
	"github.com/AccumulateNetwork/accumulate/internal/testing/e2e"
	"github.com/AccumulateNetwork/accumulate/protocol"
	"github.com/AccumulateNetwork/accumulate/types/api/transactions"
	"github.com/AccumulateNetwork/accumulate/types/state"
	"github.com/stretchr/testify/assert"
	"github.com/stretchr/testify/require"
	"github.com/stretchr/testify/suite"
	"github.com/tendermint/tendermint/rpc/client/local"
)

func TestEndToEnd(t *testing.T) {
	acctesting.SkipCI(t, "flaky")
	acctesting.SkipPlatform(t, "windows", "flaky")
	acctesting.SkipPlatform(t, "darwin", "flaky")
	acctesting.SkipPlatformCI(t, "darwin", "requires setting up localhost aliases")

	suite.Run(t, e2e.NewSuite(func(s *e2e.Suite) e2e.DUT {
		// Restart the nodes for every test
		subnets, daemons := acctesting.CreateTestNet(s.T(), 3, 1, 0)
		acctesting.RunTestNet(s.T(), subnets, daemons)
		daemon := daemons[subnets[1]][0]
		client, err := local.New(daemon.Node_TESTONLY().Service.(local.NodeService))
		require.NoError(s.T(), err)
<<<<<<< HEAD
		return &e2eDUT{s, daemon.DB_TESTONLY(), daemon.Query_TESTONLY(), client, daemon.ConnRouter}
=======
		return &e2eDUT{s, daemon.DB_TESTONLY(), daemon.Jrpc_TESTONLY(), client}
>>>>>>> ebc7444f
	}))
}

type e2eDUT struct {
	*e2e.Suite
<<<<<<< HEAD
	db         *database.Database
	query      *api.Query
	client     *local.Local
	connRouter connections.ConnectionRouter
=======
	db     *database.Database
	api    *apiv2.JrpcMethods
	client *local.Local
>>>>>>> ebc7444f
}

func (d *e2eDUT) queryAccount(url string) *apiv2.ChainQueryResponse {
	data, err := json.Marshal(&apiv2.UrlQuery{Url: url})
	d.Require().NoError(err)
	r := d.api.Query(context.Background(), data)
	if err, ok := r.(error); ok {
		d.Require().NoError(err)
	}
	d.Require().IsType((*apiv2.ChainQueryResponse)(nil), r)
	return r.(*apiv2.ChainQueryResponse)
}

func (d *e2eDUT) GetRecordAs(url string, target state.Chain) {
	r := d.queryAccount(url)
	data, err := json.Marshal(r.Data)
	d.Require().NoError(err)
	d.Require().NoError(json.Unmarshal(data, target))
}

func (d *e2eDUT) GetRecordHeight(url string) uint64 {
	return d.queryAccount(url).MainChain.Height
}

func (d *e2eDUT) SubmitTxn(tx *transactions.Envelope) {
	d.T().Helper()
	b, err := tx.MarshalBinary()
	d.Require().NoError(err)
	_, err = d.client.BroadcastTxAsync(context.Background(), b)
	d.Require().NoError(err)
}

func (d *e2eDUT) WaitForTxns(txids ...[]byte) {
	d.T().Helper()

	route, err := d.connRouter.GetLocalRoute()
	d.Require().NoError(err)
	q := apiv2.NewQueryDirect(route, apiv2.QuerierOptions{
		TxMaxWaitTime: 10 * time.Second,
	})

	for len(txids) > 0 {
		var synth [][]byte
		for _, txid := range txids {
			r, err := q.QueryTx(txid, 10*time.Second, apiv2.QueryOptions{})
			d.Require().NoError(err)
			d.Require().NotNil(r.Status, "Transaction status is empty")
			d.Require().True(r.Status.Delivered, "Transaction has not been delivered")
			d.Require().Zero(r.Status.Code, "Transaction failed")
			for _, id := range r.SyntheticTxids {
				id := id // We want a pointer to a copy, not to the loop var
				synth = append(synth, id[:])
			}
		}
		txids = synth
	}
}

func TestSubscribeAfterClose(t *testing.T) {
	acctesting.SkipPlatform(t, "windows", "flaky")
	acctesting.SkipPlatform(t, "darwin", "flaky")
	acctesting.SkipPlatformCI(t, "darwin", "requires setting up localhost aliases")

	subnets, daemons := acctesting.CreateTestNet(t, 1, 1, 0)
	for _, netName := range subnets {
		for _, daemon := range daemons[netName] {
			require.NoError(t, daemon.Start())
		}
	}
	for _, netName := range subnets {
		for _, daemon := range daemons[netName] {
			assert.NoError(t, daemon.Stop())
		}
	}

	daemon := daemons[protocol.Directory][0]
	client, err := local.New(daemon.Node_TESTONLY().Service.(local.NodeService))
	require.NoError(t, err)
	_, err = client.Subscribe(context.Background(), t.Name(), "tm.event = 'Tx'")
	require.EqualError(t, err, "node was stopped")
	time.Sleep(time.Millisecond) // Time for it to panic

	// Ideally, this would also test rpc/core.Environment.Subscribe, but that is
	// not straight forward
}

<<<<<<< HEAD
/*
=======
func rpcCall(t *testing.T, method func(context.Context, json.RawMessage) interface{}, input, output interface{}) {
	data, err := json.Marshal(input)
	require.NoError(t, err)
	res := method(context.Background(), data)
	if err, ok := res.(error); ok {
		require.NoError(t, err)
	}

	if output == nil {
		return
	}

	data, err = json.Marshal(res)
	require.NoError(t, err)
	require.NoError(t, json.Unmarshal(data, output))
}

>>>>>>> ebc7444f
func TestFaucetMultiNetwork(t *testing.T) {
	acctesting.SkipPlatform(t, "windows", "flaky")
	acctesting.SkipPlatform(t, "darwin", "flaky")
	acctesting.SkipPlatformCI(t, "darwin", "requires setting up localhost aliases")

	subnets, daemons := acctesting.CreateTestNet(t, 3, 1, 0)
	acctesting.RunTestNet(t, subnets, daemons)
	daemon := daemons[protocol.Directory][0]
	jrpc := daemon.Jrpc_TESTONLY()

	rpcAddrs := make([]string, 0, 3)
	for _, netName := range subnets[1:] {
		rpcAddrs = append(rpcAddrs, daemons[netName][0].Config.RPC.ListenAddress)
	}

	lite, err := url.Parse("acc://b5d4ac455c08bedc04a56d8147e9e9c9494c99eb81e9d8c3/ACME")
	require.NoError(t, err)
	require.NotEqual(t, lite.Routing()%3, protocol.FaucetUrl.Routing()%3, "The point of this test is to ensure synthetic transactions are routed correctly. That doesn't work if both URLs route to the same place.")

	txResp := new(apiv2.TxResponse)
	rpcCall(t, jrpc.Faucet, &protocol.AcmeFaucet{Url: lite.String()}, txResp)
	txqResp := new(apiv2.TransactionQueryResponse)
	rpcCall(t, jrpc.QueryTx, &apiv2.TxnQuery{Txid: txResp.Txid, Wait: 10 * time.Second}, txqResp)
	for _, txid := range txqResp.SyntheticTxids {
		rpcCall(t, jrpc.QueryTx, &apiv2.TxnQuery{Txid: txid[:], Wait: 10 * time.Second}, nil)
	}

	// Wait for synthetic TX to settle
	time.Sleep(time.Second)

	account := new(protocol.LiteTokenAccount)
<<<<<<< HEAD
	qres, err := query.QueryByUrl(lite.String())
	require.NoError(t, err)
	require.Zero(t, qres.Response.Code, "Failed, log=%q, info=%q", qres.Response.Log, qres.Response.Info)
	require.NoError(t, obj.UnmarshalBinary(qres.Response.Value))
	require.NoError(t, obj.As(chain))
	require.Equal(t, types.AccountTypeLiteTokenAccount, chain.Type)
	require.NoError(t, obj.As(account))
}
*/
=======
	qResp := new(apiv2.ChainQueryResponse)
	qResp.Data = account
	rpcCall(t, jrpc.Query, &apiv2.UrlQuery{Url: lite.String()}, qResp)
	require.NotZero(t, account.Balance)
}
>>>>>>> ebc7444f
<|MERGE_RESOLUTION|>--- conflicted
+++ resolved
@@ -32,26 +32,16 @@
 		daemon := daemons[subnets[1]][0]
 		client, err := local.New(daemon.Node_TESTONLY().Service.(local.NodeService))
 		require.NoError(s.T(), err)
-<<<<<<< HEAD
-		return &e2eDUT{s, daemon.DB_TESTONLY(), daemon.Query_TESTONLY(), client, daemon.ConnRouter}
-=======
-		return &e2eDUT{s, daemon.DB_TESTONLY(), daemon.Jrpc_TESTONLY(), client}
->>>>>>> ebc7444f
+		return &e2eDUT{s, daemon.DB_TESTONLY(), daemon.Jrpc_TESTONLY(), client, daemon.ConnRouter}
 	}))
 }
 
 type e2eDUT struct {
 	*e2e.Suite
-<<<<<<< HEAD
 	db         *database.Database
-	query      *api.Query
+	api    *apiv2.JrpcMethods
 	client     *local.Local
 	connRouter connections.ConnectionRouter
-=======
-	db     *database.Database
-	api    *apiv2.JrpcMethods
-	client *local.Local
->>>>>>> ebc7444f
 }
 
 func (d *e2eDUT) queryAccount(url string) *apiv2.ChainQueryResponse {
@@ -138,9 +128,6 @@
 	// not straight forward
 }
 
-<<<<<<< HEAD
-/*
-=======
 func rpcCall(t *testing.T, method func(context.Context, json.RawMessage) interface{}, input, output interface{}) {
 	data, err := json.Marshal(input)
 	require.NoError(t, err)
@@ -158,7 +145,6 @@
 	require.NoError(t, json.Unmarshal(data, output))
 }
 
->>>>>>> ebc7444f
 func TestFaucetMultiNetwork(t *testing.T) {
 	acctesting.SkipPlatform(t, "windows", "flaky")
 	acctesting.SkipPlatform(t, "darwin", "flaky")
@@ -190,20 +176,8 @@
 	time.Sleep(time.Second)
 
 	account := new(protocol.LiteTokenAccount)
-<<<<<<< HEAD
-	qres, err := query.QueryByUrl(lite.String())
-	require.NoError(t, err)
-	require.Zero(t, qres.Response.Code, "Failed, log=%q, info=%q", qres.Response.Log, qres.Response.Info)
-	require.NoError(t, obj.UnmarshalBinary(qres.Response.Value))
-	require.NoError(t, obj.As(chain))
-	require.Equal(t, types.AccountTypeLiteTokenAccount, chain.Type)
-	require.NoError(t, obj.As(account))
-}
-*/
-=======
 	qResp := new(apiv2.ChainQueryResponse)
 	qResp.Data = account
 	rpcCall(t, jrpc.Query, &apiv2.UrlQuery{Url: lite.String()}, qResp)
 	require.NotZero(t, account.Balance)
-}
->>>>>>> ebc7444f
+}