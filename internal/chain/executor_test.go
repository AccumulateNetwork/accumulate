--- conflicted
+++ resolved
@@ -96,14 +96,9 @@
 
 			for i := 0; i < size; i++ {
 				env := acctesting.NewTransaction().
-<<<<<<< HEAD
-					WithOrigin(liteAddr).
-					WithCurrentTimestamp().
-=======
 					WithPrincipal(liteAddr).
 					WithSigner(network.NodeUrl(), 1).
-					WithNonceTimestamp().
->>>>>>> 5b1e6ae7
+					WithCurrentTimestamp().
 					WithBody(deposit).
 					Initiate(protocol.SignatureTypeED25519, nodeKey)
 
@@ -116,14 +111,9 @@
 			b.ResetTimer()
 			b.Run("DeliverTx", func(b *testing.B) {
 				env := acctesting.NewTransaction().
-<<<<<<< HEAD
-					WithOrigin(liteAddr).
-					WithCurrentTimestamp().
-=======
 					WithPrincipal(liteAddr).
 					WithSigner(network.NodeUrl(), 1).
-					WithNonceTimestamp().
->>>>>>> 5b1e6ae7
+					WithCurrentTimestamp().
 					WithBody(deposit).
 					Initiate(protocol.SignatureTypeED25519, nodeKey)
 
@@ -187,14 +177,9 @@
 
 	// Create a synthetic transaction where the origin does not exist
 	env := acctesting.NewTransaction().
-<<<<<<< HEAD
-		WithOrigin(url.MustParse("acc://account-that-does-not-exist")).
-		WithCurrentTimestamp().
-=======
 		WithPrincipal(url.MustParse("acc://account-that-does-not-exist")).
 		WithSigner(network.ValidatorPage(0), 1).
-		WithNonceTimestamp().
->>>>>>> 5b1e6ae7
+		WithCurrentTimestamp().
 		WithBody(&protocol.SyntheticDepositCredits{
 			Cause:  [32]byte{1},
 			Amount: 1,
