--- conflicted
+++ resolved
@@ -110,7 +110,6 @@
 	return nil, nil
 }
 
-<<<<<<< HEAD
 func operatorUpdatesToLedger(st *StateManager, err error, body *protocol.UpdateKeyPage) error {
 	var ledgerState *protocol.InternalLedger
 	err = st.LoadUrlAs(st.nodeUrl.JoinPath(protocol.Ledger), &ledgerState)
@@ -130,9 +129,6 @@
 }
 
 func (UpdateKeyPage) executeOperation(page *protocol.KeyPage, pagePri, signerPri uint64, op protocol.KeyPageOperation) error {
-=======
-func (UpdateKeyPage) executeOperation(page *protocol.KeyPage, op protocol.KeyPageOperation) error {
->>>>>>> d89a640e
 	switch op := op.(type) {
 	case *protocol.AddKeyOperation:
 		if op.Entry.IsEmpty() {
