package chain

import (
	"errors"
	"fmt"

	"github.com/tendermint/tendermint/crypto/ed25519"
	"gitlab.com/accumulatenetwork/accumulate/internal/abci"
	"gitlab.com/accumulatenetwork/accumulate/internal/database"
	"gitlab.com/accumulatenetwork/accumulate/internal/url"
	"gitlab.com/accumulatenetwork/accumulate/protocol"
	"gitlab.com/accumulatenetwork/accumulate/smt/storage"
	"gitlab.com/accumulatenetwork/accumulate/types"
)

type StateManager struct {
	stateCache

	Origin        protocol.Account
	OriginUrl     *url.URL
	OriginChainId [32]byte

	Signator    creditChain
	SignatorUrl *url.URL
}

// NewStateManager creates a new state manager and loads the transaction's
// origin. If the origin is not found, NewStateManager returns a valid state
// manager along with a not-found error.
func NewStateManager(batch *database.Batch, nodeUrl *url.URL, env *protocol.Envelope) (*StateManager, error) {
	m := new(StateManager)
	txid := types.Bytes(env.GetTxHash()).AsBytes32()
	m.stateCache = *newStateCache(nodeUrl, env.Transaction.Type(), txid, batch)
	m.OriginUrl = env.Transaction.Origin

	copy(m.OriginChainId[:], m.OriginUrl.AccountID())

	// Find the origin
	var err error
	m.Origin, err = m.LoadUrl(m.OriginUrl)
	switch {
	case err == nil:
		// Found the origin
		return m, nil

	case errors.Is(err, storage.ErrNotFound):
		// Origin is missing
		m.Origin = nil
		return m, nil
		// return m, fmt.Errorf("invalid origin record: %q %w", m.OriginUrl, storage.ErrNotFound)

	default:
		// Unknown error
		return nil, err
	}
}

func (m *StateManager) Reset() {
	m.stateCache.Reset()
	m.blockState = BlockState{}
}

// commit writes pending records to the database.
func (m *StateManager) Commit() error {
	records, err := m.stateCache.Commit()
	if err != nil {
		return err
	}

	// Group synthetic create chain transactions per identity. All of the
	// records created by a given synthetic create chain MUST belong to the same
	// routing location, so grouping by ID is safe. Since routing locations will
	// change as the network grows, we cannot guarantee that two different
	// identities will route the same, so grouping by route is not safe.

	create := map[string]*protocol.SyntheticCreateChain{}
	for _, record := range records {
		data, err := record.MarshalBinary()
		if err != nil {
			return err
		}

		params := protocol.ChainParams{Data: data, IsUpdate: false}
		id := record.Header().Url.RootIdentity()
		scc, ok := create[id.String()]
		if ok {
			scc.Chains = append(scc.Chains, params)
			continue
		}

		scc = new(protocol.SyntheticCreateChain)
		scc.Source = m.nodeUrl
		scc.Cause = m.txHash
		scc.Chains = []protocol.ChainParams{params}
		create[id.String()] = scc
		m.Submit(id, scc)
	}

	return nil
}

// Submit queues a synthetic transaction for submission.
func (m *StateManager) Submit(url *url.URL, body protocol.TransactionBody) {
<<<<<<< HEAD
	if m.txType.IsSynthetic() && body.GetType() != protocol.TransactionTypeSyntheticReceipt {
=======
	if m.txType.IsSynthetic() {
>>>>>>> bccc7714
		panic("Called stateCache.Submit from a synthetic transaction!")
	}

	txn := new(protocol.Transaction)
	txn.Origin = url
	txn.Body = body
	m.blockState.DidProduceTxn(txn)
}

func (m *StateManager) AddValidator(pubKey ed25519.PubKey) {
	m.blockState.ValidatorsUpdates = append(m.blockState.ValidatorsUpdates, abci.ValidatorUpdate{
		PubKey:  pubKey,
		Enabled: true,
	})
}

func (m *StateManager) DisableValidator(pubKey ed25519.PubKey) {
	// You can't really remove validators as far as I can see, but you can set the voting power to 0
	m.blockState.ValidatorsUpdates = append(m.blockState.ValidatorsUpdates, abci.ValidatorUpdate{
		PubKey:  pubKey,
		Enabled: false,
	})
}

func (m *StateManager) setKeyBook(account protocol.Account, u *url.URL) error {
	if u == nil {
		account.Header().KeyBook = m.Origin.Header().KeyBook
		return nil
	}

	book := new(protocol.KeyBook)
	err := m.LoadUrlAs(u, book)
	if err != nil {
		return fmt.Errorf("invalid key book %q: %v", u, err)
	}

	account.Header().KeyBook = u
	return nil
}<|MERGE_RESOLUTION|>--- conflicted
+++ resolved
@@ -101,11 +101,7 @@
 
 // Submit queues a synthetic transaction for submission.
 func (m *StateManager) Submit(url *url.URL, body protocol.TransactionBody) {
-<<<<<<< HEAD
 	if m.txType.IsSynthetic() && body.GetType() != protocol.TransactionTypeSyntheticReceipt {
-=======
-	if m.txType.IsSynthetic() {
->>>>>>> bccc7714
 		panic("Called stateCache.Submit from a synthetic transaction!")
 	}
 
