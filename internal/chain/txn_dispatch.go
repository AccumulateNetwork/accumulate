--- conflicted
+++ resolved
@@ -108,22 +108,6 @@
 				errs <- err
 				return
 			}
-<<<<<<< HEAD
-			if resp != nil { // When err is "tx already exists in cache" we don't have resp
-				// Parse the results
-				rd := bytes.NewReader(resp.Data)
-				for rd.Len() > 0 {
-					status := new(protocol.TransactionStatus)
-					err := status.UnmarshalBinaryFrom(rd)
-					if err != nil {
-						errs <- err
-						break
-					}
-
-					if status.Code != 0 {
-						errs <- errors.New(status.Message)
-					}
-=======
 
 			if resp == nil {
 				//Guard put here to prevent nil responses.
@@ -143,7 +127,6 @@
 
 				if status.Code != 0 {
 					errs <- errors.New(status.Message)
->>>>>>> 3559df71
 				}
 			}
 		}()
