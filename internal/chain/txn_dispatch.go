package chain

import (
	"bytes"
	"context"
	"encoding/json"
	"errors"
<<<<<<< HEAD
=======
	"math/rand"
	"net/http"
	"strings"

>>>>>>> 5668345f
	"github.com/AccumulateNetwork/accumulate/config"
	"github.com/AccumulateNetwork/accumulate/internal/url"
	"github.com/AccumulateNetwork/accumulate/networks/connections"
	"github.com/AccumulateNetwork/accumulate/protocol"
<<<<<<< HEAD
=======
	"github.com/AccumulateNetwork/jsonrpc2/v15"
>>>>>>> 5668345f
	jrpc "github.com/tendermint/tendermint/rpc/jsonrpc/types"
	tm "github.com/tendermint/tendermint/types"
	"golang.org/x/sync/errgroup"
)

type txBatch []tm.Tx

// dispatcher is responsible for dispatching outgoing synthetic transactions to
// their recipients.
type dispatcher struct {
	ExecutorOptions
	localIndex  int
	isDirectory bool
<<<<<<< HEAD
	batches     map[connections.Route]txBatch
=======
	bvn         []string
	bvnBatches  []txBatch
	dn          string
	dnBatch     txBatch
>>>>>>> 5668345f
	errg        *errgroup.Group
}

// newDispatcher creates a new dispatcher.
func newDispatcher(opts ExecutorOptions) *dispatcher {
	d := new(dispatcher)
	d.ExecutorOptions = opts
	d.isDirectory = opts.Network.Type == config.Directory
	d.localIndex = -1
<<<<<<< HEAD
	d.batches = make(map[connections.Route]txBatch)
	return d, nil
=======
	d.bvn = make([]string, len(opts.Network.BvnNames))
	d.bvnBatches = make([]txBatch, len(opts.Network.BvnNames))

	// If we're not a directory, make an RPC client for the DN
	if !d.isDirectory && !d.IsTest {
		// Get the address of a directory node
		d.dn = opts.Network.AddressWithPortOffset(protocol.Directory, networks.TmRpcPortOffset)
	}

	// Make a client for all of the BVNs
	for i, id := range opts.Network.BvnNames {
		// Use the local client for ourself
		if id == opts.Network.ID {
			d.localIndex = i
			continue
		}

		// Get the BVN address
		d.bvn[i] = opts.Network.AddressWithPortOffset(id, networks.TmRpcPortOffset)
	}

	return d
>>>>>>> 5668345f
}

// Reset creates new RPC client batches.
func (d *dispatcher) Reset() {
	d.errg = new(errgroup.Group)
	for key := range d.batches {
		delete(d.batches, key)
	}
}

<<<<<<< HEAD
// BroadcastTxAsync dispatches the txn to the appropriate client.
func (d *dispatcher) BroadcastTxAsync(ctx context.Context, u *url.URL, tx []byte) error {
	route, batch, err := d.getRouteAndBatch(u)
	if err != nil {
		return err
=======
// route gets the client for the URL
func (d *dispatcher) route(u *url.URL) (batch *txBatch, local bool) {
	// Is it a DN URL?
	if protocol.IsDnUrl(u) {
		if d.isDirectory {
			return nil, true
		}
		if d.dn == "" && !d.IsTest {
			panic("Directory was not configured")
		}
		return &d.dnBatch, false
	}

	// Is it a BVN URL?
	if bvn, ok := protocol.ParseBvnUrl(u); ok {
		for i, id := range d.Network.BvnNames {
			if strings.EqualFold(bvn, id) {
				if i == d.localIndex {
					// Use the local client for local requests
					return nil, true
				}

				return &d.bvnBatches[i], false
			}
		}

		// Is it OK to just route unknown BVNs normally?
>>>>>>> 5668345f
	}
	if route == nil && d.IsTest { // TODO remove hacks to accommodate testing code
		return nil
	}

	switch route.GetNetworkGroup() {
	case connections.Local:
		d.BroadcastTxAsyncLocal(ctx, tx)
	default:
		*batch = append(*batch, tx)
	}
	return nil
}

// BroadcastTxAsync dispatches the txn to the appropriate client.
func (d *dispatcher) BroadcastTxAsyncLocal(ctx context.Context, tx []byte) {
	d.errg.Go(func() error {
		_, err := d.Local.BroadcastTxAsync(ctx, tx)
		return d.checkError(err)
	})
}

<<<<<<< HEAD
func (d *dispatcher) send(ctx context.Context, client connections.BatchABCIBroadcastClient, batch txBatch) {
	switch len(batch) {
	case 0:
		// Nothing to do

	case 1:
		// Send single. Tendermint's batch RPC client is buggy - it breaks if
		// you don't give it more than one request.
		d.errg.Go(func() error {
			_, err := client.BroadcastTxAsync(ctx, batch[0])
			return d.checkError(err)
		})

	default:
		// Send batch
		d.errg.Go(func() error {
			b := client.NewBatch()
			for _, tx := range batch {
				_, err := b.BroadcastTxAsync(ctx, tx)
				if err != nil {
					return err
				}
			}
			_, err := b.Send(ctx)
			return d.checkError(err)
		})
=======
func (d *dispatcher) send(ctx context.Context, server string, batch txBatch) {
	if len(batch) == 0 {
		return
>>>>>>> 5668345f
	}

	// Tendermint's JSON RPC batch client is utter trash, so we're rolling our
	// own

	request := make(jsonrpc2.BatchRequest, len(batch))
	for i, tx := range batch {
		request[i] = jsonrpc2.Request{
			Method: "broadcast_tx_async",
			Params: map[string]interface{}{"tx": tx},
			ID:     rand.Int()%5000 + 1,
		}
	}

	d.errg.Go(func() error {
		data, err := json.Marshal(request)
		if err != nil {
			return err
		}

		httpReq, err := http.NewRequest(http.MethodPost, server, bytes.NewBuffer(data))
		if err != nil {
			return err
		}
		httpReq = httpReq.WithContext(ctx)
		httpReq.Header.Add(http.CanonicalHeaderKey("Content-Type"), "application/json")

		httpRes, err := http.DefaultClient.Do(httpReq)
		if err != nil {
			return err
		}
		defer httpRes.Body.Close()

		// For some ****ing reason, if you send a single transaction in a batch,
		// Tendermint responds with an object instead of an array. Again,
		// Tendermint's JSON RPC implementation is utter trash.
		var response jsonrpc2.BatchResponse
		if len(request) == 1 {
			response = jsonrpc2.BatchResponse{{}}
			err = json.NewDecoder(httpRes.Body).Decode(&response[0])
		} else {
			err = json.NewDecoder(httpRes.Body).Decode(&response)
		}
		if err != nil {
			return err
		}

		for _, response := range response {
			if !response.HasError() {
				continue
			}

			err := d.checkError(response.Error)
			if err != nil {
				return err
			}
		}

		return nil
	})
}

var errTxInCache = jrpc.RPCInternalError(jrpc.JSONRPCIntID(0), tm.ErrTxInCache).Error

// checkError returns nil if the error can be ignored.
func (*dispatcher) checkError(err error) error {
	if err == nil {
		return nil
	}

	// TODO This may be unnecessary once this issue is fixed:
	// https://github.com/tendermint/tendermint/issues/7185.

	// Is the error "tx already exists in cache"?
	if err.Error() == tm.ErrTxInCache.Error() {
		return nil
	}

	// Or RPC error "tx already exists in cache"?
	var rpcErr *jrpc.RPCError
	if errors.As(err, &rpcErr) && *rpcErr == *errTxInCache {
		return nil
	}

	// It's a real error
	return err
}

// Send sends all of the batches.
func (d *dispatcher) Send(ctx context.Context) error {
<<<<<<< HEAD
	for route, batch := range d.batches {
		if route.IsDirectoryNode() && d.IsTest { // Routing to a DN is not supported in the test env, skip it
			continue
		}
=======
	// Send to the DN
	if d.dn != "" || !d.IsTest {
		d.send(ctx, d.dn, d.dnBatch)
	}
>>>>>>> 5668345f

		d.send(ctx, route.GetBatchBroadcastClient(), batch)
	}

	// Wait for everyone to finish
	return d.errg.Wait()
}

func (d *dispatcher) getRouteAndBatch(u *url.URL) (connections.Route, *txBatch, error) {
	if d.IsTest && protocol.IsDnUrl(u) { // TODO remove hacks to accommodate testing code
		return nil, nil, nil
	}

	route, err := d.ConnectionRouter.SelectRoute(u, false)
	if err != nil {
		return nil, nil, err
	}

	if route.GetNetworkGroup() == connections.Local {
		return route, nil, nil
	}

	batch := d.batches[route]
	if batch == nil {
		batch = make(txBatch, 0)
		d.batches[route] = batch
	}
	return route, &batch, nil
}<|MERGE_RESOLUTION|>--- conflicted
+++ resolved
@@ -1,25 +1,12 @@
 package chain
 
 import (
-	"bytes"
 	"context"
-	"encoding/json"
 	"errors"
-<<<<<<< HEAD
-=======
-	"math/rand"
-	"net/http"
-	"strings"
-
->>>>>>> 5668345f
 	"github.com/AccumulateNetwork/accumulate/config"
 	"github.com/AccumulateNetwork/accumulate/internal/url"
 	"github.com/AccumulateNetwork/accumulate/networks/connections"
 	"github.com/AccumulateNetwork/accumulate/protocol"
-<<<<<<< HEAD
-=======
-	"github.com/AccumulateNetwork/jsonrpc2/v15"
->>>>>>> 5668345f
 	jrpc "github.com/tendermint/tendermint/rpc/jsonrpc/types"
 	tm "github.com/tendermint/tendermint/types"
 	"golang.org/x/sync/errgroup"
@@ -33,14 +20,8 @@
 	ExecutorOptions
 	localIndex  int
 	isDirectory bool
-<<<<<<< HEAD
 	batches     map[connections.Route]txBatch
-=======
-	bvn         []string
-	bvnBatches  []txBatch
-	dn          string
 	dnBatch     txBatch
->>>>>>> 5668345f
 	errg        *errgroup.Group
 }
 
@@ -50,33 +31,8 @@
 	d.ExecutorOptions = opts
 	d.isDirectory = opts.Network.Type == config.Directory
 	d.localIndex = -1
-<<<<<<< HEAD
 	d.batches = make(map[connections.Route]txBatch)
 	return d, nil
-=======
-	d.bvn = make([]string, len(opts.Network.BvnNames))
-	d.bvnBatches = make([]txBatch, len(opts.Network.BvnNames))
-
-	// If we're not a directory, make an RPC client for the DN
-	if !d.isDirectory && !d.IsTest {
-		// Get the address of a directory node
-		d.dn = opts.Network.AddressWithPortOffset(protocol.Directory, networks.TmRpcPortOffset)
-	}
-
-	// Make a client for all of the BVNs
-	for i, id := range opts.Network.BvnNames {
-		// Use the local client for ourself
-		if id == opts.Network.ID {
-			d.localIndex = i
-			continue
-		}
-
-		// Get the BVN address
-		d.bvn[i] = opts.Network.AddressWithPortOffset(id, networks.TmRpcPortOffset)
-	}
-
-	return d
->>>>>>> 5668345f
 }
 
 // Reset creates new RPC client batches.
@@ -87,41 +43,11 @@
 	}
 }
 
-<<<<<<< HEAD
 // BroadcastTxAsync dispatches the txn to the appropriate client.
 func (d *dispatcher) BroadcastTxAsync(ctx context.Context, u *url.URL, tx []byte) error {
 	route, batch, err := d.getRouteAndBatch(u)
 	if err != nil {
 		return err
-=======
-// route gets the client for the URL
-func (d *dispatcher) route(u *url.URL) (batch *txBatch, local bool) {
-	// Is it a DN URL?
-	if protocol.IsDnUrl(u) {
-		if d.isDirectory {
-			return nil, true
-		}
-		if d.dn == "" && !d.IsTest {
-			panic("Directory was not configured")
-		}
-		return &d.dnBatch, false
-	}
-
-	// Is it a BVN URL?
-	if bvn, ok := protocol.ParseBvnUrl(u); ok {
-		for i, id := range d.Network.BvnNames {
-			if strings.EqualFold(bvn, id) {
-				if i == d.localIndex {
-					// Use the local client for local requests
-					return nil, true
-				}
-
-				return &d.bvnBatches[i], false
-			}
-		}
-
-		// Is it OK to just route unknown BVNs normally?
->>>>>>> 5668345f
 	}
 	if route == nil && d.IsTest { // TODO remove hacks to accommodate testing code
 		return nil
@@ -144,7 +70,6 @@
 	})
 }
 
-<<<<<<< HEAD
 func (d *dispatcher) send(ctx context.Context, client connections.BatchABCIBroadcastClient, batch txBatch) {
 	switch len(batch) {
 	case 0:
@@ -171,71 +96,7 @@
 			_, err := b.Send(ctx)
 			return d.checkError(err)
 		})
-=======
-func (d *dispatcher) send(ctx context.Context, server string, batch txBatch) {
-	if len(batch) == 0 {
-		return
->>>>>>> 5668345f
 	}
-
-	// Tendermint's JSON RPC batch client is utter trash, so we're rolling our
-	// own
-
-	request := make(jsonrpc2.BatchRequest, len(batch))
-	for i, tx := range batch {
-		request[i] = jsonrpc2.Request{
-			Method: "broadcast_tx_async",
-			Params: map[string]interface{}{"tx": tx},
-			ID:     rand.Int()%5000 + 1,
-		}
-	}
-
-	d.errg.Go(func() error {
-		data, err := json.Marshal(request)
-		if err != nil {
-			return err
-		}
-
-		httpReq, err := http.NewRequest(http.MethodPost, server, bytes.NewBuffer(data))
-		if err != nil {
-			return err
-		}
-		httpReq = httpReq.WithContext(ctx)
-		httpReq.Header.Add(http.CanonicalHeaderKey("Content-Type"), "application/json")
-
-		httpRes, err := http.DefaultClient.Do(httpReq)
-		if err != nil {
-			return err
-		}
-		defer httpRes.Body.Close()
-
-		// For some ****ing reason, if you send a single transaction in a batch,
-		// Tendermint responds with an object instead of an array. Again,
-		// Tendermint's JSON RPC implementation is utter trash.
-		var response jsonrpc2.BatchResponse
-		if len(request) == 1 {
-			response = jsonrpc2.BatchResponse{{}}
-			err = json.NewDecoder(httpRes.Body).Decode(&response[0])
-		} else {
-			err = json.NewDecoder(httpRes.Body).Decode(&response)
-		}
-		if err != nil {
-			return err
-		}
-
-		for _, response := range response {
-			if !response.HasError() {
-				continue
-			}
-
-			err := d.checkError(response.Error)
-			if err != nil {
-				return err
-			}
-		}
-
-		return nil
-	})
 }
 
 var errTxInCache = jrpc.RPCInternalError(jrpc.JSONRPCIntID(0), tm.ErrTxInCache).Error
@@ -266,17 +127,10 @@
 
 // Send sends all of the batches.
 func (d *dispatcher) Send(ctx context.Context) error {
-<<<<<<< HEAD
 	for route, batch := range d.batches {
 		if route.IsDirectoryNode() && d.IsTest { // Routing to a DN is not supported in the test env, skip it
 			continue
 		}
-=======
-	// Send to the DN
-	if d.dn != "" || !d.IsTest {
-		d.send(ctx, d.dn, d.dnBatch)
-	}
->>>>>>> 5668345f
 
 		d.send(ctx, route.GetBatchBroadcastClient(), batch)
 	}
