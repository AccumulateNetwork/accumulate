--- conflicted
+++ resolved
@@ -90,12 +90,6 @@
 	// Add the key hash to the key page
 	page.AddKeySpec(&protocol.KeySpec{PublicKeyHash: keyHash[:]})
 
-<<<<<<< HEAD
-=======
-	// Update the threshold
-	ratio := st.Globals.Globals.ValidatorThreshold.GetFloat()
-	page.AcceptThreshold = protocol.GetValidatorsMOfN(len(page.Keys), ratio)
->>>>>>> d32988a6
 	// Record the update
 	didUpdateKeyPage(page)
 	err = st.Update(page)
@@ -137,15 +131,9 @@
 	/*  This no longer does anything because the signing is now governed by the operator book
 	TODO Remove when sure nothing will be governed by validtor books
 	// Update the threshold
-<<<<<<< HEAD
-	ratio := loadValidatorsThresholdRatio(st, st.NodeUrl(protocol.Globals))
+	ratio := st.Globals.Globals.ValidatorThreshold.GetFloat()
 	page.AcceptThreshold = protocol.GetMOfN(len(page.Keys), ratio)
 	*/
-
-=======
-	ratio := st.Globals.Globals.ValidatorThreshold.GetFloat()
-	page.AcceptThreshold = protocol.GetValidatorsMOfN(len(page.Keys), ratio)
->>>>>>> d32988a6
 	// Record the update
 	didUpdateKeyPage(page)
 	err = st.Update(page)
@@ -203,14 +191,9 @@
 // checkValidatorTransaction implements common checks for validator
 // transactions.
 func checkValidatorTransaction(st *StateManager, env *Delivery) (*protocol.KeyPage, error) {
-	validatorPageUrl := env.Transaction.Header.Principal
-	if !st.NodeUrl().Equal(validatorPageUrl.RootIdentity()) {
-		return nil, fmt.Errorf("invalid principal: must be %s, got %s", st.NodeUrl(), validatorPageUrl)
-	}
-
-	validatorBookUrl, _, ok := protocol.ParseKeyPageUrl(validatorPageUrl)
-	if !ok {
-		return nil, errors.Format(errors.StatusBadRequest, "principal is not a key page")
+	validatorBookUrl := env.Transaction.Header.Principal
+	if !st.NodeUrl().Equal(validatorBookUrl.RootIdentity()) {
+		return nil, fmt.Errorf("invalid principal: must be %s, got %s", st.NodeUrl(), validatorBookUrl)
 	}
 
 	var book *protocol.KeyBook
@@ -223,10 +206,11 @@
 		return nil, fmt.Errorf("the key book is not of a validator book type")
 	}
 
+	pageUrl := protocol.FormatKeyPageUrl(validatorBookUrl, 0)
 	var page *protocol.KeyPage
-	err = st.LoadUrlAs(validatorPageUrl, &page)
-	if err != nil {
-		return nil, fmt.Errorf("unable to load %s: %v", validatorPageUrl, err)
+	err = st.LoadUrlAs(pageUrl, &page)
+	if err != nil {
+		return nil, fmt.Errorf("unable to load %s: %v", pageUrl, err)
 	}
 
 	return page, nil
