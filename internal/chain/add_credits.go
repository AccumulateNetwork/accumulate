--- conflicted
+++ resolved
@@ -45,21 +45,16 @@
 		return nil, fmt.Errorf("oracle doesn't match")
 	}
 
-<<<<<<< HEAD
 	// minimum spend (ACME) = minimum spend (credits) * dollars/credit ÷ dollars/ACME
 	minSpend := new(big.Int)
 	minSpend.SetUint64(protocol.MinimumCreditPurchase.AsUInt64() * protocol.AcmeOraclePrecision * protocol.AcmePrecision)
-	minSpend.Div(minSpend, big.NewInt(int64(protocol.CreditUnitsPerFiatUnit*ledgerState.ActiveOracle)))
+	minSpend.Div(minSpend, big.NewInt(int64(protocol.CreditUnitsPerFiatUnit*st.Globals.Oracle.Price)))
 	if body.Amount.Cmp(minSpend) < 0 {
 		return nil, fmt.Errorf("amount is less than minimum")
 	}
 
 	// Calculate credits from spend (ACME)
-	credits := big.NewInt(int64(protocol.CreditUnitsPerFiatUnit * ledgerState.ActiveOracle))     // credit units / dollar * oracle precision * dollar / acme
-=======
-	// If specifying amount of acme to spend
 	credits := big.NewInt(int64(protocol.CreditUnitsPerFiatUnit * st.Globals.Oracle.Price))      // credit units / dollar * oracle precision * dollar / acme
->>>>>>> d32988a6
 	credits.Mul(credits, &body.Amount)                                                           // acme the user wants to spend - acme * acme precision
 	credits.Div(credits, big.NewInt(int64(protocol.AcmeOraclePrecision*protocol.AcmePrecision))) // adjust the precision of oracle to real units - oracle precision and acme to spend with acme precision
 
