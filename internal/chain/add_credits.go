--- conflicted
+++ resolved
@@ -104,17 +104,11 @@
 	sdc := new(protocol.SyntheticDepositCredits)
 	sdc.Amount = credits.Uint64()
 	st.Submit(body.Recipient, sdc)
-<<<<<<< HEAD
 
-	//Create synthetic burn token
-	burnAcme := new(protocol.SyntheticBurnTokens)
-	burnAcme.Amount = body.Amount
-	st.Submit(account.GetTokenUrl(), burnAcme)
-=======
-	//Add the burnt acme to the internal ledger and send it with the anchor transaction
+	// Add the burnt acme to the internal ledger and send it with the anchor
+	// transaction
 	ledgerState.AcmeBurnt.Add(&ledgerState.AcmeBurnt, &body.Amount)
 	st.Update(ledgerState)
->>>>>>> fd89e232
 
 	res := new(protocol.AddCreditsResult)
 	res.Oracle = ledgerState.ActiveOracle
