--- conflicted
+++ resolved
@@ -92,13 +92,8 @@
 }
 
 type creditChain interface {
-<<<<<<< HEAD
-	state.Chain
+	protocol.Account
 	SetLastUsedOn(key []byte, timestamp uint64) error
-=======
-	protocol.Account
-	SetNonce(key []byte, nonce uint64) error
->>>>>>> 5b1e6ae7
 	protocol.CreditHolder
 }
 
