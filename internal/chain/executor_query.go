--- conflicted
+++ resolved
@@ -78,15 +78,7 @@
 	if start+count > md.Count {
 		count = md.Count - start
 	}
-<<<<<<< HEAD
-<<<<<<< HEAD
 	if count > md.Count { // when uint64 0-x is really big number
-=======
-	if count > md.Count {
->>>>>>> AC-478: Implemented pagination for QueryDirectory
-=======
-	if count > md.Count { // when uint64 0-x is really big number
->>>>>>> 23f1c381
 		count = 0
 	}
 
