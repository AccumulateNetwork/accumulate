package chain

import (
	"crypto/sha256"
	"errors"
	"fmt"

	"gitlab.com/accumulatenetwork/accumulate/internal/database"
	"gitlab.com/accumulatenetwork/accumulate/internal/indexing"
	"gitlab.com/accumulatenetwork/accumulate/internal/logging"
	"gitlab.com/accumulatenetwork/accumulate/protocol"
	"gitlab.com/accumulatenetwork/accumulate/smt/storage"
)

func (*Executor) LoadTransaction(batch *database.Batch, envelope *protocol.Envelope) (*protocol.Transaction, error) {
	// An envelope with no signatures is invalid
	if len(envelope.Signatures) == 0 {
		return nil, protocol.Errorf(protocol.ErrorCodeInvalidRequest, "envelope has no signatures")
	}

	// The transaction hash must be specified for signature transactions
	if len(envelope.TxHash) == 0 && envelope.Type() == protocol.TransactionTypeSignPending {
		return nil, protocol.Errorf(protocol.ErrorCodeInvalidRequest, "cannot sign pending transaction: missing transaction hash")
	}

	// The transaction hash and/or the transaction itself must be specified
	if len(envelope.TxHash) == 0 && envelope.Transaction == nil {
		return nil, protocol.Errorf(protocol.ErrorCodeInvalidRequest, "envelope has neither transaction nor hash")
	}

	// The transaction hash must be the correct size
	if len(envelope.TxHash) > 0 && len(envelope.TxHash) != sha256.Size {
		return nil, protocol.Errorf(protocol.ErrorCodeInvalidRequest, "transaction hash is the wrong size")
	}

	// If a transaction and a hash are specified, they must match
	if !envelope.VerifyTxHash() {
		return nil, protocol.Errorf(protocol.ErrorCodeInvalidRequest, "transaction hash does not match transaction")
	}

	// Check the transaction status
	status, err := batch.Transaction(envelope.GetTxHash()).GetStatus()
	switch {
	case err != nil:
		// Unknown error
		return nil, fmt.Errorf("load transaction status: %w", err)

	case status.Delivered:
		// Transaction has already been delivered
		return nil, protocol.Errorf(protocol.ErrorCodeAlreadyDelivered, "transaction has already been delivered")
	}

	// Ignore produced synthetic transactions
	if status.Remote && !status.Pending {
		return envelope.Transaction, nil
	}

	// Load previous transaction state
	txState, err := batch.Transaction(envelope.GetTxHash()).GetState()
	switch {
	case err == nil:
		// Load existing the transaction from the database
		return txState.Transaction, nil

	case !errors.Is(err, storage.ErrNotFound):
		// Unknown error
		return nil, fmt.Errorf("load transaction: %v", err)

	case envelope.Type() == protocol.TransactionTypeSignPending:
		// If the envelope does not include the transaction, it must exist
		// in the database
		return nil, fmt.Errorf("load transaction: %v", err)

	default:
		// Transaction is new
		return envelope.Transaction, nil
	}
}

func (x *Executor) ProcessTransaction(batch *database.Batch, transaction *protocol.Transaction) (protocol.TransactionResult, *BlockState, error) {
	// Load the signatures
	signatures, err := batch.Transaction(transaction.GetHash()).GetSignatures()
	if err != nil {
		return nil, nil, err
	}

	// Load the first signer
	firstSig := signatures.Signatures[0]
	if _, ok := firstSig.(*protocol.ReceiptSignature); ok {
		err = protocol.Errorf(protocol.ErrorCodeInvalidRequest, "invalid transaction: initiated by receipt signature")
		x.recordFailedTransaction(batch, transaction, nil, err)
		return nil, nil, err
	}

	var signer protocol.SignerAccount
	err = batch.Account(firstSig.GetSigner()).GetStateAs(&signer)
	if err != nil {
		err = fmt.Errorf("load signer: %w", err)
		x.recordFailedTransaction(batch, transaction, nil, err)
		return nil, nil, err
	}

	// Load the principal
	principal, err := batch.Account(transaction.Header.Principal).GetState()
	switch {
	case err == nil:
		// Ok
	case !errors.Is(err, storage.ErrNotFound):
		err = fmt.Errorf("load principal: %w", err)
		x.recordFailedTransaction(batch, transaction, signer, err)
		return nil, nil, err
	case !transactionAllowsMissingPrincipal(transaction):
		err = fmt.Errorf("load principal: %w", err)
		x.recordFailedTransaction(batch, transaction, signer, err)
		return nil, nil, err
	}

	// Check if the transaction is ready to be executed
	if !transactionIsReady(transaction, signer, signatures) {
		err = x.recordPendingTransaction(batch, transaction)
		if err != nil {
			x.logger.Error("Unable to record successful transaction", "txid", logging.AsHex(transaction.GetHash()), "origin", transaction.Header.Principal, "error", err)
			return nil, nil, err
		}
		return new(protocol.EmptyResult), new(BlockState), nil
	}

	if transaction.Body.Type().IsSynthetic() {
		// Verify that the synthetic transaction has all the right signatures
		err = processSyntheticTransaction(&x.Network, batch, transaction, signatures.Signatures)
		if err != nil {
			x.recordFailedTransaction(batch, transaction, signer, err)
			return nil, nil, err
		}
	}

	// Set up the state manager
	st := NewStateManager(batch.Begin(true), x.Network.NodeUrl(), signer.Header().Url, signer, principal, transaction)
	defer st.Discard()
	st.logger.L = x.logger.With("operation", "ProcessTransaction")

	// Execute the transaction
	executor, ok := x.executors[transaction.Body.Type()]
	if !ok {
		// An invalid transaction should not make it to this point
		err = protocol.Errorf(protocol.ErrorCodeInternal, "missing executor for %v", transaction.Body.Type())
		x.recordFailedTransaction(batch, transaction, signer, err)
		return nil, nil, err
	}

	result, err := executor.Validate(st, &protocol.Envelope{Transaction: transaction})
	if err != nil {
		st.stateCache.blockState.ProducedTxns = make([]*protocol.Transaction, 0) // Clear synth txs if any were produced, we only want to keep SyntheticReceipt
		x.recordFailedTransaction(batch, transaction, signer, err)
		return nil, nil, err
	}

	// Commit changes, queue state creates for synthetic transactions
	err = st.Commit()
	if err != nil {
		err = fmt.Errorf("commit: %w", err)
		x.recordFailedTransaction(batch, transaction, signer, err)
		return nil, nil, err
	}

<<<<<<< HEAD
	block, err := x.recordSuccessfulTransaction(batch, transaction, result)
=======
	blockState, err := recordSuccessfulTransaction(batch, transaction, result)
>>>>>>> 5c50a434
	if err != nil {
		x.logger.Error("Unable to record successful transaction", "txid", logging.AsHex(transaction.GetHash()), "origin", transaction.Header.Principal, "error", err)
		return nil, nil, err
	}

<<<<<<< HEAD
	// Submit SyntheticReceipt to the current state manager/batch so ProduceSynthetic doesn't have to create a new separate one
	srEnv := x.blockState.SynthReceiptEnvelope
	if srEnv != nil {
		x.blockState.SynthReceiptEnvelope = nil
		st.Submit(srEnv.DestUrl, srEnv.SyntheticReceipt)
	}

	st.blockState.Merge(block)
	x.blockState.Merge(&st.blockState)
	x.blockState.Delivered++
	return result, st.blockState.ProducedTxns, nil
=======
	st.blockState.Merge(blockState)
	st.blockState.Delivered = 1
	return result, &st.blockState, nil
>>>>>>> 5c50a434
}

func transactionAllowsMissingPrincipal(transaction *protocol.Transaction) bool {
	switch transaction.Body.Type() {
	case protocol.TransactionTypeSyntheticCreateChain,
		protocol.TransactionTypeSyntheticDepositTokens,
		protocol.TransactionTypeSyntheticWriteData:
		// These transactions allow for a missing origin
		return true
	default:
		return false
	}
}

func transactionIsReady(transaction *protocol.Transaction, signer protocol.SignerAccount, signatures *database.SignatureSet) bool {
	// TODO When we implement 'pending' synthetic transactions, this is where
	// the logic will go

	if !transaction.Body.Type().IsUser() {
		return true
	}

	return uint64(signatures.Count()) >= signer.GetSignatureThreshold()
}

func (x *Executor) recordTransaction(batch *database.Batch, transaction *protocol.Transaction, updateStatus func(*protocol.TransactionStatus)) error {
	// Store the transaction state (without signatures)
	stateEnv := new(protocol.Envelope)
	stateEnv.Transaction = transaction
	db := batch.Transaction(transaction.GetHash())
	err := db.PutState(stateEnv)
	if err != nil {
		return fmt.Errorf("store transaction: %w", err)
	}

	// Update the status
	status, err := db.GetStatus()
	if err != nil {
		return fmt.Errorf("load transaction status: %w", err)
	}

	updateStatus(status)
	err = db.PutStatus(status)
	if err != nil {
		return fmt.Errorf("store transaction status: %w", err)
	}

	// When the transaction is synthetic, send a receipt back to its origin
	txt := stateEnv.Transaction.Type()
	if txt.IsSynthetic() && NeedsReceipt(txt) { // recordTransactionError can pass in a nil state manager
		if x.blockState.SynthReceiptEnvelope != nil {
			panic("BlockState can hold only one SynthReceiptEnvelope")
		}
		x.blockState.SynthReceiptEnvelope = CreateSynthReceipt(stateEnv, status, x.Network.NodeUrl())
	}
	return nil
}

func (x *Executor) recordPendingTransaction(batch *database.Batch, transaction *protocol.Transaction) error {
	// Record the transaction
	err := x.recordTransaction(batch, transaction, func(status *protocol.TransactionStatus) {
		status.Remote = false
		status.Pending = true
	})
	if err != nil {
		return err
	}

	// Add the transaction to the principal's list of pending transactions
	pending := indexing.PendingTransactions(batch, transaction.Header.Principal)
	err = pending.Add(*(*[32]byte)(transaction.GetHash()))
	if err != nil {
		return fmt.Errorf("store pending list: %w", err)
	}

	return nil
}

func (x *Executor) recordSuccessfulTransaction(batch *database.Batch, transaction *protocol.Transaction, result protocol.TransactionResult) (*BlockState, error) {
	// Record the transaction
	err := x.recordTransaction(batch, transaction, func(status *protocol.TransactionStatus) {
		status.Remote = false
		status.Pending = false
		status.Delivered = true
		status.Code = 0
		if result == nil {
			status.Result = new(protocol.EmptyResult)
		} else {
			status.Result = result
		}
	})
	if err != nil {
		return nil, err
	}

	// Don't add internal transactions to chains
	if transaction.Body.Type().IsInternal() {
		return new(BlockState), nil
	}

	// Remove the transaction from the principal's list of pending transactions
	pending := indexing.PendingTransactions(batch, transaction.Header.Principal)
	err = pending.Remove(*(*[32]byte)(transaction.GetHash()))
	if err != nil {
		return nil, fmt.Errorf("store pending list: %w", err)
	}

	// Add the transaction to the principal's main chain
	block := new(BlockState)
	err = addChainEntry(block, batch, transaction.Header.Principal, protocol.MainChain, protocol.ChainTypeTransaction, transaction.GetHash(), 0, 0)
	if err != nil && !errors.Is(err, storage.ErrNotFound) {
		return nil, fmt.Errorf("add to chain: %v", err)
	}

	return block, nil
}

func (x *Executor) recordFailedTransaction(batch *database.Batch, transaction *protocol.Transaction, signer protocol.SignerAccount, failure error) {
	// Record the transaction
	err := x.recordTransaction(batch, transaction, func(status *protocol.TransactionStatus) {
		failure := protocol.NewError(protocol.ErrorCodeUnknownError, failure)
		status.Remote = false
		status.Delivered = true
		status.Code = failure.Code.GetEnumValue()
		status.Message = failure.Error()
	})
	if err != nil {
		x.logger.Error("Unable to record failed transaction", "txid", logging.AsHex(transaction.GetHash()), "origin", transaction.Header.Principal, "error", err)
		return
	}

	// Remove the transaction from the principal's list of pending transactions
	pending := indexing.PendingTransactions(batch, transaction.Header.Principal)
	err = pending.Remove(*(*[32]byte)(transaction.GetHash()))
	if err != nil {
		x.logger.Error("Unable to record failed transaction - update pending list", "txid", logging.AsHex(transaction.GetHash()), "origin", transaction.Header.Principal, "error", err)
		return
	}

	// Refund the signer
	if signer == nil || !transaction.Body.Type().IsUser() {
		return
	}

	// But only if the paid paid is larger than the max failure paid
	paid, err := protocol.ComputeTransactionFee(transaction)
	if err != nil || paid <= protocol.FeeFailedMaximum {
		x.logger.Error("Unable to record failed transaction - calculate fee", "txid", logging.AsHex(transaction.GetHash()), "origin", transaction.Header.Principal, "error", err)
		return
	}

	refund := paid - protocol.FeeFailedMaximum
	signer.CreditCredits(refund.AsUInt64())
	err = batch.Account(signer.Header().Url).PutState(signer)
	if err != nil {
		x.logger.Error("Unable to record failed transaction - refund initial signer", "txid", logging.AsHex(transaction.GetHash()), "origin", transaction.Header.Principal, "error", err)
		return
	}
}<|MERGE_RESOLUTION|>--- conflicted
+++ resolved
@@ -163,17 +163,12 @@
 		return nil, nil, err
 	}
 
-<<<<<<< HEAD
-	block, err := x.recordSuccessfulTransaction(batch, transaction, result)
-=======
-	blockState, err := recordSuccessfulTransaction(batch, transaction, result)
->>>>>>> 5c50a434
+	blockState, err := x.recordSuccessfulTransaction(batch, transaction, result)
 	if err != nil {
 		x.logger.Error("Unable to record successful transaction", "txid", logging.AsHex(transaction.GetHash()), "origin", transaction.Header.Principal, "error", err)
 		return nil, nil, err
 	}
 
-<<<<<<< HEAD
 	// Submit SyntheticReceipt to the current state manager/batch so ProduceSynthetic doesn't have to create a new separate one
 	srEnv := x.blockState.SynthReceiptEnvelope
 	if srEnv != nil {
@@ -181,15 +176,9 @@
 		st.Submit(srEnv.DestUrl, srEnv.SyntheticReceipt)
 	}
 
-	st.blockState.Merge(block)
-	x.blockState.Merge(&st.blockState)
-	x.blockState.Delivered++
-	return result, st.blockState.ProducedTxns, nil
-=======
 	st.blockState.Merge(blockState)
 	st.blockState.Delivered = 1
 	return result, &st.blockState, nil
->>>>>>> 5c50a434
 }
 
 func transactionAllowsMissingPrincipal(transaction *protocol.Transaction) bool {
