package chain

import (
	"errors"
	"fmt"

	"gitlab.com/accumulatenetwork/accumulate/internal/database"
	"gitlab.com/accumulatenetwork/accumulate/internal/indexing"
	"gitlab.com/accumulatenetwork/accumulate/internal/logging"
	"gitlab.com/accumulatenetwork/accumulate/protocol"
	"gitlab.com/accumulatenetwork/accumulate/smt/storage"
)

// CheckTx implements ./abci.Chain
func (m *Executor) CheckTx(env *protocol.Envelope) (protocol.TransactionResult, *protocol.Error) {
	batch := m.DB.Begin(false)
	defer batch.Discard()

	isInitial := env.Transaction != nil && env.Transaction.Body.Type() != protocol.TransactionTypeSignPending
	transaction, err := m.ValidateEnvelope(batch, env)
	if err != nil {
		return nil, protocol.NewError(protocol.ErrorCodeUnknownError, err)
	}

	env.Transaction = transaction
	st, _, err := m.validate(nil, batch, env, true)
	var notFound bool
	switch {
	case err == nil:
		// OK
	case errors.Is(err, storage.ErrNotFound):
		notFound = true
	default:
		return nil, &protocol.Error{Code: protocol.ErrorCodeCheckTxError, Message: err}
	}
	defer st.Discard()

	// Do not run transaction-specific validation for a synthetic transaction. A
	// synthetic transaction will be rejected by `m.validate` unless it is
	// signed by a BVN and can be proved to have been included in a DN block. If
	// `m.validate` succeeeds, we know the transaction came from a BVN, thus it
	// is safe and reasonable to allow the transaction to be delivered.
	//
	// This is important because if a synthetic transaction is rejected during
	// CheckTx, it does not get recorded. If the synthetic transaction is not
	// recorded, the BVN that sent it and the client that sent the original
	// transaction cannot verify that the synthetic transaction was received.
	if st.txType.IsSynthetic() {
		return new(protocol.EmptyResult), nil
	}

	// Synthetic transactions with a missing origin should still be recorded.
	// Thus this check only happens if the transaction is not synthetic.
	if notFound {
		return nil, &protocol.Error{Code: protocol.ErrorCodeNotFound, Message: err}
	}

	// Only validate the transaction when we first receive it
	if !isInitial {
		return new(protocol.EmptyResult), nil
	}

	executor, ok := m.executors[st.txType]
	if !ok {
		// This should never happen
		return nil, protocol.Errorf(protocol.ErrorCodeInternal, "missing executor for %v", st.txType)
	}

	result, err := executor.Validate(st, env)
	if err != nil {
		return nil, &protocol.Error{Code: protocol.ErrorCodeValidateTxnError, Message: err}
	}
	if result == nil {
		result = new(protocol.EmptyResult)
	}
	return result, nil
}

// DeliverTx implements ./abci.Chain
func (m *Executor) DeliverTx(env *protocol.Envelope) (protocol.TransactionResult, *protocol.Error) {
	// if txt.IsInternal() && tx.Transaction.Nonce != uint64(m.blockIndex) {
	// 	err := fmt.Errorf("nonce does not match block index, want %d, got %d", m.blockIndex, tx.Transaction.Nonce)
	// 	return nil, m.recordTransactionError(tx, nil, nil, &chainId, tx.GetTxHash(), &protocol.Error{Code: protocol.CodeInvalidTxnError, Message: err})
	// }

	batch := m.blockBatch.Begin()
	defer batch.Discard()

	// Validate the envelope, and load the transaction if necessary
	transaction, err := m.ValidateEnvelope(batch, env)
	if err != nil {
		return nil, protocol.NewError(protocol.ErrorCodeUnknownError, err)
	}

	// Process each signature
	for _, signature := range env.Signatures {
		err = m.ProcessSignature(batch, transaction, signature)
		if err != nil {
			return nil, protocol.NewError(protocol.ErrorCodeUnknownError, err)
		}
	}

	env.Transaction = transaction

	// Set up the state manager and validate the signatures
	st, hasEnoughSigs, err := m.validate(m.blockBatch, batch, env, false)
	if err != nil {
		return nil, m.recordTransactionError(nil, env, false, &protocol.Error{Code: protocol.ErrorCodeCheckTxError, Message: fmt.Errorf("txn check failed : %v", err)})
	}
	defer st.Discard()

	if !hasEnoughSigs {
		// Write out changes to the nonce and credit balance
		err = st.Commit()
		if err != nil {
			return nil, m.recordTransactionError(st, env, true, &protocol.Error{Code: protocol.ErrorCodeRecordTxnError, Message: err})
		}

		status := &protocol.TransactionStatus{Pending: true}
		err = m.putTransaction(st, env, status, false)
		if err != nil {
			return nil, &protocol.Error{Code: protocol.ErrorCodeTxnStateError, Message: err}
		}
		return new(protocol.EmptyResult), nil
	}

	executor, ok := m.executors[st.txType]
	if !ok {
		// This should never happen
		return nil, protocol.Errorf(protocol.ErrorCodeInternal, "missing executor for %v", st.txType)
	}

	result, err := executor.Validate(st, env)
	if err != nil {
		return nil, m.recordTransactionError(st, env, false, &protocol.Error{Code: protocol.ErrorCodeInvalidTxnError, Message: fmt.Errorf("txn validation failed : %v", err)})
	}
	if result == nil {
		result = new(protocol.EmptyResult)
	}

	// Store pending state updates, queue state creates for synthetic transactions
	err = st.Commit()
	if err != nil {
		return nil, m.recordTransactionError(st, env, true, &protocol.Error{Code: protocol.ErrorCodeRecordTxnError, Message: err})
	}

	// Store the tx state
	status := &protocol.TransactionStatus{Delivered: true, Result: result}
	err = m.putTransaction(st, env, status, false)
	if err != nil {
		return nil, &protocol.Error{Code: protocol.ErrorCodeTxnStateError, Message: err}
	}

	m.blockState.Merge(&st.blockState)

	// Process synthetic transactions generated by the validator
	produced := st.blockState.ProducedTxns
	st.Reset()
	err = m.addSynthTxns(&st.stateCache, produced)
	if err != nil {
		return nil, &protocol.Error{Code: protocol.ErrorCodeSyntheticTxnError, Message: err}
	}
	err = st.Commit()
	if err != nil {
		return nil, m.recordTransactionError(st, env, true, &protocol.Error{Code: protocol.ErrorCodeRecordTxnError, Message: err})
	}

	m.blockState.Delivered++
	return result, nil
}

func (m *Executor) processInternalDataTransaction(internalAccountPath string, wd *protocol.WriteData) error {
	dataAccountUrl := m.Network.NodeUrl(internalAccountPath)

	if wd == nil {
		return fmt.Errorf("no internal data transaction provided")
	}

	signer := m.Network.ValidatorPage(0)
	env := new(protocol.Envelope)
	env.Transaction = new(protocol.Transaction)
	env.Transaction.Header.Principal = m.Network.NodeUrl()
	env.Transaction.Body = wd
	env.Transaction.Header.Initiator = signer.AccountID32()
	env.Signatures = []protocol.Signature{&protocol.InternalSignature{Network: signer}}

	sw := protocol.SegWitDataEntry{}
	sw.Cause = *(*[32]byte)(env.GetTxHash())
	sw.EntryHash = *(*[32]byte)(wd.Entry.Hash())
	sw.EntryUrl = env.Transaction.Header.Principal
	env.Transaction.Body = &sw

	st, err := NewStateManager(m.blockBatch, nil, m.Network.NodeUrl(internalAccountPath), env)
	if err != nil {
		return err
	}
	defer st.Discard()
	st.logger.L = m.logger

	var da *protocol.DataAccount
	va := m.blockBatch.Account(dataAccountUrl)
	err = va.GetStateAs(&da)
	if err != nil {
		return err
	}

	st.UpdateData(da, wd.Entry.Hash(), &wd.Entry)

	status := &protocol.TransactionStatus{Delivered: true}
	err = m.blockBatch.Transaction(env.GetTxHash()).Put(env, status, nil)
	if err != nil {
		return err
	}

	err = st.Commit()
	return err
}

// validate validates signatures, verifies they are authorized,
// updates the nonce, and charges the fee.
func (m *Executor) validate(parentBatch *database.Batch, batch *database.Batch, env *protocol.Envelope, isCheck bool) (st *StateManager, hasEnoughSigs bool, err error) {
	// Set up the state manager
	st, err = NewStateManager(parentBatch, batch, m.Network.NodeUrl(), env)
	if err != nil {
		return nil, false, err
	}
	defer func() {
		if st != nil && err != nil {
			st.Discard()
		}
	}()
	if isCheck {
		st.logger.L = m.logger.With("operation", "Check")
	} else {
		st.logger.L = m.logger.With("operation", "Deliver")
	}

	// Validate the transaction
	switch {
	case env.Transaction.Body.Type().IsUser():
		hasEnoughSigs, err = m.validateUser(st, env, isCheck)

	case env.Transaction.Body.Type().IsSynthetic():
		hasEnoughSigs, err = true, m.validateSynthetic(st, env)

	case env.Transaction.Body.Type().IsInternal():
		hasEnoughSigs, err = true, nil

	default:
		return nil, false, fmt.Errorf("invalid transaction type %v", env.Transaction.Body.Type())
	}

	switch {
	case err == nil:
		return st, hasEnoughSigs, err
	case errors.Is(err, storage.ErrNotFound):
		return st, hasEnoughSigs, err
	default:
		return nil, false, err
	}
}

func (m *Executor) validateUser(st *StateManager, env *protocol.Envelope, isCheck bool) (bool, error) {
	if isCheck {
		return false, nil
	}

	page, ok := st.Signator.(*protocol.KeyPage)
	if !ok {
		return true, nil
	}

	sigs, err := st.LoadSignatures(*(*[32]byte)(env.GetTxHash()))
	if err != nil {
		return false, err
	}

	return page.Threshold <= uint64(sigs.Count()), nil
}

func (m *Executor) validateSynthetic(st *StateManager, env *protocol.Envelope) error {
	// Does the origin exist?
	if st.Origin != nil {
		return nil
	}

	// Is it OK for the origin to be missing?
	switch st.txType {
	case protocol.TransactionTypeSyntheticCreateChain,
		protocol.TransactionTypeSyntheticDepositTokens,
		protocol.TransactionTypeSyntheticWriteData:
		// These transactions allow for a missing origin
		return nil

	default:
		return fmt.Errorf("origin %q %w", st.OriginUrl, storage.ErrNotFound)
	}
}

<<<<<<< HEAD
func (m *Executor) validateInternal(st *StateManager, env *protocol.Envelope) error {
	if st.Origin == nil {
		return fmt.Errorf("origin %q %w", st.OriginUrl, storage.ErrNotFound)
	}

	//placeholder for special validation rules for internal transactions.
	//need to verify that the transaction came from one of the node's governors.
	return nil
}

func (m *Executor) validateUser(st *StateManager, env *protocol.Envelope, fee protocol.Fee) (bool, error) {
	switch signer := st.Signator.(type) {
	case *protocol.LiteTokenAccount:
		return true, m.validateLiteSigner(st, env, signer, fee)

	case *protocol.KeyPage:
		return m.validatePageSigner(st, env, signer, fee)

	default:
		return false, fmt.Errorf("invalid signer: %v cannot sign transactions", signer.GetType())
	}
}

func (m *Executor) validatePageSigner(st *StateManager, env *protocol.Envelope, page *protocol.KeyPage, fee protocol.Fee) (bool, error) {
	// Get the URL of the key page's book
	pageBook, _, ok := protocol.ParseKeyPageUrl(page.Url)
	if !ok {
		return false, fmt.Errorf("invalid key page URL: %v", page.Url)
	}

	// Verify that the key page is authorized to sign transactions for the book
	switch origin := st.Origin.(type) {
	case *protocol.KeyBook:
		if !origin.Url.Equal(pageBook) {
			return false, fmt.Errorf("%v is not authorized to sign transactions for %v", page.Url, origin.Url)
		}
	default:
		if !origin.Header().KeyBook.Equal(pageBook) {
			return false, fmt.Errorf("%v is not authorized to sign transactions for %v", page.Url, origin.Header().Url)
		}
	}

	// Verify that the key page is allowed to sign the transaction
	bit, ok := env.Transaction.Type().AllowedTransactionBit()
	if ok && page.TransactionBlacklist.IsSet(bit) {
		return false, fmt.Errorf("page %s is not authorized to sign %v", st.SignatorUrl, env.Transaction.Type())
	}

	var firstKeySpec *protocol.KeySpec
	for i, sig := range env.Signatures {
		ks := page.FindKey(sig.GetPublicKey())
		if ks == nil {
			return false, fmt.Errorf("no key spec matches signature %d", i)
		}
		if i == 0 {
			firstKeySpec = ks
		}
	}

	sigs, err := st.batch.Transaction(env.GetTxHash()).GetSignatures()
	switch {
	case err == nil:
		// Signing an existing transaction

	case errors.Is(err, storage.ErrNotFound):
		// Initiating a new transaction
		initiator := env.Signatures[0]
		if page.Version != initiator.GetSignerVersion() {
			return false, fmt.Errorf("invalid key page version: want %d, got %d", page.Version, initiator.GetSignerVersion())
		}

		timestamp := initiator.GetTimestamp()
		if timestamp == 0 {
			return false, fmt.Errorf("invalid initiator: missing timestamp")
		}

		if firstKeySpec.Nonce >= timestamp {
			return false, fmt.Errorf("invalid nonce: have %d, received %d", firstKeySpec.Nonce, timestamp)
		}

		firstKeySpec.Nonce = timestamp

	default:
		return false, fmt.Errorf("failed to get signatures: %v", err)
	}

	if !page.DebitCredits(uint64(fee)) {
		return false, fmt.Errorf("insufficent credits for the transaction: %q has %v, cost is %d", page.Url, page.CreditBalance.String(), fee)
	}

	err = st.UpdateSignator(page)
	if err != nil {
		return false, err
	}

	// Add to the sig set to get the resulting count
	sigCount := sigs.Add(env.Signatures...)

	// Queue a write
	st.SignTransaction(env.GetTxHash(), env.Signatures...)

	// If the number of signatures is less than the threshold, the transaction is pending
	return sigCount >= int(page.Threshold), nil
}

func (m *Executor) validateLiteSigner(st *StateManager, env *protocol.Envelope, account *protocol.LiteTokenAccount, fee protocol.Fee) error {
	if !st.SignatorUrl.Equal(st.OriginUrl) {
		return fmt.Errorf("%v is not authorized to sign transactions for %v", st.SignatorUrl, st.OriginUrl)
	}

	urlKH, _, err := protocol.ParseLiteTokenAddress(st.OriginUrl)
	if err != nil {
		// This shouldn't happen because invalid URLs should never make it
		// into the database.
		return fmt.Errorf("invalid lite token URL: %v", err)
	}

	for i, sig := range env.Signatures {
		sigKH := sha256.Sum256(sig.GetPublicKey())
		if !bytes.Equal(urlKH, sigKH[:20]) {
			return fmt.Errorf("signature %d's public key does not match the origin record", i)
		}
	}

	// Don't bother with nonces for the faucet
	if st.txType != protocol.TransactionTypeAcmeFaucet {
		timestamp := env.Signatures[0].GetTimestamp()
		if timestamp == 0 {
			return fmt.Errorf("invalid initiator: missing timestamp")
		}

		if account.Nonce >= timestamp {
			return fmt.Errorf("invalid nonce: have %d, received %d", account.Nonce, timestamp)
		}

		account.Nonce = timestamp
	}

	if !account.DebitCredits(uint64(fee)) {
		return fmt.Errorf("insufficent credits for the transaction: %q has %v, cost is %d", account.Url, account.CreditBalance.String(), fee)
	}

	return st.UpdateSignator(account)
}

=======
>>>>>>> a0279d92
func (m *Executor) recordTransactionError(st *StateManager, env *protocol.Envelope, postCommit bool, failure *protocol.Error) *protocol.Error {
	status := &protocol.TransactionStatus{
		Delivered: true,
		Code:      uint64(failure.Code),
		Message:   failure.Error(),
	}
	err := m.putTransaction(st, env, status, postCommit)
	if err != nil {
		m.logError("Failed to store transaction", "txid", logging.AsHex(env.GetTxHash()), "origin", env.Transaction.Header.Principal, "error", err)
	}
	return failure
}

func (m *Executor) putTransaction(st *StateManager, env *protocol.Envelope, status *protocol.TransactionStatus, postCommit bool) (err error) {
	// Don't add internal transactions to chains. Internal transactions are
	// exclusively used for communication between the governor and the state
	// machine.
	txt := env.Transaction.Type()
	if txt.IsInternal() {
		return nil
	}

	// Store against the transaction hash
	stateEnv := new(protocol.Envelope)
	stateEnv.Transaction = env.Transaction
	err = m.blockBatch.Transaction(env.GetTxHash()).Put(stateEnv, status, env.Signatures)
	if err != nil {
		return fmt.Errorf("failed to store transaction: %v", err)
	}

	if st == nil {
		return nil // Check failed
	}

	if postCommit {
		return nil // Failure after commit
	}

	// Update the account's list of pending transactions
	pending := indexing.PendingTransactions(m.blockBatch, st.OriginUrl)
	if status.Pending {
		err := pending.Add(st.txHash)
		if err != nil {
			return fmt.Errorf("failed to add transaction to the pending list: %v", err)
		}
	} else if status.Delivered {
		err := pending.Remove(st.txHash)
		if err != nil {
			return fmt.Errorf("failed to remove transaction to the pending list: %v", err)
		}
	}

	block := new(BlockState)
	defer func() {
		if err == nil {
			m.blockState.Merge(block)
		}
	}()

	// Add the transaction to the origin's main chain, unless it's pending
	if !status.Pending {
		err = addChainEntry(block, m.blockBatch, st.OriginUrl, protocol.MainChain, protocol.ChainTypeTransaction, env.GetTxHash(), 0, 0)
		if err != nil && !errors.Is(err, storage.ErrNotFound) {
			return fmt.Errorf("failed to add signature to pending chain: %v", err)
		}
	}

	// The signator of a synthetic transaction is the subnet ADI (acc://dn or
	// acc://bvn-{id}). Do not charge fees to the subnet's ADI.
	if txt.IsSynthetic() {
		return nil
	}

	// If the transaction failed, issue a refund
	if status.Code == protocol.ErrorCodeOK.GetEnumValue() {
		return nil
	}

	// But only if the paid paid is larger than the max failure paid
	paid, err := protocol.ComputeTransactionFee(env.Transaction)
	if err != nil || paid <= protocol.FeeFailedMaximum {
		return nil
	}

	sigRecord := m.blockBatch.Account(st.SignatorUrl)
	err = sigRecord.GetStateAs(&st.Signator)
	if err != nil {
		return err
	}

	refund := paid - protocol.FeeFailedMaximum
	st.Signator.CreditCredits(refund.AsUInt64())
	return sigRecord.PutState(st.Signator)
}<|MERGE_RESOLUTION|>--- conflicted
+++ resolved
@@ -297,154 +297,6 @@
 	}
 }
 
-<<<<<<< HEAD
-func (m *Executor) validateInternal(st *StateManager, env *protocol.Envelope) error {
-	if st.Origin == nil {
-		return fmt.Errorf("origin %q %w", st.OriginUrl, storage.ErrNotFound)
-	}
-
-	//placeholder for special validation rules for internal transactions.
-	//need to verify that the transaction came from one of the node's governors.
-	return nil
-}
-
-func (m *Executor) validateUser(st *StateManager, env *protocol.Envelope, fee protocol.Fee) (bool, error) {
-	switch signer := st.Signator.(type) {
-	case *protocol.LiteTokenAccount:
-		return true, m.validateLiteSigner(st, env, signer, fee)
-
-	case *protocol.KeyPage:
-		return m.validatePageSigner(st, env, signer, fee)
-
-	default:
-		return false, fmt.Errorf("invalid signer: %v cannot sign transactions", signer.GetType())
-	}
-}
-
-func (m *Executor) validatePageSigner(st *StateManager, env *protocol.Envelope, page *protocol.KeyPage, fee protocol.Fee) (bool, error) {
-	// Get the URL of the key page's book
-	pageBook, _, ok := protocol.ParseKeyPageUrl(page.Url)
-	if !ok {
-		return false, fmt.Errorf("invalid key page URL: %v", page.Url)
-	}
-
-	// Verify that the key page is authorized to sign transactions for the book
-	switch origin := st.Origin.(type) {
-	case *protocol.KeyBook:
-		if !origin.Url.Equal(pageBook) {
-			return false, fmt.Errorf("%v is not authorized to sign transactions for %v", page.Url, origin.Url)
-		}
-	default:
-		if !origin.Header().KeyBook.Equal(pageBook) {
-			return false, fmt.Errorf("%v is not authorized to sign transactions for %v", page.Url, origin.Header().Url)
-		}
-	}
-
-	// Verify that the key page is allowed to sign the transaction
-	bit, ok := env.Transaction.Type().AllowedTransactionBit()
-	if ok && page.TransactionBlacklist.IsSet(bit) {
-		return false, fmt.Errorf("page %s is not authorized to sign %v", st.SignatorUrl, env.Transaction.Type())
-	}
-
-	var firstKeySpec *protocol.KeySpec
-	for i, sig := range env.Signatures {
-		ks := page.FindKey(sig.GetPublicKey())
-		if ks == nil {
-			return false, fmt.Errorf("no key spec matches signature %d", i)
-		}
-		if i == 0 {
-			firstKeySpec = ks
-		}
-	}
-
-	sigs, err := st.batch.Transaction(env.GetTxHash()).GetSignatures()
-	switch {
-	case err == nil:
-		// Signing an existing transaction
-
-	case errors.Is(err, storage.ErrNotFound):
-		// Initiating a new transaction
-		initiator := env.Signatures[0]
-		if page.Version != initiator.GetSignerVersion() {
-			return false, fmt.Errorf("invalid key page version: want %d, got %d", page.Version, initiator.GetSignerVersion())
-		}
-
-		timestamp := initiator.GetTimestamp()
-		if timestamp == 0 {
-			return false, fmt.Errorf("invalid initiator: missing timestamp")
-		}
-
-		if firstKeySpec.Nonce >= timestamp {
-			return false, fmt.Errorf("invalid nonce: have %d, received %d", firstKeySpec.Nonce, timestamp)
-		}
-
-		firstKeySpec.Nonce = timestamp
-
-	default:
-		return false, fmt.Errorf("failed to get signatures: %v", err)
-	}
-
-	if !page.DebitCredits(uint64(fee)) {
-		return false, fmt.Errorf("insufficent credits for the transaction: %q has %v, cost is %d", page.Url, page.CreditBalance.String(), fee)
-	}
-
-	err = st.UpdateSignator(page)
-	if err != nil {
-		return false, err
-	}
-
-	// Add to the sig set to get the resulting count
-	sigCount := sigs.Add(env.Signatures...)
-
-	// Queue a write
-	st.SignTransaction(env.GetTxHash(), env.Signatures...)
-
-	// If the number of signatures is less than the threshold, the transaction is pending
-	return sigCount >= int(page.Threshold), nil
-}
-
-func (m *Executor) validateLiteSigner(st *StateManager, env *protocol.Envelope, account *protocol.LiteTokenAccount, fee protocol.Fee) error {
-	if !st.SignatorUrl.Equal(st.OriginUrl) {
-		return fmt.Errorf("%v is not authorized to sign transactions for %v", st.SignatorUrl, st.OriginUrl)
-	}
-
-	urlKH, _, err := protocol.ParseLiteTokenAddress(st.OriginUrl)
-	if err != nil {
-		// This shouldn't happen because invalid URLs should never make it
-		// into the database.
-		return fmt.Errorf("invalid lite token URL: %v", err)
-	}
-
-	for i, sig := range env.Signatures {
-		sigKH := sha256.Sum256(sig.GetPublicKey())
-		if !bytes.Equal(urlKH, sigKH[:20]) {
-			return fmt.Errorf("signature %d's public key does not match the origin record", i)
-		}
-	}
-
-	// Don't bother with nonces for the faucet
-	if st.txType != protocol.TransactionTypeAcmeFaucet {
-		timestamp := env.Signatures[0].GetTimestamp()
-		if timestamp == 0 {
-			return fmt.Errorf("invalid initiator: missing timestamp")
-		}
-
-		if account.Nonce >= timestamp {
-			return fmt.Errorf("invalid nonce: have %d, received %d", account.Nonce, timestamp)
-		}
-
-		account.Nonce = timestamp
-	}
-
-	if !account.DebitCredits(uint64(fee)) {
-		return fmt.Errorf("insufficent credits for the transaction: %q has %v, cost is %d", account.Url, account.CreditBalance.String(), fee)
-	}
-
-	return st.UpdateSignator(account)
-}
-
-=======
->>>>>>> a0279d92
 func (m *Executor) recordTransactionError(st *StateManager, env *protocol.Envelope, postCommit bool, failure *protocol.Error) *protocol.Error {
 	status := &protocol.TransactionStatus{
 		Delivered: true,
