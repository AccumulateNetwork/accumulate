--- conflicted
+++ resolved
@@ -298,11 +298,7 @@
 	st.Signator = account
 	st.SignatorUrl = st.OriginUrl
 
-<<<<<<< HEAD
-	urlKH, _, err := protocol.ParseLiteTokenAddress(u)
-=======
-	urlKH, _, err := protocol.ParseLiteAddress(st.OriginUrl)
->>>>>>> 3f178883
+	urlKH, _, err := protocol.ParseLiteTokenAddress(st.OriginUrl)
 	if err != nil {
 		// This shouldn't happen because invalid URLs should never make it
 		// into the database.
