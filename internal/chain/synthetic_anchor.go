--- conflicted
+++ resolved
@@ -139,19 +139,9 @@
 		}
 
 		// Validate source
-<<<<<<< HEAD
-		dnSpec := new(protocol.KeySpec)
-		dnSpec.Owner = protocol.DnUrl().JoinPath(protocol.OperatorBook)
-		kh := sha256.Sum256(dnSpec.Owner.AccountID())
-		dnSpec.PublicKeyHash = kh[:]
-		srcSpec := page1.Keys[0]
-		if !dnSpec.Equal(srcSpec) {
-			return nil, fmt.Errorf("source is not from DN but from %q", srcSpec.Owner)
-=======
 		_, _, ok := page1.EntryByDelegate(body.Source.JoinPath(protocol.OperatorBook))
 		if !ok {
 			return nil, fmt.Errorf("source is not from DN but from %q", body.Source)
->>>>>>> e909adb2
 		}
 
 		var page2 *protocol.KeyPage
