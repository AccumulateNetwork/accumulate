package chain

import (
	"fmt"
	"log"

	"github.com/AccumulateNetwork/accumulate/internal/database"
	"github.com/AccumulateNetwork/accumulate/internal/url"
	"github.com/AccumulateNetwork/accumulate/protocol"
	"github.com/AccumulateNetwork/accumulate/types"
	"github.com/AccumulateNetwork/accumulate/types/api/transactions"
	"github.com/AccumulateNetwork/accumulate/types/state"
)

// addSynthTxns prepares synthetic transactions for signing next block.
func (m *Executor) addSynthTxns(tx *transactions.Envelope, submissions []*SubmittedTransaction) error {
	txid := types.Bytes(tx.Transaction.Hash()).AsBytes32()

	ledger := m.blockBatch.Record(m.Network.NodeUrl().JoinPath(protocol.Ledger))
	chain, err := ledger.Chain(protocol.SyntheticChain, protocol.ChainTypeTransaction)
	if err != nil {
		return err
	}

	// Need to pass this to a threaded batcher / dispatcher to do both signing
	// and sending of synth tx. No need to spend valuable time here doing that.
	ids := make([][32]byte, len(submissions))
	for i, sub := range submissions {
		// Generate a synthetic tx and send to the router. Need to track txid to
		// make sure they get processed.

		tx, err := m.buildSynthTxn(sub.Url, sub.Body, m.blockBatch)
		if err != nil {
			return err
		}

		txPending := state.NewPendingTransaction(tx)
		txState, txPending := state.NewTransaction(txPending)

		status := &protocol.TransactionStatus{Remote: true}
		err = m.blockBatch.Transaction(tx.Transaction.Hash()).Put(txState, status, nil)
		if err != nil {
			return err
		}

		err = chain.AddEntry(tx.Transaction.Hash())
		if err != nil {
			return err
		}

		copy(ids[i][:], tx.Transaction.Hash())
	}

	return m.blockBatch.Transaction(txid[:]).AddSyntheticTxns(ids...)
}

func (opts *ExecutorOptions) buildSynthTxn(dest *url.URL, body protocol.TransactionPayload, batch *database.Batch) (*transactions.Envelope, error) {
	// Marshal the payload
	data, err := body.MarshalBinary()
	if err != nil {
		return nil, fmt.Errorf("failed to marshal synthetic transaction payload: %v", err)
	}

	// Build the transaction
	env := new(transactions.Envelope)
	env.Transaction = new(transactions.Transaction)
	env.Transaction.Origin = dest
	env.Transaction.KeyPageHeight = 1
	env.Transaction.KeyPageIndex = 0
	env.Transaction.Body = data

	// m.logDebug("Built synth txn", "txid", logging.AsHex(tx.Transaction.Hash()), "dest", dest.String(), "nonce", tx.SigInfo.Nonce, "type", body.GetType())

	ledger := batch.Record(opts.Network.NodeUrl().JoinPath(protocol.Ledger))
	ledgerState := new(protocol.InternalLedger)
	err = ledger.GetStateAs(ledgerState)
	if err != nil {
		// If we can't load the ledger, the node is fubared
		panic(fmt.Errorf("failed to load the ledger: %v", err))
	}

	if body.GetType().IsInternal() {
		// For internal transactions, set the nonce to the height of the next block
		env.Transaction.Nonce = uint64(ledgerState.Index) + 1
		return env, nil
	}

	env.Transaction.Nonce = ledgerState.Synthetic.Nonce

	// Increment the nonce
	ledgerState.Synthetic.Nonce++

	// Append the ID
	txid := types.Bytes(env.Transaction.Hash()).AsBytes32()
	ledgerState.Synthetic.Unsigned = append(ledgerState.Synthetic.Unsigned, txid)

	err = ledger.PutState(ledgerState)
	if err != nil {
		return nil, err
	}

<<<<<<< HEAD
	// Is there anything to send?
	if len(sigs) == 0 {
		return nil, nil
	}

	// Array for synth TXN references
	refs := make([]abci.SynthTxnReference, 0, len(sigs))

	// Process all the transactions
	for _, sig := range sigs {
		// Load the pending transaction object
		obj, err := m.DB.GetSynthTxn(sig.Txid)
		if err != nil {
			return nil, err
		}

		// Unmarshal it
		state := new(state.PendingTransaction)
		err = obj.As(state)
		if err != nil {
			return nil, err
		}

		// Convert it back to a transaction
		tx := state.Restore()

		// Add the signature
		tx.Signature = append(tx.Signature, &transactions.ED25519Sig{
			Nonce:     sig.Nonce,
			PublicKey: sig.PublicKey,
			Signature: sig.Signature,
		})

		// Marshal the transaction
		raw, err := tx.Marshal()
		if err != nil {
			return nil, err
		}

		// Parse the URL
		u, err := url.Parse(tx.SigInfo.URL)
		if err != nil {
			return nil, err
		}

		// Add it to the batch
		m.logDebug("Sending synth txn", "actor", u.String(), "txid", logging.AsHex(tx.TransactionHash()))
		log.Printf("==> Sending synth txn %v\n", logging.AsHex(tx.TransactionHash()))
		err = m.dispatcher.BroadcastTxAsync(context.Background(), u, raw)
		if err != nil {
			return nil, fmt.Errorf("sending synth txn failed for actor %s and tx %s: %v", u.String(), logging.AsHex(tx.TransactionHash()), err)
		}

		// Delete the signature
		m.dbTx.DeleteSynthTxnSig(sig.Txid)

		// Add the synthetic transaction reference
		var ref abci.SynthTxnReference
		ref.Type = uint64(tx.TransactionType())
		ref.Url = tx.SigInfo.URL
		ref.TxRef = sha256.Sum256(raw)
		copy(ref.Hash[:], tx.TransactionHash())
		refs = append(refs, ref)
	}

	return refs, nil
=======
	return env, nil
>>>>>>> 5668345f
}<|MERGE_RESOLUTION|>--- conflicted
+++ resolved
@@ -99,46 +99,7 @@
 		return nil, err
 	}
 
-<<<<<<< HEAD
-	// Is there anything to send?
-	if len(sigs) == 0 {
-		return nil, nil
-	}
-
-	// Array for synth TXN references
-	refs := make([]abci.SynthTxnReference, 0, len(sigs))
-
-	// Process all the transactions
-	for _, sig := range sigs {
-		// Load the pending transaction object
-		obj, err := m.DB.GetSynthTxn(sig.Txid)
-		if err != nil {
-			return nil, err
-		}
-
-		// Unmarshal it
-		state := new(state.PendingTransaction)
-		err = obj.As(state)
-		if err != nil {
-			return nil, err
-		}
-
-		// Convert it back to a transaction
-		tx := state.Restore()
-
-		// Add the signature
-		tx.Signature = append(tx.Signature, &transactions.ED25519Sig{
-			Nonce:     sig.Nonce,
-			PublicKey: sig.PublicKey,
-			Signature: sig.Signature,
-		})
-
-		// Marshal the transaction
-		raw, err := tx.Marshal()
-		if err != nil {
-			return nil, err
-		}
-
+	return env, nil
 		// Parse the URL
 		u, err := url.Parse(tx.SigInfo.URL)
 		if err != nil {
@@ -166,7 +127,4 @@
 	}
 
 	return refs, nil
-=======
-	return env, nil
->>>>>>> 5668345f
 }