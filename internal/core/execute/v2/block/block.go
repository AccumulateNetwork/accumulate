--- conflicted
+++ resolved
@@ -41,13 +41,12 @@
 		s.State.MakeMajorBlock > 0
 }
 
-<<<<<<< HEAD
 func (s *closedBlock) DidUpdateValidators() ([]*execute.ValidatorUpdate, bool) {
 	return s.valUp, len(s.valUp) > 0
-=======
+}
+
 func (s *closedBlock) Hash() ([32]byte, error) {
 	return s.Batch.GetBptRootHash()
->>>>>>> b75da3cd
 }
 
 func (s *closedBlock) Commit() error {
