// Copyright 2023 The Accumulate Authors
//
// Use of this source code is governed by an MIT-style
// license that can be found in the LICENSE file or at
// https://opensource.org/licenses/MIT.

package block

import (
	"bytes"
	"context"
	"encoding/json"
	"fmt"
	"math/big"

	"gitlab.com/accumulatenetwork/accumulate/internal/core/crosschain"
	"gitlab.com/accumulatenetwork/accumulate/internal/core/execute"
	"gitlab.com/accumulatenetwork/accumulate/internal/core/execute/v2/chain"
	"gitlab.com/accumulatenetwork/accumulate/internal/database"
	"gitlab.com/accumulatenetwork/accumulate/internal/database/indexing"
	"gitlab.com/accumulatenetwork/accumulate/internal/database/smt/storage"
	"gitlab.com/accumulatenetwork/accumulate/internal/logging"
	"gitlab.com/accumulatenetwork/accumulate/pkg/client/signing"
	"gitlab.com/accumulatenetwork/accumulate/pkg/errors"
	"gitlab.com/accumulatenetwork/accumulate/pkg/types/merkle"
	"gitlab.com/accumulatenetwork/accumulate/pkg/types/messaging"
	"gitlab.com/accumulatenetwork/accumulate/protocol"
)

// Begin constructs a [Block] and calls [Executor.BeginBlock].
func (x *Executor) Begin(params execute.BlockParams) (_ execute.Block, err error) {
	block := new(Block)
	block.BlockParams = params
	block.Executor = x
	block.Batch = x.Database.Begin(true)

	defer func() {
		if err != nil {
			block.Batch.Discard()
		}
	}()

	err = x.EventBus.Publish(execute.WillBeginBlock{BlockParams: params})
	if err != nil {
		return nil, errors.UnknownError.Wrap(err)
	}

	//clear the timers
	x.BlockTimers.Reset()

	r := x.BlockTimers.Start(BlockTimerTypeBeginBlock)
	defer x.BlockTimers.Stop(r)

	x.logger.Debug("Begin block", "module", "block", "height", block.Index, "leader", block.IsLeader, "time", block.Time)

<<<<<<< HEAD
	if x.globals.Active.ExecutorVersion.V2BaikonurEnabled() {
		// Get the previous block's root hash, before making any changes
		prevRootHash, err := block.Batch.GetBptRootHash()
		if err != nil {
			return nil, err
		}

		// Record it on the BPT chain
		err = block.Batch.Account(x.Describe.Ledger()).BptChain().Inner().AddEntry(prevRootHash[:], false)
		if err != nil {
			return nil, err
		}
=======
	// Get the previous block's root hash (before any changes are made)
	block.State.PreviousStateHash, err = block.Batch.GetBptRootHash()
	if err != nil {
		return nil, err
>>>>>>> a8aeed92
	}

	// Finalize the previous block
	err = x.finalizeBlock(block)
	if err != nil {
		return nil, err
	}

	errs := x.mainDispatcher.Send(context.Background())
	x.BackgroundTaskLauncher(func() {
		for err := range errs {
			switch err := err.(type) {
			case protocol.TransactionStatusError:
				x.logger.Error("Failed to dispatch transactions", "block", block.Index, "error", err, "stack", err.TransactionStatus.Error.PrintFullCallstack(), "txid", err.TxID)
			default:
				x.logger.Error("Failed to dispatch transactions", "block", block.Index, "error", err, "stack", fmt.Sprintf("%+v\n", err))
			}
		}
	})

	// Load the ledger state
	ledger := block.Batch.Account(x.Describe.NodeUrl(protocol.Ledger))
	var ledgerState *protocol.SystemLedger
	err = ledger.Main().GetAs(&ledgerState)
	switch {
	case err == nil:
		// Make sure the block index is increasing
		if ledgerState.Index >= block.Index {
			panic(fmt.Errorf("current height is %d but the next block height is %d", ledgerState.Index, block.Index))
		}

	case x.isGenesis && errors.Is(err, storage.ErrNotFound):
		// OK

	default:
		return nil, fmt.Errorf("cannot load ledger: %w", err)
	}
	lastBlockWasEmpty := ledgerState.Index < block.Index-1

	// Reset transient values
	ledgerState.Index = block.Index
	ledgerState.Timestamp = block.Time
	ledgerState.PendingUpdates = nil
	ledgerState.AcmeBurnt = *big.NewInt(0)
	ledgerState.Anchor = nil

	err = ledger.Main().Put(ledgerState)
	if err != nil {
		return nil, fmt.Errorf("cannot write ledger: %w", err)
	}

	if !lastBlockWasEmpty {
		// Store votes from previous block, choosing to marshal as json to make it
		// easily viewable by explorers
		err = x.captureValueAsDataEntry(block.Batch, protocol.Votes, block.CommitInfo)
		if err != nil {
			x.logger.Error("Error processing internal vote transaction", "error", err)
		}

		// Capture evidence of maleficence if any occurred
		err = x.captureValueAsDataEntry(block.Batch, protocol.Evidence, block.Evidence)
		if err != nil {
			x.logger.Error("Error processing internal vote transaction", "error", err)
		}
	}

	return block, nil
}

func (x *Executor) captureValueAsDataEntry(batch *database.Batch, internalAccountPath string, value interface{}) error {
	if value == nil {
		return nil
	}

	data, err := json.Marshal(value)
	if err != nil {
		return errors.UnknownError.WithFormat("cannot marshal value as json: %w", err)
	}

	wd := protocol.SystemWriteData{}
	if x.globals.Active.ExecutorVersion.DoubleHashEntriesEnabled() {
		wd.Entry = &protocol.DoubleHashDataEntry{Data: [][]byte{data}}
	} else {
		wd.Entry = &protocol.AccumulateDataEntry{Data: [][]byte{data}}
	}
	dataAccountUrl := x.Describe.NodeUrl(internalAccountPath)

	var signer protocol.Signer
	signerUrl := x.Describe.OperatorsPage()
	err = batch.Account(signerUrl).Main().GetAs(&signer)
	if err != nil {
		return err
	}

	txn := new(protocol.Transaction)
	txn.Header.Principal = x.Describe.NodeUrl()
	txn.Body = &wd
	txn.Header.Initiator = signerUrl.AccountID32()

	var da *protocol.DataAccount
	va := batch.Account(dataAccountUrl)
	err = va.Main().GetAs(&da)
	if err != nil {
		return err
	}

	// Add data index entry
	err = indexing.Data(batch, dataAccountUrl).Put(wd.Entry.Hash(), txn.GetHash())
	if err != nil {
		return fmt.Errorf("failed to add entry to data index of %q: %v", dataAccountUrl, err)
	}

	// Add TX to main chain
	var st chain.ProcessTransactionState
	err = st.ChainUpdates.AddChainEntry(batch, batch.Account(dataAccountUrl).MainChain(), txn.GetHash(), 0, 0)
	if err != nil {
		return err
	}

	err = putMessageWithStatus(batch,
		&messaging.TransactionMessage{Transaction: txn},
		&protocol.TransactionStatus{Code: errors.Delivered})
	if err != nil {
		return err
	}

	return nil
}

// finalizeBlock builds the block anchor and signs and sends synthetic
// transactions (including the block anchor) for the previously committed block.
func (x *Executor) finalizeBlock(block *Block) error {
	// Load the ledger state
	var ledger *protocol.SystemLedger
	err := block.Batch.Account(x.Describe.Ledger()).Main().GetAs(&ledger)
	if err != nil {
		return errors.UnknownError.WithFormat("load system ledger: %w", err)
	}

	// Did anything happen last block?
	if ledger.Index < block.Index-1 {
		x.logger.Debug("Skipping anchor", "module", "anchoring", "index", ledger.Index)
		return nil
	}

	// Send the anchor first, before synthetic transactions
	err = x.recordAnchor(block, ledger)
	if err != nil {
		return errors.UnknownError.WithFormat("send anchor: %w", err)
	}

	// If the previous block included a directory anchor, send synthetic
	// transactions anchored by that anchor
	err = x.sendSyntheticTransactions(block, ledger)
	if err != nil {
		return errors.UnknownError.WithFormat("build synthetic transaction receipts: %w", err)
	}

	return nil
}

func (x *Executor) recordAnchor(block *Block, ledger *protocol.SystemLedger) error {
	// Construct the anchor
	anchor, sequenceNumber, err := crosschain.ConstructLastAnchor(block.Context, block.Batch, x.Describe.PartitionUrl().URL)
	if anchor == nil || err != nil {
		return errors.UnknownError.Wrap(err)
	}
	anchorTxn := new(protocol.Transaction)
	anchorTxn.Body = anchor

	// Record the anchor
	err = putMessageWithStatus(block.Batch,
		&messaging.TransactionMessage{Transaction: anchorTxn},
		&protocol.TransactionStatus{Code: errors.Remote})
	if err != nil {
		return errors.UnknownError.Wrap(err)
	}

	// Add the transaction to the anchor sequence chain
	record := block.Batch.Account(x.Describe.AnchorPool()).AnchorSequenceChain()
	chain, err := record.Get()
	if err != nil {
		return errors.UnknownError.Wrap(err)
	}

	index := chain.Height()
	err = chain.AddEntry(anchorTxn.GetHash(), false)
	if err != nil {
		return errors.UnknownError.Wrap(err)
	}
	if index+1 != int64(sequenceNumber) {
		x.logger.Error("Sequence number does not match index chain index", "seq-num", sequenceNumber, "index", index)
	}

	err = block.State.ChainUpdates.DidAddChainEntry(block.Batch, x.Describe.AnchorPool(), record.Name(), record.Type(), anchorTxn.GetHash(), uint64(index), 0, 0)
	if err != nil {
		return errors.UnknownError.Wrap(err)
	}

	if x.Describe.NetworkType == protocol.PartitionTypeDirectory {
		anchor := anchor.(*protocol.DirectoryAnchor)
		if anchor.MakeMajorBlock > 0 {
			x.logger.Info("Start major block", "major-index", anchor.MakeMajorBlock, "minor-index", ledger.Index)
			block.State.OpenedMajorBlock = true
			x.ExecutorOptions.MajorBlockScheduler.UpdateNextMajorBlockTime(anchor.MakeMajorBlockTime)
		}
	}
	return nil
}

func (x *Executor) sendSyntheticTransactions(block *Block, ledger *protocol.SystemLedger) error {
	// Check for received anchors
	anchorLedger := block.Batch.Account(x.Describe.AnchorPool())
	anchorIndexLast, anchorIndexPrev, err := indexing.LoadLastTwoIndexEntries(anchorLedger.MainChain().Index())
	if err != nil {
		return errors.InternalError.WithFormat("load last two anchor index chain entries: %w", err)
	}
	if anchorIndexLast == nil {
		return nil // Chain is empty
	}
	to := anchorIndexLast.Source

	if anchorIndexLast.BlockIndex < ledger.Index {
		return nil // Last block did not have an anchor
	}

	var from uint64
	if anchorIndexPrev != nil {
		from = anchorIndexPrev.Source + 1
	}

	anchorChain, err := anchorLedger.MainChain().Get()
	if err != nil {
		return errors.InternalError.WithFormat("load anchor main chain: %w", err)
	}
	entries, err := anchorChain.Entries(int64(from), int64(to+1))
	if err != nil {
		return errors.InternalError.WithFormat("load entries %d to %d of the anchor main chain: %w", from, to, err)
	}

	for i, hash := range entries {
		var msg messaging.MessageWithTransaction
		err := block.Batch.Message2(hash).Main().GetAs(&msg)
		if err != nil {
			return errors.InternalError.WithFormat("load transaction %d of the anchor main chain: %w", from+uint64(i), err)
		}

		// Ignore anything that's not a directory anchor
		anchor, ok := msg.GetTransaction().Body.(*protocol.DirectoryAnchor)
		if !ok {
			continue
		}

		if x.Describe.NetworkType == protocol.PartitionTypeDirectory {
			err = x.sendSyntheticTransactionsForBlock(block.Batch, block.IsLeader, anchor.MinorBlockIndex, nil)
			if err != nil {
				return errors.UnknownError.Wrap(err)
			}
		}

		for _, receipt := range anchor.Receipts {
			// Ignore receipts for other partitions
			if !x.Describe.PartitionUrl().URL.LocalTo(receipt.Anchor.Source) {
				continue
			}

			err = x.sendSyntheticTransactionsForBlock(block.Batch, block.IsLeader, receipt.Anchor.MinorBlockIndex, receipt)
			if err != nil {
				return errors.UnknownError.Wrap(err)
			}
		}
	}

	return nil
}

func (x *Executor) sendSyntheticTransactionsForBlock(batch *database.Batch, isLeader bool, blockIndex uint64, blockReceipt *protocol.PartitionAnchorReceipt) error {
	indexIndex, err := batch.SystemData(x.Describe.PartitionId).SyntheticIndexIndex(blockIndex).Get()
	switch {
	case err == nil:
		// Found
	case errors.Is(err, errors.NotFound):
		return nil
	default:
		return errors.InternalError.WithFormat("load synthetic transaction index index for block %d: %w", blockIndex, err)
	}

	// Find the synthetic main chain index entry for the block
	record := batch.Account(x.Describe.Synthetic())
	synthIndexChain, err := record.MainChain().Index().Get()
	if err != nil {
		return errors.InternalError.WithFormat("load synthetic index chain: %w", err)
	}

	indexEntry := new(protocol.IndexEntry)
	err = synthIndexChain.EntryAs(int64(indexIndex), indexEntry)
	if err != nil {
		return errors.InternalError.WithFormat("load synthetic index chain entry %d: %w", indexIndex-1, err)
	}
	to := indexEntry.Source

	// Is there a previous entry?
	var from uint64
	if indexIndex > 0 {
		prevEntry := new(protocol.IndexEntry)
		err = synthIndexChain.EntryAs(int64(indexIndex-1), prevEntry)
		if err != nil {
			return errors.InternalError.WithFormat("load synthetic index chain entry %d: %w", indexIndex-1, err)
		}
		from = prevEntry.Source + 1
	} else {
		from = 1 // Skip genesis
	}

	if blockReceipt == nil {
		x.logger.Debug("Sending synthetic transactions for block", "module", "synthetic", "index", blockIndex)
	} else {
		x.logger.Debug("Sending synthetic transactions for block", "module", "synthetic", "index", blockIndex, "anchor-from", logging.AsHex(blockReceipt.RootChainReceipt.Start).Slice(0, 4), "anchor-to", logging.AsHex(blockReceipt.Anchor).Slice(0, 4))
	}

	// Get the root receipt
	rootReceipt, err := x.getRootReceiptForBlock(batch, indexEntry.Anchor, blockIndex)
	if err != nil {
		return errors.UnknownError.Wrap(err)
	}

	// Process the transactions
	synthMainChain, err := record.MainChain().Get()
	if err != nil {
		return errors.InternalError.WithFormat("load synthetic main chain: %w", err)
	}

	entries, err := synthMainChain.Entries(int64(from), int64(to+1))
	if err != nil {
		return errors.InternalError.WithFormat("load synthetic main chain entries %d to %d: %w", from, to, err)
	}

	// For each synthetic transaction from the last block
	for i, hash := range entries {
		// Load it
		var seq *messaging.SequencedMessage
		err := batch.Message2(hash).Main().GetAs(&seq)
		if err != nil {
			return errors.UnknownError.WithFormat("load synthetic transaction: %w", err)
		}
		if h := seq.Hash(); !bytes.Equal(hash, h[:]) {
			return errors.InternalError.WithFormat("synthetic message stored as %X hashes to %X", hash[:4], h[:4])
		}

		// Get the synthetic main chain receipt
		synthReceipt, err := synthMainChain.Receipt(int64(from)+int64(i), int64(to))
		if err != nil {
			return errors.UnknownError.WithFormat("get synthetic main chain receipt from %d to %d: %w", from, to, err)
		}

		receipt := new(protocol.AnnotatedReceipt)
		receipt.Anchor = new(protocol.AnchorMetadata)
		receipt.Anchor.Account = protocol.DnUrl()
		if blockReceipt == nil {
			receipt.Receipt, err = synthReceipt.Combine(rootReceipt)
		} else {
			receipt.Receipt, err = synthReceipt.Combine(rootReceipt, blockReceipt.RootChainReceipt)
		}
		if err != nil {
			return errors.UnknownError.WithFormat("combine receipts: %w", err)
		}

		h := seq.Hash()
		keySig, err := x.signTransaction(h[:])
		if err != nil {
			return errors.UnknownError.WithFormat("sign message: %w", err)
		}

		messages := []messaging.Message{
			&messaging.BadSyntheticMessage{
				Message:   seq,
				Proof:     receipt,
				Signature: keySig,
			},
		}
		if x.globals.Active.ExecutorVersion.V2BaikonurEnabled() {
			messages = []messaging.Message{
				&messaging.SyntheticMessage{
					Message:   seq,
					Proof:     receipt,
					Signature: keySig,
				},
			}
		}

		// Send the transaction along with the signature request/authority
		// signature
		//
		// TODO Make this smarter, only send it the first time?
		if msg, ok := seq.Message.(messaging.MessageForTransaction); ok &&
			seq.Message.Type() != messaging.MessageTypeBlockAnchor {
			var txn messaging.MessageWithTransaction
			err := batch.Message(msg.GetTxID().Hash()).Main().GetAs(&txn)
			if err != nil {
				return errors.UnknownError.WithFormat("load transaction for synthetic message: %w", err)
			}
			messages = append(messages, txn)
		}

		// Only send synthetic transactions from the leader
		if isLeader {
			env := &messaging.Envelope{Messages: messages}
			err = x.mainDispatcher.Submit(context.Background(), seq.Destination, env)
			if err != nil {
				return errors.UnknownError.WithFormat("send synthetic transaction %X: %w", hash[:4], err)
			}
		}
	}

	return nil
}

func (x *Executor) signTransaction(hash []byte) (protocol.KeySignature, error) {
	if x.Key == nil {
		return nil, errors.InternalError.WithFormat("attempted to sign with a nil key")
	}

	sig, err := new(signing.Builder).
		SetType(protocol.SignatureTypeED25519).
		SetPrivateKey(x.Key).
		SetUrl(protocol.DnUrl().JoinPath(protocol.Network)).
		SetVersion(x.globals.Active.Network.Version).
		SetTimestamp(1).
		Sign(hash)
	if err != nil {
		return nil, errors.UnknownError.Wrap(err)
	}

	ks, ok := sig.(protocol.KeySignature)
	if !ok {
		return nil, errors.InternalError.WithFormat("expected key signature, got %v", sig.Type())
	}

	return ks, nil
}

func (x *Executor) getRootReceiptForBlock(batch *database.Batch, from, block uint64) (*merkle.Receipt, error) {
	// Load the root index chain
	index, err := batch.Account(x.Describe.Ledger()).RootChain().Index().Get()
	if err != nil {
		return nil, errors.UnknownError.WithFormat("load root chain: %w", err)
	}
	if index.Height() == 0 {
		return nil, errors.NotFound.With("root index chain is empty")
	}

	// Locate the index entry for the given block
	_, entry, err := indexing.SearchIndexChain(index, uint64(index.Height()-1), indexing.MatchExact, indexing.SearchIndexChainByBlock(block))
	if err != nil {
		return nil, errors.UnknownError.WithFormat("locate block %d root index chain entry: %w", block, err)
	}

	// Load the root chain
	root, err := batch.Account(x.Describe.Ledger()).RootChain().Get()
	if err != nil {
		return nil, errors.UnknownError.WithFormat("load root chain: %w", err)
	}

	// Get a receipt from the entry to the block's anchor
	receipt, err := root.Receipt(int64(from), int64(entry.Source))
	if err != nil {
		return nil, errors.UnknownError.WithFormat("get root chain receipt from %d to %d: %w", from, entry.Source, err)
	}
	return receipt, nil
}<|MERGE_RESOLUTION|>--- conflicted
+++ resolved
@@ -53,25 +53,10 @@
 
 	x.logger.Debug("Begin block", "module", "block", "height", block.Index, "leader", block.IsLeader, "time", block.Time)
 
-<<<<<<< HEAD
-	if x.globals.Active.ExecutorVersion.V2BaikonurEnabled() {
-		// Get the previous block's root hash, before making any changes
-		prevRootHash, err := block.Batch.GetBptRootHash()
-		if err != nil {
-			return nil, err
-		}
-
-		// Record it on the BPT chain
-		err = block.Batch.Account(x.Describe.Ledger()).BptChain().Inner().AddEntry(prevRootHash[:], false)
-		if err != nil {
-			return nil, err
-		}
-=======
 	// Get the previous block's root hash (before any changes are made)
 	block.State.PreviousStateHash, err = block.Batch.GetBptRootHash()
 	if err != nil {
 		return nil, err
->>>>>>> a8aeed92
 	}
 
 	// Finalize the previous block
