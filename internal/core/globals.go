--- conflicted
+++ resolved
@@ -11,22 +11,17 @@
 type getStateFunc func(accountUrl *url.URL, target interface{}) error
 type putStateFunc func(account protocol.Account) error
 
-<<<<<<< HEAD
-func (g *GlobalValues) Load(net *config.Describe, getState getStateFunc) error {
-	if err := loadAccount(net.NodeUrl(protocol.Oracle), "oracle", getState, new(protocol.AcmeOracle), &g.Oracle); err != nil {
-=======
 const labelOracle = "oracle"
 const labelGlobals = "network globals"
 const labelNetwork = "network definition"
 const labelRouting = "routing table"
 
-func (g *GlobalValues) Load(net *config.Network, getState getStateFunc) error {
+func (g *GlobalValues) Load(net *config.Describe, getState getStateFunc) error {
 	if err := loadAccount(net.NodeUrl(protocol.Oracle), labelOracle, getState, new(protocol.AcmeOracle), &g.Oracle); err != nil {
 		return errors.Wrap(errors.StatusUnknown, err)
 	}
 
 	if err := loadAccount(net.NodeUrl(protocol.Globals), labelGlobals, getState, new(protocol.NetworkGlobals), &g.Globals); err != nil {
->>>>>>> cfb8501a
 		return errors.Wrap(errors.StatusUnknown, err)
 	}
 
@@ -41,13 +36,8 @@
 	return nil
 }
 
-<<<<<<< HEAD
 func (g *GlobalValues) Store(net *config.Describe, getState getStateFunc, putState putStateFunc) error {
-	if err := storeAccount(net.NodeUrl(protocol.Oracle), "oracle", getState, putState, g.Oracle); err != nil {
-=======
-func (g *GlobalValues) Store(net *config.Network, getState getStateFunc, putState putStateFunc) error {
 	if err := storeAccount(net.NodeUrl(protocol.Oracle), labelOracle, getState, putState, g.Oracle); err != nil {
->>>>>>> cfb8501a
 		return errors.Wrap(errors.StatusUnknown, err)
 	}
 
