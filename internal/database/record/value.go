--- conflicted
+++ resolved
@@ -1,4 +1,4 @@
-// Copyright 2022 The Accumulate Authors
+// Copyright 2023 The Accumulate Authors
 //
 // Use of this source code is governed by an MIT-style
 // license that can be found in the LICENSE file or at
@@ -87,14 +87,9 @@
 	return v.key[i]
 }
 
-<<<<<<< HEAD
-// Get loads the value, unmarshalling it if necessary.
-func (v *value[T]) Get() (u T, err error) {
-=======
 // Get loads the value, unmarshalling it if necessary. If IsDirty returns true,
 // Get is guaranteed to succeed.
-func (v *Value[T]) Get() (u T, err error) {
->>>>>>> 46b8a75f
+func (v *value[T]) Get() (u T, err error) {
 	// Do we already have the value?
 	switch v.status {
 	case valueNotFound:
@@ -178,7 +173,7 @@
 	if v.status == valueUndefined {
 		_, err := v.Get()
 		if err != nil && !errors.Is(err, storage.ErrNotFound) {
-			return errors.Wrap(errors.StatusUnknownError, err)
+			return errors.UnknownError.Wrap(err)
 		}
 	}
 
@@ -219,30 +214,18 @@
 }
 
 // GetValue loads the value.
-<<<<<<< HEAD
-func (v *value[T]) GetValue() (encoding.BinaryValue, error) {
+func (v *value[T]) GetValue() (encoding.BinaryValue, int, error) {
 	_, err := v.Get()
 	if err != nil {
-		return nil, errors.UnknownError.Wrap(err)
-=======
-func (v *Value[T]) GetValue() (encoding.BinaryValue, int, error) {
-	_, err := v.Get()
-	if err != nil {
-		return nil, 0, errors.Wrap(errors.StatusUnknownError, err)
->>>>>>> 46b8a75f
+		return nil, 0, errors.UnknownError.Wrap(err)
 	}
 	return v.value, v.version, nil
 }
 
 // LoadValue sets the value from the reader. If put is false, the value will be
 // copied. If put is true, the value will be marked dirty.
-<<<<<<< HEAD
 func (v *value[T]) LoadValue(value ValueReader, put bool) error {
-	uv, err := value.GetValue()
-=======
-func (v *Value[T]) LoadValue(value ValueReader, put bool) error {
 	uv, version, err := value.GetValue()
->>>>>>> 46b8a75f
 	if err != nil {
 		return errors.UnknownError.Wrap(err)
 	}
