// Copyright 2022 The Accumulate Authors
//
// Use of this source code is governed by an MIT-style
// license that can be found in the LICENSE file or at
// https://opensource.org/licenses/MIT.

package database

import (
	"strings"

	"github.com/tendermint/tendermint/libs/log"
	"gitlab.com/accumulatenetwork/accumulate/internal/database/record"
	"gitlab.com/accumulatenetwork/accumulate/internal/errors"
	"gitlab.com/accumulatenetwork/accumulate/pkg/url"
	"gitlab.com/accumulatenetwork/accumulate/protocol"
	"gitlab.com/accumulatenetwork/accumulate/smt/managed"
)

// Chain2 is a wrapper for managed.Chain.
type Chain2 struct {
	account  *Account
	key      record.Key
	inner    *managed.Chain
	index    *Chain2
	labelfmt string
}

func newChain2(parent record.Record, _ log.Logger, _ record.Store, key record.Key, namefmt, labelfmt string) *Chain2 {
	var account *Account
	switch parent := parent.(type) {
	case *Account:
		account = parent
	case *AccountAnchorChain:
		account = parent.parent
	default:
		panic("unknown chain parent") // Will be removed once chains are completely integrated into the model
	}

	var typ managed.ChainType
	switch key[2].(string) {
	case "MainChain",
		"SignatureChain",
		"ScratchChain",
		"AnchorSequenceChain",
		"SyntheticSequenceChain":
		typ = managed.ChainTypeTransaction
	case "RootChain",
		"AnchorChain":
		typ = managed.ChainTypeAnchor
	case "MajorBlockChain":
		typ = managed.ChainTypeIndex
	default:
		panic("unknown chain key") // Will be removed once chains are completely integrated into the model
	}

	c := managed.NewChain(account.parent.logger.L, account.parent.store, key, markPower, typ, namefmt, labelfmt)
	return &Chain2{account, key, c, nil, labelfmt}
}

func (c *Chain2) dirtyChains() []*managed.Chain {
	if c == nil {
		return nil
	}
	chains := c.index.dirtyChains()
	if c.inner.IsDirty() {
		chains = append(chains, c.inner)
	}
	return chains
}

// UpdatedChains returns a block entry for every chain updated in the current
// database batch.
func (a *Account) UpdatedChains() []*protocol.BlockEntry {
	var entries []*protocol.BlockEntry
<<<<<<< HEAD
	for _, c := range a.dirtyChains() {
		for i, last := c.DidAddHashes(); i < last; i++ {
=======

	// For each modified chain
	for _, c := range a.dirtyChains() {
		// For each entry added
		for i, last := c.DidAddHashes(); i < last; i++ {
			// Return a block entry
>>>>>>> 46b8a75f
			entries = append(entries, &protocol.BlockEntry{
				Account: a.Url(),
				Chain:   c.Name(),
				Index:   uint64(i),
			})
		}
	}
	return entries
}

// Account returns the URL of the account.
func (c *Chain2) Account() *url.URL { return c.Key(1).(*url.URL) }

// Name returns the name of the chain.
func (c *Chain2) Name() string { return c.inner.Name() }

// Type returns the type of the chain.
func (c *Chain2) Type() managed.ChainType { return c.inner.Type() }

func (c *Chain2) Inner() *managed.Chain { return c.inner }

// Url returns the URL of the chain: {account}#chain/{name}.
func (c *Chain2) Url() *url.URL {
	return c.Account().WithFragment("chain/" + c.Name())
}

func (c *Chain2) Resolve(key record.Key) (record.Record, record.Key, error) {
	if len(key) > 0 && key[0] == "Index" {
		return c.Index(), key[1:], nil
	}
	return c.inner.Resolve(key)
}

func (c *Chain2) IsDirty() bool {
	return fieldIsDirty(c.index) || fieldIsDirty(c.inner)
}

func (c *Chain2) Commit() error {
	var err error
	commitField(&err, c.index)
	commitField(&err, c.inner)
	return err
}

// Key returns the Ith key of the chain record.
func (c *Chain2) Key(i int) interface{} {
	if i >= len(c.key) {
		return nil
	}
	return c.key[i]
}

// Get converts the Chain2 to a Chain, updating the account's chains index and
// loading the chain head.
func (c *Chain2) Get() (*Chain, error) {
	index := c.account.Chains()
	_, err := index.Index(&protocol.ChainMetadata{Name: c.Name()})
	switch {
	case err == nil:
		// Ok
	case !errors.Is(err, errors.StatusNotFound):
		return nil, errors.Wrap(errors.StatusUnknownError, err)
	default:
		err = c.account.Chains().Add(&protocol.ChainMetadata{Name: c.Name(), Type: c.Type()})
		if err != nil {
			return nil, errors.Wrap(errors.StatusUnknownError, err)
		}
	}
	return wrapChain(c.inner)
}

// Index returns the index chain of this chain. Index will panic if called on an
// index chain.
func (c *Chain2) Index() *Chain2 {
	if c.Type() == managed.ChainTypeIndex {
		panic("cannot index an index chain")
	}
	return getOrCreateField(&c.index, func() *Chain2 {
		key := c.key.Append("Index")
		label := c.labelfmt + " index"
		m := managed.NewChain(c.account.logger.L, c.account.store, key, markPower, managed.ChainTypeIndex, c.Name()+"-index", label)
		return &Chain2{c.account, key, m, nil, label}
	})
}

// ChainByName returns account Chain2 for the named chain, or a not found error if
// there is no such chain.
func (a *Account) ChainByName(name string) (*Chain2, error) {
	name = strings.ToLower(name)

	index := strings.HasSuffix(name, "-index")
	if index {
		name = name[:len(name)-len("-index")]
	}

	c := a.chainByName(name)
	if c == nil {
		return nil, errors.NotFound("account %v chain %s not found", a.Url(), name)
	}

	if index {
		c = c.Index()
	}
	return c, nil
}

// GetChainByName calls ChainByName and Get.
func (a *Account) GetChainByName(name string) (*Chain, error) {
	c, err := a.ChainByName(name)
	if err != nil {
		return nil, err
	}
	return c.Get()
}

// GetChainByName calls ChainByName, Index, and Get.
func (a *Account) GetIndexChainByName(name string) (*Chain, error) {
	c, err := a.ChainByName(name)
	if err != nil {
		return nil, err
	}
	return c.Index().Get()
}

func (a *Account) chainByName(name string) *Chain2 {
	switch name {
	case "main":
		return a.MainChain()
	case "signature":
		return a.SignatureChain()
	case "scratch":
		return a.ScratchChain()
	case "root":
		return a.RootChain()
	case "anchor-sequence":
		return a.AnchorSequenceChain()
	case "major-block":
		return a.MajorBlockChain()
	}

	i := strings.IndexRune(name, '(')
	j := strings.IndexRune(name, ')')
	if i < 0 || j < 0 {
		return nil
	}

	arg := name[i+1 : j]
	switch name[:i] {
	case "anchor":
		a := a.AnchorChain(arg)
		switch name[j+1:] {
		case "-root":
			return a.Root()
		case "-bpt":
			return a.BPT()
		}

	case "synthetic-sequence":
		return a.SyntheticSequenceChain(arg)
	}

	return nil
}

func (c *Account) SyntheticSequenceChain(partition string) *Chain2 {
	return c.getSyntheticSequenceChain(strings.ToLower(partition))
}

func (c *Account) AnchorChain(partition string) *AccountAnchorChain {
	return c.getAnchorChain(strings.ToLower(partition))
}<|MERGE_RESOLUTION|>--- conflicted
+++ resolved
@@ -73,17 +73,12 @@
 // database batch.
 func (a *Account) UpdatedChains() []*protocol.BlockEntry {
 	var entries []*protocol.BlockEntry
-<<<<<<< HEAD
-	for _, c := range a.dirtyChains() {
-		for i, last := c.DidAddHashes(); i < last; i++ {
-=======
 
 	// For each modified chain
 	for _, c := range a.dirtyChains() {
 		// For each entry added
 		for i, last := c.DidAddHashes(); i < last; i++ {
 			// Return a block entry
->>>>>>> 46b8a75f
 			entries = append(entries, &protocol.BlockEntry{
 				Account: a.Url(),
 				Chain:   c.Name(),
