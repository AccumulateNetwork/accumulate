package database

import (
	"bytes"
	"errors"
	"fmt"

	"gitlab.com/accumulatenetwork/accumulate/internal/sortutil"
	"gitlab.com/accumulatenetwork/accumulate/protocol"
	"gitlab.com/accumulatenetwork/accumulate/smt/storage"
)

type SignatureSet struct {
	txn      *Transaction
	signer   protocol.Signer
	writable bool
	entries  *sigSetData
}

// newSigSet creates a new SignatureSet.
func newSigSet(txn *Transaction, signer protocol.Signer, writable bool) (*SignatureSet, error) {
	s := new(SignatureSet)
	s.txn = txn
	s.signer = signer
	s.writable = writable
	s.entries = new(sigSetData)

	err := txn.batch.getValuePtr(s.key(), s.entries, &s.entries, true)
	if err != nil && !errors.Is(err, storage.ErrNotFound) {
		return nil, err
	}

	// Reset if the set is writable and the version is different
	if writable && s.entries.Version != signer.GetVersion() {
		s.entries.Reset(signer.GetVersion())
	}
	return s, nil
}

func (s *SignatureSet) key() storage.Key {
	return s.txn.key.Signatures(s.signer.GetUrl())
}

func (s *SignatureSet) Count() int {
	return len(s.entries.Entries)
}

func (s *SignatureSet) Entries() []SigSetEntry {
	entries := make([]SigSetEntry, len(s.entries.Entries))
	copy(entries, s.entries.Entries)
	return entries
}

func (s *sigSetData) Reset(version uint64) {
	// Retain system signature entries
	system := make([]SigSetEntry, 0, len(s.Entries))
	for _, e := range s.Entries {
		if e.System {
			system = append(system, e)
		}
	}

	// Remove all other entries and update the version
	s.Version = version
	s.Entries = system
}

func (s *SigSetEntry) Compare(t *SigSetEntry) int {
	switch {
	case !s.System && !t.System:
		return int(s.KeyEntryIndex) - int(t.KeyEntryIndex)
	case !s.System:
		return -1
	case !t.System:
		return +1
	}

	return bytes.Compare(s.SignatureHash[:], t.SignatureHash[:])
}

func (s *sigSetData) Add(newEntry SigSetEntry, newSignature protocol.Signature) bool {
	// The signature is a system signature if it's one of the system types or if
	// the signer is a node.
	switch {
	case newSignature.Type().IsSystem():
		newEntry.System = true
	case protocol.IsDnUrl(newSignature.GetSigner()):
		newEntry.System = true
	default:
		_, ok := protocol.ParseBvnUrl(newSignature.GetSigner())
		newEntry.System = ok
	}

	// Check the signer version
	if keysig, ok := newSignature.(protocol.KeySignature); ok && !newEntry.System && s.Version != keysig.GetSignerVersion() {
		return false
	}

	// Find based on the key keyHash
	ptr, new := sortutil.BinaryInsert(&s.Entries, func(entry SigSetEntry) int {
		return entry.Compare(&newEntry)
	})

	*ptr = newEntry
	return new
}

// Add adds a signature to the signature set. Add does nothing if the signature
// set already includes the signer's public key. The entry hash must refer to a
// signature chain entry.
func (s *SignatureSet) Add(keyEntryIndex uint64, newSignature protocol.Signature) (int, error) {
	if !s.writable {
		return 0, fmt.Errorf("signature set opened as read-only")
	}

	var newEntry SigSetEntry
	newEntry.Type = newSignature.Type()
	newEntry.KeyEntryIndex = keyEntryIndex
	newEntry.SignatureHash = *(*[32]byte)(newSignature.Hash())
	if !s.entries.Add(newEntry, newSignature) {
		return len(s.entries.Entries), nil
	}

	err := s.txn.ensureSigner(s.signer)
	if err != nil {
		return 0, err
	}

<<<<<<< HEAD
	s.txn.batch.putValue(s.key(), s.hashes)
	return len(s.hashes.Entries), nil
}

// signatureKeyHash returns a hash that is used to prevent two signatures from
// the same key.
func signatureKeyHash(sig protocol.Signature) ([32]byte, error) {
	switch sig := sig.(type) {
	case protocol.KeySignature:
		// Normal signatures must come from a unique key
		return sha256.Sum256(sig.GetPublicKey()), nil

	case *protocol.ForwardedSignature:
		return signatureKeyHash(sig.Signature)

	case *protocol.SyntheticSignature:
		// Multiple synthetic signatures doesn't make sense, but if they're
		// unique... ok
		hasher := make(hash.Hasher, 0, 3)
		hasher.AddUrl(sig.SourceNetwork)
		hasher.AddUrl(sig.DestinationNetwork)
		hasher.AddUint(sig.SequenceNumber)
		return *(*[32]byte)(hasher.MerkleHash()), nil

	case *protocol.ReceiptSignature:
		// Multiple receipts doesn't make sense, but if they anchor to a unique
		// root... ok
		return *(*[32]byte)(sig.Proof.Anchor), nil

	case *protocol.InternalSignature:
		// Internal signatures only make any kind of sense if they're coming
		// from the local network, so they should never be different
		return sha256.Sum256([]byte("Accumulate Internal Signature")), nil

	default:
		return [32]byte{}, fmt.Errorf("unrecognized signature type %T", sig)
	}
=======
	s.txn.batch.putValue(s.key(), s.entries)
	return len(s.entries.Entries), nil
>>>>>>> c27ebd89
}<|MERGE_RESOLUTION|>--- conflicted
+++ resolved
@@ -125,47 +125,6 @@
 	if err != nil {
 		return 0, err
 	}
-
-<<<<<<< HEAD
-	s.txn.batch.putValue(s.key(), s.hashes)
-	return len(s.hashes.Entries), nil
-}
-
-// signatureKeyHash returns a hash that is used to prevent two signatures from
-// the same key.
-func signatureKeyHash(sig protocol.Signature) ([32]byte, error) {
-	switch sig := sig.(type) {
-	case protocol.KeySignature:
-		// Normal signatures must come from a unique key
-		return sha256.Sum256(sig.GetPublicKey()), nil
-
-	case *protocol.ForwardedSignature:
-		return signatureKeyHash(sig.Signature)
-
-	case *protocol.SyntheticSignature:
-		// Multiple synthetic signatures doesn't make sense, but if they're
-		// unique... ok
-		hasher := make(hash.Hasher, 0, 3)
-		hasher.AddUrl(sig.SourceNetwork)
-		hasher.AddUrl(sig.DestinationNetwork)
-		hasher.AddUint(sig.SequenceNumber)
-		return *(*[32]byte)(hasher.MerkleHash()), nil
-
-	case *protocol.ReceiptSignature:
-		// Multiple receipts doesn't make sense, but if they anchor to a unique
-		// root... ok
-		return *(*[32]byte)(sig.Proof.Anchor), nil
-
-	case *protocol.InternalSignature:
-		// Internal signatures only make any kind of sense if they're coming
-		// from the local network, so they should never be different
-		return sha256.Sum256([]byte("Accumulate Internal Signature")), nil
-
-	default:
-		return [32]byte{}, fmt.Errorf("unrecognized signature type %T", sig)
-	}
-=======
 	s.txn.batch.putValue(s.key(), s.entries)
 	return len(s.entries.Entries), nil
->>>>>>> c27ebd89
 }