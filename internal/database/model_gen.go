--- conflicted
+++ resolved
@@ -21,11 +21,6 @@
 	"gitlab.com/accumulatenetwork/accumulate/pkg/types/merkle"
 	"gitlab.com/accumulatenetwork/accumulate/pkg/url"
 	"gitlab.com/accumulatenetwork/accumulate/protocol"
-<<<<<<< HEAD
-=======
-	"gitlab.com/accumulatenetwork/accumulate/smt/managed"
-	"gitlab.com/accumulatenetwork/accumulate/smt/storage"
->>>>>>> 46b8a75f
 )
 
 type Batch struct {
@@ -169,12 +164,12 @@
 	return false
 }
 
-func (c *Batch) dirtyChains() []*managed.Chain {
+func (c *Batch) dirtyChains() []*MerkleManager {
 	if c == nil {
 		return nil
 	}
 
-	var chains []*managed.Chain
+	var chains []*MerkleManager
 
 	for _, v := range c.account {
 		chains = append(chains, v.dirtyChains()...)
@@ -489,12 +484,12 @@
 	return false
 }
 
-func (c *Account) dirtyChains() []*managed.Chain {
+func (c *Account) dirtyChains() []*MerkleManager {
 	if c == nil {
 		return nil
 	}
 
-	var chains []*managed.Chain
+	var chains []*MerkleManager
 
 	chains = append(chains, c.mainChain.dirtyChains()...)
 	chains = append(chains, c.scratchChain.dirtyChains()...)
@@ -597,12 +592,12 @@
 	return false
 }
 
-func (c *AccountAnchorChain) dirtyChains() []*managed.Chain {
+func (c *AccountAnchorChain) dirtyChains() []*MerkleManager {
 	if c == nil {
 		return nil
 	}
 
-	var chains []*managed.Chain
+	var chains []*MerkleManager
 
 	chains = append(chains, c.root.dirtyChains()...)
 	chains = append(chains, c.bpt.dirtyChains()...)
@@ -904,15 +899,16 @@
 }
 
 type MerkleManager struct {
-	logger    logging.OptionalLogger
-	store     record.Store
-	key       record.Key
-	label     string
-	typ       merkle.ChainType
-	name      string
-	markPower int64
-	markFreq  int64
-	markMask  int64
+	logger        logging.OptionalLogger
+	store         record.Store
+	key           record.Key
+	label         string
+	typ           merkle.ChainType
+	name          string
+	markPower     int64
+	markFreq      int64
+	markMask      int64
+	initialHeight int64
 
 	head         record.Value[*MerkleState]
 	states       map[merkleManagerStatesKey]record.Value[*MerkleState]
