package abci_test

import (
	"context"
	"crypto/ed25519"
	"encoding"
	"encoding/json"
	"errors"
	"fmt"
<<<<<<< HEAD
	mock_api "github.com/AccumulateNetwork/accumulate/internal/mock/api"
	"github.com/golang/mock/gomock"
	"os"
=======
	"io"
>>>>>>> 5668345f
	"regexp"
	"testing"
	"time"

	"github.com/AccumulateNetwork/accumulate/config"
	"github.com/AccumulateNetwork/accumulate/internal/abci"
	accapi "github.com/AccumulateNetwork/accumulate/internal/api"
	"github.com/AccumulateNetwork/accumulate/internal/chain"
	"github.com/AccumulateNetwork/accumulate/internal/database"
	"github.com/AccumulateNetwork/accumulate/internal/genesis"
	"github.com/AccumulateNetwork/accumulate/internal/logging"
	"github.com/AccumulateNetwork/accumulate/internal/relay"
	acctesting "github.com/AccumulateNetwork/accumulate/internal/testing"
	"github.com/AccumulateNetwork/accumulate/internal/testing/e2e"
	"github.com/AccumulateNetwork/accumulate/internal/url"
	"github.com/AccumulateNetwork/accumulate/protocol"
	"github.com/AccumulateNetwork/accumulate/smt/storage"
	"github.com/AccumulateNetwork/accumulate/smt/storage/memory"
	"github.com/AccumulateNetwork/accumulate/types"
	"github.com/AccumulateNetwork/accumulate/types/api"
	"github.com/AccumulateNetwork/accumulate/types/api/query"
	"github.com/AccumulateNetwork/accumulate/types/api/transactions"
	"github.com/AccumulateNetwork/accumulate/types/state"
	"github.com/rs/zerolog"
	"github.com/stretchr/testify/assert"
	"github.com/stretchr/testify/require"
	abcitypes "github.com/tendermint/tendermint/abci/types"
	"github.com/tendermint/tendermint/crypto"
	tmed25519 "github.com/tendermint/tendermint/crypto/ed25519"
	tmtypes "github.com/tendermint/tendermint/types"
)

const logConsole = false

var reAlphaNum = regexp.MustCompile("[^a-zA-Z0-9]")

func createAppWithMemDB(t testing.TB, addr crypto.Address, doGenesis bool) *fakeNode {
	db, err := database.Open("", true, nil)
	require.NoError(t, err)
	return createApp(t, db, addr, doGenesis)
}

func createApp(t testing.TB, db *database.Database, addr crypto.Address, doGenesis bool) *fakeNode {
	_, bvcKey, _ := ed25519.GenerateKey(rand)

	n := new(fakeNode)
	n.t = t
	n.db = db

	subnet := reAlphaNum.ReplaceAllString(t.Name(), "-")
	n.network = &config.Network{
		Type:     config.BlockValidator,
		ID:       subnet,
		BvnNames: []string{subnet},
	}

	var logWriter io.Writer
	var err error
	if logConsole {
		logWriter, err = logging.NewConsoleWriter("plain")
	} else {
		logWriter, err = logging.TestLogWriter(t)("plain")
	}
	require.NoError(t, err)
	logLevel, logWriter, err := logging.ParseLogLevel(config.DefaultLogLevels, logWriter)
	require.NoError(t, err)
	logger, err := logging.NewTendermintLogger(zerolog.New(logWriter), logLevel, false)
	require.NoError(t, err)

	appChan := make(chan abcitypes.Application)
	defer close(appChan)

	batch := db.Begin()
	defer batch.Discard()

	ledger := protocol.NewInternalLedger()
	err = batch.Record(n.network.NodeUrl().JoinPath(protocol.Ledger)).GetStateAs(ledger)
	if err == nil {
		n.height = ledger.Index
	} else {
		require.ErrorIs(t, err, storage.ErrNotFound)
	}

<<<<<<< HEAD
	ctrl := gomock.NewController(t)
	defer ctrl.Finish()
	local := mock_api.NewMockABCIBroadcastClient(ctrl)
	n.client = acctesting.NewABCIApplicationClient(appChan, db, n.NextHeight, func(err error) {
=======
	n.client = acctesting.NewFakeTendermint(appChan, db, n.network, n.NextHeight, func(err error) {
>>>>>>> 5668345f
		t.Helper()
		assert.NoError(t, err)
	}, 100*time.Millisecond)
	relay := relay.New(n.client)
	require.NoError(t, relay.Start())
	t.Cleanup(func() { require.NoError(t, relay.Stop()) })
	n.query = accapi.NewQuery(relay)

	mgr, err := chain.NewNodeExecutor(chain.ExecutorOptions{
<<<<<<< HEAD
		DB:               n.db,
		Logger:           logger,
		Key:              bvcKey,
		ConnectionRouter: mock_api.NewMockConnectionRouter(local, nil),
		Local:            n.client,
		Network: config.Network{
			Type:     config.BlockValidator,
			ID:       subnet,
			BvnNames: []string{subnet},
		},
		IsTest: true,
=======
		Local:   n.client,
		DB:      n.db,
		IsTest:  true,
		Logger:  logger,
		Key:     bvcKey,
		Network: *n.network,
>>>>>>> 5668345f
	})
	require.NoError(t, err)

	n.app = abci.NewAccumulator(abci.AccumulatorOptions{
		Chain:   mgr,
		DB:      db,
		Logger:  logger,
		Network: *n.network,
		Address: addr,
	})
	appChan <- n.app
	n.app.(*abci.Accumulator).OnFatal(func(err error) {
		require.NoError(t, err)
	})

	require.NoError(t, mgr.Start())
	t.Cleanup(func() { _ = mgr.Stop() })
	t.Cleanup(func() { n.client.Shutdown() })

	if !doGenesis {
		return n
	}

	n.height++

	kv := new(memory.DB)
	_ = kv.InitDB("", nil)
	_, err = genesis.Init(kv, genesis.InitOpts{
		Network:     *n.network,
		GenesisTime: time.Now(),
		Logger:      logger,
		Validators: []tmtypes.GenesisValidator{
			{PubKey: tmed25519.PrivKey(bvcKey).PubKey()},
		},
	})
	require.NoError(t, err)

	state, err := kv.MarshalJSON()
	require.NoError(t, err)

	n.app.InitChain(abcitypes.RequestInitChain{
		Time:          time.Now(),
		ChainId:       subnet,
		AppStateBytes: state,
	})

	return n
}

type fakeNode struct {
	t       testing.TB
	db      *database.Database
	network *config.Network
	app     abcitypes.Application
	client  *acctesting.FakeTendermint
	query   *accapi.Query
	height  int64
}

func (n *fakeNode) NextHeight() int64 {
	n.height++
	return n.height
}

func (n *fakeNode) Query(q *query.Query) *api.APIDataResponse {
	payload, err := q.MarshalBinary()
	require.NoError(n.t, err)

	resp := n.app.Query(abcitypes.RequestQuery{Data: payload})
	require.Zero(n.t, resp.Code, "Query failed: %s", resp.Info)

	var msg json.RawMessage = []byte(fmt.Sprintf("{\"entry\":\"%x\"}", resp.Value))
	chain := new(state.ChainHeader)
	require.NoError(n.t, chain.UnmarshalBinary(resp.Value))
	return &api.APIDataResponse{Type: types.String(chain.Type.Name()), Data: &msg}
}

func (n *fakeNode) GetChainStateByUrl(url string) *api.APIDataResponse {
	r, err := n.query.GetChainStateByUrl(url)
	require.NoError(n.t, err)
	return r
}

func (n *fakeNode) GetChainDataByUrl(url string) *api.APIDataResponse {
	r, err := n.query.QueryDataByUrl(url)
	require.NoError(n.t, err)
	return r
}

func (n *fakeNode) GetChainDataByEntryHash(url string, entryHash []byte) *api.APIDataResponse {
	r, err := n.query.GetDataByEntryHash(url, entryHash)
	require.NoError(n.t, err)
	return r
}

func (n *fakeNode) GetChainDataSet(url string, start uint64, limit uint64, expand bool) *api.APIDataResponsePagination {
	r, err := n.query.GetDataSetByUrl(url, start, limit, expand)
	require.NoError(n.t, err)
	return r
}

func (n *fakeNode) GetChainStateByTxId(txid []byte) *api.APIDataResponse {
	r, err := n.query.GetChainStateByTxId(txid)
	require.NoError(n.t, err)
	return r
}

func (n *fakeNode) GetChainStateByChainId(txid []byte) *api.APIDataResponse {
	r, err := n.query.GetChainStateByChainId(txid)
	require.NoError(n.t, err)
	return r
}

func (n *fakeNode) Batch(inBlock func(func(*transactions.Envelope))) {
	n.t.Helper()

	var ids [][32]byte
	var blob []byte
	inBlock(func(tx *transactions.Envelope) {
		var id [32]byte
		copy(id[:], tx.Transaction.Hash())
		ids = append(ids, id)
		b, err := tx.MarshalBinary()
		require.NoError(n.t, err)
		blob = append(blob, b...)
	})

	// Submit all the transactions as a batch
	n.client.SubmitTx(context.Background(), blob)

	// n.client.WaitForAll()
	for _, id := range ids {
		n.client.WaitFor(id, true)
	}
}

func generateKey() tmed25519.PrivKey {
	_, key, _ := ed25519.GenerateKey(rand)
	return tmed25519.PrivKey(key)
}

func edSigner(key tmed25519.PrivKey, nonce uint64) func(hash []byte) (*transactions.ED25519Sig, error) {
	return func(hash []byte) (*transactions.ED25519Sig, error) {
		sig := new(transactions.ED25519Sig)
		return sig, sig.Sign(nonce, key, hash)
	}
}

func (n *fakeNode) ParseUrl(s string) *url.URL {
	u, err := url.Parse(s)
	require.NoError(n.t, err)
	return u
}

func (n *fakeNode) GetDirectory(adi string) []string {
	batch := n.db.Begin()
	defer batch.Discard()

	u := n.ParseUrl(adi)
	record := batch.Record(u)
	require.True(n.t, u.Identity().Equal(u))

	md := new(protocol.DirectoryIndexMetadata)
	err := record.Index("Directory", "Metadata").GetAs(md)
	if errors.Is(err, storage.ErrNotFound) {
		return nil
	}
	require.NoError(n.t, err)

	chains := make([]string, md.Count)
	for i := range chains {
		data, err := record.Index("Directory", uint64(i)).Get()
		require.NoError(n.t, err)
		chains[i] = string(data)
	}
	return chains
}

func (n *fakeNode) GetChainAs(url string, obj encoding.BinaryUnmarshaler) {
	r, err := n.query.QueryByUrl(url)
	require.NoError(n.t, err)

	if r.Response.Code != 0 {
		n.t.Fatalf("query for %q failed with code %d: %s", url, r.Response.Code, r.Response.Info)
	}

	so := state.Object{}
	err = so.UnmarshalBinary(r.Response.Value)
	if err != nil {
		n.t.Fatalf("error unmarshaling state object %v", err)
	}

	require.NoError(n.t, obj.UnmarshalBinary(so.Entry))
}

func (n *fakeNode) GetDataAccount(url string) *protocol.DataAccount {
	acct := protocol.NewDataAccount()
	n.GetChainAs(url, acct)
	return acct
}

func (n *fakeNode) GetTokenAccount(url string) *protocol.TokenAccount {
	acct := protocol.NewTokenAccount()
	n.GetChainAs(url, acct)
	return acct
}

func (n *fakeNode) GetLiteTokenAccount(url string) *protocol.LiteTokenAccount {
	acct := new(protocol.LiteTokenAccount)
	n.GetChainAs(url, acct)
	return acct
}

func (n *fakeNode) GetADI(url string) *protocol.ADI {
	adi := new(protocol.ADI)
	n.GetChainAs(url, adi)
	return adi
}

func (n *fakeNode) GetKeyBook(url string) *protocol.KeyBook {
	book := new(protocol.KeyBook)
	n.GetChainAs(url, book)
	return book
}

func (n *fakeNode) GetKeyPage(url string) *protocol.KeyPage {
	mss := new(protocol.KeyPage)
	n.GetChainAs(url, mss)
	return mss
}

type e2eDUT struct {
	*e2e.Suite
	*fakeNode
}

func (d *e2eDUT) getObj(url string) *state.Object {
	r, err := d.query.QueryByUrl(url)
	d.Require().NoError(err)
	d.Require().Zero(r.Response.Code, "Query failed: %v", r.Response.Info)

	obj := new(state.Object)
	d.Require().Equal([]byte("chain"), r.Response.Key)
	d.Require().NoError(obj.UnmarshalBinary(r.Response.Value))
	return obj
}

func (d *e2eDUT) GetRecordAs(url string, target state.Chain) {
	d.Require().NoError(d.getObj(url).As(target))
}

func (d *e2eDUT) GetRecordHeight(url string) uint64 {
	return d.getObj(url).Height
}

func (d *e2eDUT) SubmitTxn(tx *transactions.Envelope) {
	b, err := tx.MarshalBinary()
	d.Require().NoError(err)
	d.client.SubmitTx(context.Background(), b)
}

func (d *e2eDUT) WaitForTxns(ids ...[]byte) {
	for _, id := range ids {
		var id32 [32]byte
		copy(id32[:], id)
		d.client.WaitFor(id32, true)
	}
}<|MERGE_RESOLUTION|>--- conflicted
+++ resolved
@@ -7,13 +7,9 @@
 	"encoding/json"
 	"errors"
 	"fmt"
-<<<<<<< HEAD
 	mock_api "github.com/AccumulateNetwork/accumulate/internal/mock/api"
 	"github.com/golang/mock/gomock"
-	"os"
-=======
 	"io"
->>>>>>> 5668345f
 	"regexp"
 	"testing"
 	"time"
@@ -97,14 +93,10 @@
 		require.ErrorIs(t, err, storage.ErrNotFound)
 	}
 
-<<<<<<< HEAD
 	ctrl := gomock.NewController(t)
 	defer ctrl.Finish()
 	local := mock_api.NewMockABCIBroadcastClient(ctrl)
-	n.client = acctesting.NewABCIApplicationClient(appChan, db, n.NextHeight, func(err error) {
-=======
 	n.client = acctesting.NewFakeTendermint(appChan, db, n.network, n.NextHeight, func(err error) {
->>>>>>> 5668345f
 		t.Helper()
 		assert.NoError(t, err)
 	}, 100*time.Millisecond)
@@ -112,28 +104,15 @@
 	require.NoError(t, relay.Start())
 	t.Cleanup(func() { require.NoError(t, relay.Stop()) })
 	n.query = accapi.NewQuery(relay)
-
+	subnet := reAlphaNum.ReplaceAllString(t.Name(), "-")
 	mgr, err := chain.NewNodeExecutor(chain.ExecutorOptions{
-<<<<<<< HEAD
 		DB:               n.db,
 		Logger:           logger,
 		Key:              bvcKey,
 		ConnectionRouter: mock_api.NewMockConnectionRouter(local, nil),
 		Local:            n.client,
-		Network: config.Network{
-			Type:     config.BlockValidator,
-			ID:       subnet,
-			BvnNames: []string{subnet},
-		},
+		Network: *n.network,
 		IsTest: true,
-=======
-		Local:   n.client,
-		DB:      n.db,
-		IsTest:  true,
-		Logger:  logger,
-		Key:     bvcKey,
-		Network: *n.network,
->>>>>>> 5668345f
 	})
 	require.NoError(t, err)
 
