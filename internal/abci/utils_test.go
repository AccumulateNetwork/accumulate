--- conflicted
+++ resolved
@@ -38,14 +38,8 @@
 	tmtypes "github.com/tendermint/tendermint/types"
 )
 
-<<<<<<< HEAD
 func createAppWithMemDB(t testing.TB, addr crypto.Address, logLevel string, doGenesis bool) *fakeNode {
 	db, err := state.NewStateDB().WithDebug().OpenInMemory()
-=======
-func createAppWithMemDB(t testing.TB, addr crypto.Address, doGenesis bool) *fakeNode {
-	db := new(state.StateDB)
-	err := db.Open("memory", true, true, nil)
->>>>>>> 23f1c381
 	require.NoError(t, err)
 
 	return createApp(t, db, addr, doGenesis)
