package abci

import (
	"bytes"
	_ "crypto/sha256"
	"encoding/json"
	"errors"
	"fmt"
	"runtime/debug"
	"sort"
	"sync"
	"sync/atomic"
	"time"

	"github.com/getsentry/sentry-go"
	abci "github.com/tendermint/tendermint/abci/types"
	"github.com/tendermint/tendermint/crypto"
	"github.com/tendermint/tendermint/libs/log"
	protocrypto "github.com/tendermint/tendermint/proto/tendermint/crypto"
	"github.com/tendermint/tendermint/version"
	"gitlab.com/accumulatenetwork/accumulate"
	"gitlab.com/accumulatenetwork/accumulate/config"
	"gitlab.com/accumulatenetwork/accumulate/internal/block"
	"gitlab.com/accumulatenetwork/accumulate/internal/core"
	"gitlab.com/accumulatenetwork/accumulate/internal/database"
	"gitlab.com/accumulatenetwork/accumulate/internal/events"
	"gitlab.com/accumulatenetwork/accumulate/internal/logging"
	"gitlab.com/accumulatenetwork/accumulate/protocol"
	_ "gitlab.com/accumulatenetwork/accumulate/smt/pmt"
	"gitlab.com/accumulatenetwork/accumulate/smt/storage"
	"gitlab.com/accumulatenetwork/accumulate/types/api/query"
)

// Accumulator is an ABCI application that accumulates validated transactions in
// a hash tree.
type Accumulator struct {
	abci.BaseApplication
	AccumulatorOptions
	logger log.Logger

<<<<<<< HEAD
	block        *block.Block
	txct         int64
	timer        time.Time
	startTime    time.Time
	didPanic     bool
	lastSnapshot uint64
	checkTxBatch *database.Batch
	checkTxMutex *sync.Mutex
=======
	block          *block.Block
	txct           int64
	timer          time.Time
	didPanic       bool
	lastSnapshot   uint64
	checkTxBatch   *database.Batch
	checkTxMutex   *sync.Mutex
	pendingUpdates abci.ValidatorUpdates
>>>>>>> d3170527

	onFatal func(error)
}

type AccumulatorOptions struct {
	*config.Config
	Executor *block.Executor
	EventBus *events.Bus
	DB       *database.Database
	Logger   log.Logger
	Address  crypto.Address // This is the address of this node, and is used to determine if the node is the leader
}

// NewAccumulator returns a new Accumulator.
func NewAccumulator(opts AccumulatorOptions) *Accumulator {
	app := &Accumulator{
		AccumulatorOptions: opts,
		logger:             opts.Logger.With("module", "accumulate", "subnet", opts.Accumulate.SubnetId),
		checkTxMutex:       &sync.Mutex{},
	}

<<<<<<< HEAD
	app.Accumulate.AnalysisLog.Init(app.RootDir, app.Accumulate.SubnetId)
=======
	events.SubscribeSync(opts.EventBus, app.willChangeGlobals)
>>>>>>> d3170527

	events.SubscribeAsync(opts.EventBus, func(e events.DidSaveSnapshot) {
		atomic.StoreUint64(&app.lastSnapshot, e.MinorIndex)
	})

	app.logger.Info("Starting ABCI application", "accumulate", accumulate.Version, "abci", Version)
	return app
}

var _ abci.Application = (*Accumulator)(nil)

// FOR TESTING ONLY
func (app *Accumulator) OnFatal(f func(error)) {
	app.onFatal = f
}

// fatal is called when a fatal error occurs. If fatal is called, all subsequent
// transactions will fail with CodeDidPanic.
func (app *Accumulator) fatal(err error, setDidPanic bool) {
	if setDidPanic {
		app.didPanic = true
	}

	app.logger.Error("Fatal error", "error", err, "stack", debug.Stack())
	sentry.CaptureException(err)

	if app.onFatal != nil {
		app.onFatal(err)
	}

	// Throw the panic back at Tendermint
	panic(err)
}

// recover will recover from a panic. If a panic occurs, it is passed to fatal
// and code is set to CodeDidPanic (unless the pointer is nil).
func (app *Accumulator) recover(code *uint32, setDidPanic bool) {
	r := recover()
	if r == nil {
		return
	}

	err, ok := r.(error)
	if ok {
		err = fmt.Errorf("panicked: %w", err)
	} else {
		err = fmt.Errorf("panicked: %v", r)
	}
	app.fatal(err, setDidPanic)

	if code != nil {
		*code = uint32(protocol.ErrorCodeDidPanic)
	}
}

// willChangeGlobals is called when the global values are about to change.
// willChangeGlobals populates the validator update list, which is passed to
// Tendermint to update the validator set.
func (app *Accumulator) willChangeGlobals(e events.WillChangeGlobals) error {
	// Compare the old and new subnet definitions
	updates, err := e.Old.DiffValidators(e.New, app.Accumulate.SubnetId)
	if err != nil {
		return err
	}

	// Convert the update list into Tendermint validator updates
	for key, typ := range updates {
		key := key // See docs/developer/rangevarref.md
		vu := abci.ValidatorUpdate{
			PubKey: protocrypto.PublicKey{
				Sum: &protocrypto.PublicKey_Ed25519{
					Ed25519: key[:],
				},
			},
		}
		switch typ {
		case core.ValidatorUpdateAdd:
			vu.Power = 1
		case core.ValidatorUpdateRemove:
			vu.Power = 0
		default:
			continue
		}
		app.pendingUpdates = append(app.pendingUpdates, vu)
	}

	// Sort the list so we're deterministic
	sort.Slice(app.pendingUpdates, func(i, j int) bool {
		a := app.pendingUpdates[i].PubKey.GetEd25519()
		b := app.pendingUpdates[j].PubKey.GetEd25519()
		return bytes.Compare(a, b) < 0
	})

	return nil
}

// Info implements github.com/tendermint/tendermint/abci/types.Application.
func (app *Accumulator) Info(req abci.RequestInfo) abci.ResponseInfo {
	defer app.recover(nil, false)

	app.Accumulate.AnalysisLog.InitDataSet("accumulator", logging.DefaultOptions())

	app.startTime = time.Now()

	//todo: load up the merkle databases to the same state we're at...  We will need to rewind.

	// We have two different versions: that of the ABCI application, and that of
	// the executable. The ABCI application version may affect Tendermint. The
	// executable version tells us what commit to look at when debugging a crash
	// log.

	data, err := json.Marshal(struct {
		Version, Commit string
	}{
		Version: accumulate.Version,
		Commit:  accumulate.Commit,
	})
	if err != nil {
		sentry.CaptureException(err)
	}

	batch := app.DB.Begin(false)
	defer batch.Discard()

	var height int64
	var ledger *protocol.SystemLedger
	err = batch.Account(app.Accumulate.Describe.NodeUrl(protocol.Ledger)).GetStateAs(&ledger)
	switch {
	case err == nil:
		height = int64(ledger.Index)
	case errors.Is(err, storage.ErrNotFound):
		// InitChain has not been called yet
		height = 0
	default:
		height = -1
		sentry.CaptureException(err)
	}

	return abci.ResponseInfo{
		Data:             string(data),
		Version:          version.ABCIVersion,
		AppVersion:       Version,
		LastBlockHeight:  height,
		LastBlockAppHash: batch.BptRoot(),
	}
}

// Query implements github.com/tendermint/tendermint/abci/types.Application.
//
// Exposed as Tendermint RPC /abci_query.
func (app *Accumulator) Query(reqQuery abci.RequestQuery) (resQuery abci.ResponseQuery) {
	defer app.recover(&resQuery.Code, false)

	if app.didPanic {
		return abci.ResponseQuery{
			Code: uint32(protocol.ErrorCodeDidPanic),
			Info: "Node state is invalid",
		}
	}

	resQuery.Key = reqQuery.Data
	qu, err := query.UnmarshalRequest(reqQuery.Data)
	if err != nil {
		// sentry.CaptureException(err)
		app.logger.Debug("Query failed", "error", err)
		resQuery.Info = "request is not an Accumulate Query"
		resQuery.Code = uint32(protocol.ErrorCodeEncodingError)
		return resQuery
	}

	batch := app.DB.Begin(false)
	defer batch.Discard()

	k, v, customErr := app.Executor.Query(batch, qu, reqQuery.Height, reqQuery.Prove)
	switch {
	case customErr == nil:
		//Ok

	case errors.Is(customErr, storage.ErrNotFound):
		resQuery.Info = customErr.Error()
		resQuery.Code = uint32(protocol.ErrorCodeNotFound)
		return resQuery

	default:
		sentry.CaptureException(customErr)
		app.logger.Debug("Query failed", "type", qu.Type().String(), "error", customErr)
		resQuery.Info = customErr.Error()
		resQuery.Code = uint32(customErr.Code)
		return resQuery
	}

	//if we get here, we have a valid state object, so let's return it.
	resQuery.Code = uint32(protocol.ErrorCodeOK)
	//return a generic state object for the chain and let the query deal with decoding it
	resQuery.Key, resQuery.Value = k, v

	///implement lazy sync calls. If a node falls behind it needs to have several query calls
	///1 get current height
	///2 get block data for height X
	///3 get block data for given hash
	return
}

// InitChain implements github.com/tendermint/tendermint/abci/types.Application.
//
// Called when a chain is created.
func (app *Accumulator) InitChain(req abci.RequestInitChain) abci.ResponseInitChain {
	// Check if initialization is required
	var root []byte
	err := app.DB.View(func(batch *database.Batch) (err error) {
		root, err = app.Executor.LoadStateRoot(batch)
		return err
	})
	if err != nil {
		panic(fmt.Errorf("failed to load state hash: %v", err))
	}
	if root != nil {
		return abci.ResponseInitChain{AppHash: root}
	}

	app.logger.Info("Initializing")
	block := new(block.Block)
	block.Index = protocol.GenesisBlock
	block.Time = req.Time
	block.IsLeader = true
	block.Batch = app.DB.Begin(true)
	defer block.Batch.Discard()

	// Initialize the chain
	err = app.Executor.InitFromGenesis(block.Batch, req.AppStateBytes)
	if err != nil {
		panic(fmt.Errorf("failed to init chain: %v", err))
	}

	// Commit the batch
	err = block.Batch.Commit()
	if err != nil {
		panic(fmt.Errorf("failed to commit block: %v", err))
	}

	// Notify the world of the committed block
	err = app.EventBus.Publish(events.DidCommitBlock{
		Index: block.Index,
		Time:  block.Time,
	})
	if err != nil {
		panic(fmt.Errorf("failed to publish block notification: %v", err))
	}

	err = app.DB.View(func(batch *database.Batch) (err error) {
		root, err = app.Executor.LoadStateRoot(batch)
		return err
	})
	if err != nil {
		panic(fmt.Errorf("failed to load state hash: %v", err))
	}

	return abci.ResponseInitChain{AppHash: root}
}

// BeginBlock implements github.com/tendermint/tendermint/abci/types.Application.
func (app *Accumulator) BeginBlock(req abci.RequestBeginBlock) abci.ResponseBeginBlock {
	defer app.recover(nil, true)

	var ret abci.ResponseBeginBlock

	app.block = new(block.Block)
	app.block.IsLeader = bytes.Equal(app.Address.Bytes(), req.Header.GetProposerAddress())
	app.block.Index = uint64(req.Header.Height)
	app.block.Time = req.Header.Time
	app.block.CommitInfo = &req.LastCommitInfo
	app.block.Evidence = req.ByzantineValidators
	app.block.Batch = app.DB.Begin(true)

	//Identify the leader for this block, if we are the proposer... then we are the leader.
	err := app.Executor.BeginBlock(app.block)
	if err != nil {
		app.fatal(err, true)
		return ret
	}

	app.txct = 0
<<<<<<< HEAD
	app.timer = time.Now()
	/*
		app.ValUpdates = make([]types.ValidatorUpdate, 0)

		// Punish validators who committed equivocation.
		for _, ev := range req.ByzantineValidators {
			if ev.Type == types.EvidenceType_DUPLICATE_VOTE {
				addr := string(ev.Validator.Address)
				if pubKey, ok := app.valAddrToPubKeyMap[addr]; ok {
					app.updateValidator(types.ValidatorUpdate{
						PubKey: pubKey,
						Power:  ev.Validator.Power - 1,
					})
					app.logger.Info("Decreased val power by 1 because of the equivocation",
						"val", addr)
				} else {
					app.logger.Error("Wanted to punish val, but can't find it",
						"val", addr)
				}
			}
		}

	*/
=======
>>>>>>> d3170527

	return ret
}

// CheckTx implements github.com/tendermint/tendermint/abci/types.Application.
//
// Verifies the transaction is sane.
func (app *Accumulator) CheckTx(req abci.RequestCheckTx) (rct abci.ResponseCheckTx) {
	defer app.recover(&rct.Code, true)

	// Is the node borked?
	if app.didPanic {
		return abci.ResponseCheckTx{
			Code: uint32(protocol.ErrorCodeDidPanic),
			Log:  "Node state is invalid",
		}
	}

	// Only use the shared batch when the check type is CheckTxType_New,
	//   we want to avoid changes to variables version increments to and stick and therefore be done multiple times
	var batch *database.Batch
	switch req.Type {
	case abci.CheckTxType_New:
		// TODO I don't think we need a mutex because I think Tendermint
		// guarantees that ABCI calls are non-concurrent
		app.checkTxMutex.Lock()
		defer app.checkTxMutex.Unlock()
		if app.checkTxBatch == nil { // For cases where we haven't started/ended a block yet
			app.checkTxBatch = app.DB.Begin(false)
		}
		batch = app.checkTxBatch
	case abci.CheckTxType_Recheck:
		batch = app.DB.Begin(false)
		defer batch.Discard()
	}

	envelopes, results, respData, err := executeTransactions(app.logger.With("operation", "CheckTx"), checkTx(app.Executor, batch), req.Tx)
	if err != nil {
		return abci.ResponseCheckTx{
			Code: uint32(err.Code),
			Log:  err.Error(),
		}
	}

	var resp abci.ResponseCheckTx
	resp.Data = respData

	// If a user transaction fails, the batch fails
	for i, result := range results {
		if typ := envelopes[i].Transaction.Body.Type(); typ.IsSystem() && resp.Priority < 2 {
			resp.Priority = 2
		} else if typ.IsSynthetic() && resp.Priority < 1 {
			resp.Priority = 1
		}
		if result.Code == 0 {
			continue
		}
		if !envelopes[i].Transaction.Body.Type().IsUser() {
			continue
		}
		resp.Code = uint32(protocol.ErrorCodeUnknownError)
		resp.Log = "One or more user transactions failed"
	}

	return resp
}

// DeliverTx implements github.com/tendermint/tendermint/abci/types.Application.
//
// Verifies the transaction is valid.
func (app *Accumulator) DeliverTx(req abci.RequestDeliverTx) (rdt abci.ResponseDeliverTx) {
	defer app.recover(&rdt.Code, true)

	// Is the node borked?
	if app.didPanic {
		return abci.ResponseDeliverTx{
			Code: uint32(protocol.ErrorCodeDidPanic),
			Info: "Node state is invalid",
		}
	}

	envelopes, _, respData, err := executeTransactions(app.logger.With("operation", "DeliverTx"), deliverTx(app.Executor, app.block), req.Tx)
	if err != nil {
		return abci.ResponseDeliverTx{
			Code: uint32(err.Code),
			Log:  err.Error(),
		}
	}

	// Deliver never fails, unless the batch cannot be decoded
	app.txct += int64(len(envelopes))
	return abci.ResponseDeliverTx{Code: uint32(protocol.ErrorCodeOK), Data: respData}
}

// EndBlock implements github.com/tendermint/tendermint/abci/types.Application.
func (app *Accumulator) EndBlock(req abci.RequestEndBlock) abci.ResponseEndBlock {
	defer app.recover(nil, true)

	if app.block.State.Empty() {
		return abci.ResponseEndBlock{}
	}

	err := app.Executor.EndBlock(app.block)
	if err != nil {
		app.fatal(err, true)
		return abci.ResponseEndBlock{}
	}

	var resp abci.ResponseEndBlock
	resp.ValidatorUpdates = app.pendingUpdates
	app.pendingUpdates = nil
	return resp
}

// Commit implements github.com/tendermint/tendermint/abci/types.Application.
//
// Commits the transaction block to the chains.
func (app *Accumulator) Commit() abci.ResponseCommit {
	defer app.recover(nil, true)
	defer func() { app.block = nil }()

	tick := time.Now()
	// Is the block empty?
	if app.block.State.Empty() {
		// Discard changes
		app.block.Batch.Discard()

		// Get the old root
		batch := app.DB.Begin(false)
		defer batch.Discard()

		duration := time.Since(app.timer)
		app.logger.Debug("Committed empty block", "duration", duration.String())
		return abci.ResponseCommit{Data: batch.BptRoot()}
	}

	// Commit the batch
	err := app.block.Batch.Commit()

	commitTime := time.Since(tick).Seconds()
	tick = time.Now()

	if err != nil {
		app.fatal(err, true)
		return abci.ResponseCommit{}
	}

	// Notify the world of the committed block
	err = app.EventBus.Publish(events.DidCommitBlock{
		Index: app.block.Index,
		Time:  app.block.Time,
		Major: app.block.State.MakeMajorBlock,
	})
	if err != nil {
		app.fatal(err, true)
		return abci.ResponseCommit{}
	}

	publishEventTime := time.Since(tick).Seconds()

	// Replace start a new checkTx batch
	app.checkTxMutex.Lock()
	defer app.checkTxMutex.Unlock()

	if app.checkTxBatch != nil {
		app.checkTxBatch.Discard()
	}
	app.checkTxBatch = app.DB.Begin(false)

	// Notify the executor that we committed
	var resp abci.ResponseCommit
	batch := app.DB.Begin(false)
	defer batch.Discard()
	resp.Data = batch.BptRoot()

	// Keep this disabled until we have real snapshot support through Tendermint
	if false {
		// Truncate Tendermint's block store to the latest snapshot
		resp.RetainHeight = int64(app.lastSnapshot)
	}

	ds := app.Accumulate.AnalysisLog.GetDataSet("accumulator")
	if ds != nil {
		blockTime := time.Since(app.timer).Seconds()
		aveBlockTime := 0.0
		estTps := 0.0
		if app.txct != 0 {
			aveBlockTime = blockTime / float64(app.txct)
			estTps = 1.0 / aveBlockTime
		}
		ds.Save("height", app.block.Index, 10, true)
		ds.Save("time", time.Since(app.startTime).Seconds(), 6, false)
		ds.Save("block_time", blockTime, 6, false)
		ds.Save("commit_time", commitTime, 6, false)
		ds.Save("event_time", publishEventTime, 6, false)
		ds.Save("ave_block_time", aveBlockTime, 10, false)
		ds.Save("est_tps", estTps, 10, false)
		ds.Save("txct", app.txct, 10, false)
	}

	app.Accumulate.AnalysisLog.Flush()
	app.logger.Debug("Committed", "minor", app.block.Index, "hash", logging.AsHex(batch.BptRoot()).Slice(0, 4), "major", app.block.State.MakeMajorBlock)
	return resp
}<|MERGE_RESOLUTION|>--- conflicted
+++ resolved
@@ -38,16 +38,6 @@
 	AccumulatorOptions
 	logger log.Logger
 
-<<<<<<< HEAD
-	block        *block.Block
-	txct         int64
-	timer        time.Time
-	startTime    time.Time
-	didPanic     bool
-	lastSnapshot uint64
-	checkTxBatch *database.Batch
-	checkTxMutex *sync.Mutex
-=======
 	block          *block.Block
 	txct           int64
 	timer          time.Time
@@ -56,7 +46,7 @@
 	checkTxBatch   *database.Batch
 	checkTxMutex   *sync.Mutex
 	pendingUpdates abci.ValidatorUpdates
->>>>>>> d3170527
+	startTime    time.Time
 
 	onFatal func(error)
 }
@@ -78,11 +68,9 @@
 		checkTxMutex:       &sync.Mutex{},
 	}
 
-<<<<<<< HEAD
+	events.SubscribeSync(opts.EventBus, app.willChangeGlobals)
+
 	app.Accumulate.AnalysisLog.Init(app.RootDir, app.Accumulate.SubnetId)
-=======
-	events.SubscribeSync(opts.EventBus, app.willChangeGlobals)
->>>>>>> d3170527
 
 	events.SubscribeAsync(opts.EventBus, func(e events.DidSaveSnapshot) {
 		atomic.StoreUint64(&app.lastSnapshot, e.MinorIndex)
@@ -364,33 +352,9 @@
 		return ret
 	}
 
+	app.timer = time.Now()
+
 	app.txct = 0
-<<<<<<< HEAD
-	app.timer = time.Now()
-	/*
-		app.ValUpdates = make([]types.ValidatorUpdate, 0)
-
-		// Punish validators who committed equivocation.
-		for _, ev := range req.ByzantineValidators {
-			if ev.Type == types.EvidenceType_DUPLICATE_VOTE {
-				addr := string(ev.Validator.Address)
-				if pubKey, ok := app.valAddrToPubKeyMap[addr]; ok {
-					app.updateValidator(types.ValidatorUpdate{
-						PubKey: pubKey,
-						Power:  ev.Validator.Power - 1,
-					})
-					app.logger.Info("Decreased val power by 1 because of the equivocation",
-						"val", addr)
-				} else {
-					app.logger.Error("Wanted to punish val, but can't find it",
-						"val", addr)
-				}
-			}
-		}
-
-	*/
-=======
->>>>>>> d3170527
 
 	return ret
 }
