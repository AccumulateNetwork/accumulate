package abci

import (
	"bytes"
	"crypto/sha256"
	_ "crypto/sha256"
	"encoding/json"
	"errors"
	"fmt"
	"runtime/debug"
	"time"

	"github.com/AccumulateNetwork/accumulate"
	"github.com/AccumulateNetwork/accumulate/internal/logging"
	"github.com/AccumulateNetwork/accumulate/internal/url"
	"github.com/AccumulateNetwork/accumulate/protocol"
	_ "github.com/AccumulateNetwork/accumulate/smt/pmt"
	"github.com/AccumulateNetwork/accumulate/smt/storage"
	apiQuery "github.com/AccumulateNetwork/accumulate/types/api/query"
	"github.com/AccumulateNetwork/accumulate/types/api/transactions"
	"github.com/getsentry/sentry-go"
	abci "github.com/tendermint/tendermint/abci/types"
	"github.com/tendermint/tendermint/crypto"
	"github.com/tendermint/tendermint/libs/log"
	"github.com/tendermint/tendermint/version"
)

// Accumulator is an ABCI application that accumulates validated transactions in
// a hash tree.
type Accumulator struct {
	abci.BaseApplication

	subnetID string
	state    State
	address  crypto.Address
	txct     int64
	timer    time.Time
	chain    Chain
	logger   log.Logger
	didPanic bool

	onFatal func(error)
}

// NewAccumulator returns a new Accumulator.
func NewAccumulator(db State, address crypto.Address, chain Chain, logger log.Logger) (*Accumulator, error) {
	logger = logger.With("module", "accumulate")

	app := &Accumulator{
		state:  db,
		chain:  chain,
		logger: logger,
	}

	app.address = make([]byte, len(address))
	copy(app.address, address)

	var err error
	app.subnetID, err = db.SubnetID()
	switch {
	case err == nil:
		logger = logger.With("subnet", app.subnetID)
	case errors.Is(err, storage.ErrNotFound):
		// OK
	default:
		return nil, fmt.Errorf("failed to load chain ID: %v", err)
	}

	logger.Info("Starting ABCI application", "accumulate", accumulate.Version, "abci", Version)
	return app, nil
}

var _ abci.Application = (*Accumulator)(nil)

// FOR TESTING ONLY
func (app *Accumulator) OnFatal(f func(error)) {
	app.onFatal = f
}

// fatal is called when a fatal error occurs. If fatal is called, all subsequent
// transactions will fail with CodeDidPanic.
func (app *Accumulator) fatal(err error) {
	app.didPanic = true

	app.logger.Error("Fatal error", "error", err, "stack", debug.Stack())
	sentry.CaptureException(err)

	if app.onFatal != nil {
		app.onFatal(err)
	}
}

// recover will recover from a panic. If a panic occurs, it is passed to fatal
// and code is set to CodeDidPanic (unless the pointer is nil).
func (app *Accumulator) recover(code *uint32) {
	r := recover()
	if r == nil {
		return
	}

	err, ok := r.(error)
	if ok {
		err = fmt.Errorf("panicked: %w", err)
	} else {
		err = fmt.Errorf("panicked: %v", r)
	}
	app.fatal(err)

	if code != nil {
		*code = protocol.CodeDidPanic
	}
}

// Info implements github.com/tendermint/tendermint/abci/types.Application.
func (app *Accumulator) Info(req abci.RequestInfo) abci.ResponseInfo {
	defer app.recover(nil)

	//todo: load up the merkle databases to the same state we're at...  We will need to rewind.

	if app.chain == nil {
		panic("Chain Validator Node not set!")
	}

	// We have two different versions: that of the ABCI application, and that of
	// the executable. The ABCI application version may affect Tendermint. The
	// executable version tells us what commit to look at when debugging a crash
	// log.

	data, err := json.Marshal(struct {
		Version, Commit string
	}{
		Version: accumulate.Version,
		Commit:  accumulate.Commit,
	})
	if err != nil {
		sentry.CaptureException(err)
	}

	height, err := app.state.BlockIndex()
	if errors.Is(err, storage.ErrNotFound) {
		height = 0
	} else if err != nil {
		height = -1
		sentry.CaptureException(err)
	}

	return abci.ResponseInfo{
		Data:             string(data),
		Version:          version.ABCIVersion,
		AppVersion:       Version,
		LastBlockHeight:  height,
		LastBlockAppHash: app.state.RootHash(),
	}
}

// Query implements github.com/tendermint/tendermint/abci/types.Application.
//
// Exposed as Tendermint RPC /abci_query.
func (app *Accumulator) Query(reqQuery abci.RequestQuery) (resQuery abci.ResponseQuery) {
	defer app.recover(&resQuery.Code)

	if app.didPanic {
		return abci.ResponseQuery{
			Code: protocol.CodeDidPanic,
			Info: "Node state is invalid",
		}
	}

	resQuery.Key = reqQuery.Data
	qu := new(apiQuery.Query)
	err := qu.UnmarshalBinary(reqQuery.Data)
	if err != nil {
		// sentry.CaptureException(err)
		app.logger.Debug("Query failed", "error", err)
		resQuery.Info = "request is not an Accumulate Query"
		resQuery.Code = protocol.CodeEncodingError
		return resQuery
	}

	k, v, customErr := app.chain.Query(qu)
	switch {
	case customErr == nil:
		//Ok

	case errors.Is(customErr.Unwrap(), storage.ErrNotFound):
		resQuery.Info = customErr.Error()
		resQuery.Code = protocol.CodeNotFound
		return resQuery

	default:
		sentry.CaptureException(customErr)
		app.logger.Debug("Query failed", "type", qu.Type.Name(), "error", customErr)
		resQuery.Info = customErr.Error()
		resQuery.Code = uint32(customErr.Code)
		return resQuery
	}

	//if we get here, we have a valid state object, so let's return it.
	resQuery.Code = protocol.CodeOK
	//return a generic state object for the chain and let the query deal with decoding it
	resQuery.Key, resQuery.Value = k, v

	///implement lazy sync calls. If a node falls behind it needs to have several query calls
	///1 get current height
	///2 get block data for height X
	///3 get block data for given hash
	return
}

// InitChain implements github.com/tendermint/tendermint/abci/types.Application.
//
// Called when a chain is created.
func (app *Accumulator) InitChain(req abci.RequestInitChain) abci.ResponseInitChain {
	_, err := app.state.BlockIndex()
	if err == nil {
		// InitChain already happened
		return abci.ResponseInitChain{AppHash: app.state.RootHash()}
	} else if !errors.Is(err, storage.ErrNotFound) {
		panic(fmt.Errorf("failed to check block index: %v", err))
	}

	err = app.chain.InitChain(req.AppStateBytes)
	if err != nil {
		panic(fmt.Errorf("failed to init chain: %v", err))
	}

	app.subnetID, err = app.state.SubnetID()
	if err != nil {
		panic(fmt.Errorf("failed to load subnet ID: %v", err))
	}

	app.logger = app.logger.With("subnet", req.ChainId)
	app.logger.Info("Initializing")

	//register a list of the validators.
	for _, v := range req.Validators {
		app.updateValidator(v)
	}

	return abci.ResponseInitChain{AppHash: app.state.RootHash()}
}

// BeginBlock implements github.com/tendermint/tendermint/abci/types.Application.
func (app *Accumulator) BeginBlock(req abci.RequestBeginBlock) abci.ResponseBeginBlock {
	defer app.recover(nil)

	var ret abci.ResponseBeginBlock

	//Identify the leader for this block, if we are the proposer... then we are the leader.
	_, err := app.chain.BeginBlock(BeginBlockRequest{
		IsLeader: bytes.Equal(app.address.Bytes(), req.Header.GetProposerAddress()),
		Height:   req.Header.Height,
		Time:     req.Header.Time,
	})
	if err != nil {
		app.fatal(err)
		return ret
	}

	app.timer = time.Now()

	app.txct = 0

	/*
		app.ValUpdates = make([]types.ValidatorUpdate, 0)

		// Punish validators who committed equivocation.
		for _, ev := range req.ByzantineValidators {
			if ev.Type == types.EvidenceType_DUPLICATE_VOTE {
				addr := string(ev.Validator.Address)
				if pubKey, ok := app.valAddrToPubKeyMap[addr]; ok {
					app.updateValidator(types.ValidatorUpdate{
						PubKey: pubKey,
						Power:  ev.Validator.Power - 1,
					})
					app.logger.Info("Decreased val power by 1 because of the equivocation",
						"val", addr)
				} else {
					app.logger.Error("Wanted to punish val, but can't find it",
						"val", addr)
				}
			}
		}

	*/

	return ret
}

// CheckTx implements github.com/tendermint/tendermint/abci/types.Application.
//
// Verifies the transaction is sane.
func (app *Accumulator) CheckTx(req abci.RequestCheckTx) (rct abci.ResponseCheckTx) {
	defer app.recover(&rct.Code)

	if app.didPanic {
		return abci.ResponseCheckTx{
			Code: protocol.CodeDidPanic,
			Info: "Node state is invalid",
		}
	}

	h := sha256.Sum256(req.Tx)
	txHash := logging.AsHex(h[:])

	//the submission is the format of the Tx input
	sub := new(transactions.GenTransaction)

	//unpack the request
	rem, err := sub.UnMarshal(req.Tx)

	//check to see if there was an error decoding the submission
	if len(rem) != 0 || err != nil {
		sentry.CaptureException(err)
		app.logger.Info("Check failed", "tx", txHash, "error", err)
		//reject it
		return abci.ResponseCheckTx{Code: protocol.CodeEncodingError, GasWanted: 0,
			Log: "Unable to decode transaction"}
	}

	txid := logging.AsHex(sub.TransactionHash())

	//create a default response
	ret := abci.ResponseCheckTx{Code: 0, GasWanted: 1, Data: sub.ChainID, Log: "CheckTx"}

	customErr := app.chain.CheckTx(sub)

	if customErr != nil {
		u2 := sub.SigInfo.URL
		u, e2 := url.Parse(sub.SigInfo.URL)
		if e2 == nil {
			u2 = u.String()
		}
		sentry.CaptureException(customErr)
<<<<<<< HEAD
		app.logger.Info("Check failed", "type", sub.TransactionType().Name(), "tx", txHash, "error", customErr)
=======
		app.logger.Info("Check failed", "type", sub.TransactionType().Name(), "txid", txid, "hash", txHash, "error", customErr)
>>>>>>> a3df96f2
		ret.Code = uint32(customErr.Code)
		ret.GasWanted = 0
		ret.GasUsed = 0
		ret.Log = fmt.Sprintf("%s check of %s transaction failed: %v", u2, sub.TransactionType().Name(), customErr)
		return ret
	}

	//if we get here, the TX, passed reasonable check, so allow for dispatching to everyone else
	app.logger.Debug("Check succeeded", "type", sub.TransactionType().Name(), "txid", txid, "hash", txHash)
	return ret
}

// DeliverTx implements github.com/tendermint/tendermint/abci/types.Application.
//
// Verifies the transaction is valid.
func (app *Accumulator) DeliverTx(req abci.RequestDeliverTx) (rdt abci.ResponseDeliverTx) {
	defer app.recover(&rdt.Code)

	if app.didPanic {
		return abci.ResponseDeliverTx{
			Code: protocol.CodeDidPanic,
			Info: "Node state is invalid",
		}
	}

	h := sha256.Sum256(req.Tx)
	txHash := logging.AsHex(h[:])
	ret := abci.ResponseDeliverTx{GasWanted: 1, GasUsed: 0, Data: []byte(""), Code: protocol.CodeOK}

	sub := &transactions.GenTransaction{}

	//unpack the request
	//how do i detect errors?  This causes segfaults if not tightly checked.
	_, err := sub.UnMarshal(req.Tx)
	if err != nil {
		sentry.CaptureException(err)
		app.logger.Info("Deliver failed", "tx", txHash, "error", err)
		return abci.ResponseDeliverTx{Code: protocol.CodeEncodingError, GasWanted: 0,
			Log: "Unable to decode transaction"}
	}

	txid := logging.AsHex(sub.TransactionHash())

	//run through the validation node
	customErr := app.chain.DeliverTx(sub)

	if customErr != nil {
		u2 := sub.SigInfo.URL
		u, e2 := url.Parse(sub.SigInfo.URL)
		if e2 == nil {
			u2 = u.String()
		}
		sentry.CaptureException(customErr)
<<<<<<< HEAD
		app.logger.Info("Deliver failed", "type", sub.TransactionType().Name(), "tx", txHash, "error", customErr)
=======
		app.logger.Info("Deliver failed", "type", sub.TransactionType().Name(), "txid", txid, "hash", txHash, "error", customErr)
>>>>>>> a3df96f2
		ret.Code = uint32(customErr.Code)
		//we don't care about failure as far as tendermint is concerned, so we should place the log in the pending
		ret.Log = fmt.Sprintf("%s delivery of %s transaction failed: %v", u2, sub.TransactionType().Name(), customErr)
		return ret
	}

	//now we need to store the data returned by the validator and feed into accumulator
	app.txct++

	app.logger.Debug("Deliver succeeded", "type", sub.TransactionType().Name(), "txid", txid, "hash", txHash)
	return ret
}

// EndBlock implements github.com/tendermint/tendermint/abci/types.Application.
func (app *Accumulator) EndBlock(req abci.RequestEndBlock) (resp abci.ResponseEndBlock) {
	defer app.recover(nil)

	// Select our leader who will initiate consensus on dbvc chain.
	//resp.ConsensusParamUpdates
	//for _, ev := range req.ByzantineValidators {
	//	if ev.Type == types.EvidenceType_DUPLICATE_VOTE {
	//		addr := string(ev.Validator.Address)
	//		if pubKey, ok := app.valAddrToPubKeyMap[addr]; ok {
	//			app.updateValidator(types.ValidatorUpdate{
	//				PubKey: pubKey,
	//				Power:  ev.Validator.Power - 1,
	//			})
	//			app.logger.Info("Decreased val power by 1 because of the equivocation",
	//				"val", addr)
	//		} else {
	//			app.logger.Error("Wanted to punish val, but can't find it",
	//				"val", addr)
	//		}
	//	}
	//}

	return abci.ResponseEndBlock{} //ValidatorUpdates: app.ValUpdates}
}

// Commit implements github.com/tendermint/tendermint/abci/types.Application.
//
// Commits the transaction block to the chains.
func (app *Accumulator) Commit() (resp abci.ResponseCommit) {
	defer app.recover(nil)

	//end the current batch of transactions in the Stateful Merkle Tree

	mdRoot, err := app.chain.Commit()
	resp.Data = mdRoot

	if err != nil {
		app.fatal(err)
		return
	}

	//this will truncate what tendermint stores since we only care about current state
	//todo: uncomment the next line when we have smt state syncing complete. For now, we are retaining everything for test net
	// if app.RetainBlocks > 0 && app.Height >= app.RetainBlocks {
	// 	resp.RetainHeight = app.Height - app.RetainBlocks + 1
	// }

	duration := time.Since(app.timer)
	app.logger.Info("Committed", "transactions", app.txct, "duration", duration.String(), "tps", float64(app.txct)/duration.Seconds())

	return resp
}

// ListSnapshots implements github.com/tendermint/tendermint/abci/types.Application.
func (app *Accumulator) ListSnapshots(
	req abci.RequestListSnapshots) abci.ResponseListSnapshots {

	req.ProtoMessage()
	return abci.ResponseListSnapshots{}
}

// OfferSnapshot implements github.com/tendermint/tendermint/abci/types.Application.
func (app *Accumulator) OfferSnapshot(
	req abci.RequestOfferSnapshot) abci.ResponseOfferSnapshot {
	return abci.ResponseOfferSnapshot{Result: abci.ResponseOfferSnapshot_ABORT}
}

// LoadSnapshotChunk implements github.com/tendermint/tendermint/abci/types.Application.
func (app *Accumulator) LoadSnapshotChunk(
	req abci.RequestLoadSnapshotChunk) abci.ResponseLoadSnapshotChunk {

	//req.Height
	//resp := abcitypes.ResponseLoadSnapshotChunk{}
	//need to get a block of data between markers.
	//resp.Chunk = app.mm.GetState(req.Height)
	return abci.ResponseLoadSnapshotChunk{}
}

// ApplySnapshotChunk implements github.com/tendermint/tendermint/abci/types.Application.
func (app *Accumulator) ApplySnapshotChunk(
	req abci.RequestApplySnapshotChunk) abci.ResponseApplySnapshotChunk {
	return abci.ResponseApplySnapshotChunk{Result: abci.ResponseApplySnapshotChunk_ABORT}
}

//updateValidator add, update, or remove a validator
func (app *Accumulator) updateValidator(v abci.ValidatorUpdate) {
	// pubkey, _ := encoding.PubKeyFromProto(v.PubKey)
	// app.logger.Info("Val Pub Key", "address", pubkey.Address())
	/*
	   	if err != nil {
	   		panic(fmt.Errorf("can't decode public key: %w", err))
	   	}
	   	//key := []byte("val:" + string(pubkey.Bytes()))
	   	if v.Power == 0 {
	   		// remove validator
	   		_, found := app.tmvalidators[string(pubkey.Address())]// app.app.state.db.Has(key)
	   		if !found {
	   			pubStr := base64.StdEncoding.EncodeToString(pubkey.Bytes())
	   			return abcitypes.ResponseDeliverTx{
	   				Code: code.CodeTypeUnauthorized,
	   				Log:  fmt.Sprintf("Cannot remove non-existent validator %s", pubStr)}
	   		}
	   //		if !hasKey
	   		//if err = app.app.state.db.Delete(key); err != nil {
	   		//	panic(err)
	   		//}
	   		delete(app.tmvalidators, string(pubkey.Address()))
	   	} else {
	   		// add or update validator
	   		//value := bytes.NewBuffer(make([]byte, 0))
	   		//if err := types.WriteMessage(&v, value); err != nil {
	   		//	return types.ResponseDeliverTx{
	   		//		Code: code.CodeTypeEncodingError,
	   		//		Log:  fmt.Sprintf("Error encoding validator: %v", err)}
	   		//}
	   		//if err = app.app.state.db.Set(key, value.Bytes()); err != nil {
	   		//	panic(err)
	   		//}
	   		app.tmvalidators[string(pubkey.Address())] = pubkey
	   	}
	*/

	// we only update the changes array if we successfully updated the tree
	//app.ValUpdates = append(app.ValUpdates, v)
}<|MERGE_RESOLUTION|>--- conflicted
+++ resolved
@@ -332,11 +332,7 @@
 			u2 = u.String()
 		}
 		sentry.CaptureException(customErr)
-<<<<<<< HEAD
-		app.logger.Info("Check failed", "type", sub.TransactionType().Name(), "tx", txHash, "error", customErr)
-=======
 		app.logger.Info("Check failed", "type", sub.TransactionType().Name(), "txid", txid, "hash", txHash, "error", customErr)
->>>>>>> a3df96f2
 		ret.Code = uint32(customErr.Code)
 		ret.GasWanted = 0
 		ret.GasUsed = 0
@@ -390,11 +386,7 @@
 			u2 = u.String()
 		}
 		sentry.CaptureException(customErr)
-<<<<<<< HEAD
-		app.logger.Info("Deliver failed", "type", sub.TransactionType().Name(), "tx", txHash, "error", customErr)
-=======
 		app.logger.Info("Deliver failed", "type", sub.TransactionType().Name(), "txid", txid, "hash", txHash, "error", customErr)
->>>>>>> a3df96f2
 		ret.Code = uint32(customErr.Code)
 		//we don't care about failure as far as tendermint is concerned, so we should place the log in the pending
 		ret.Log = fmt.Sprintf("%s delivery of %s transaction failed: %v", u2, sub.TransactionType().Name(), customErr)
