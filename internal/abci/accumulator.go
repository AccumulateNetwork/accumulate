package abci

import (
	"bytes"
	_ "crypto/sha256"
	"encoding/json"
	"errors"
	"fmt"
	"runtime/debug"
	"sync/atomic"
	"time"

	"github.com/getsentry/sentry-go"
	abci "github.com/tendermint/tendermint/abci/types"
	"github.com/tendermint/tendermint/crypto"
	"github.com/tendermint/tendermint/libs/log"
	protocrypto "github.com/tendermint/tendermint/proto/tendermint/crypto"
	"github.com/tendermint/tendermint/version"
	"gitlab.com/accumulatenetwork/accumulate"
	"gitlab.com/accumulatenetwork/accumulate/config"
	"gitlab.com/accumulatenetwork/accumulate/internal/block"
	"gitlab.com/accumulatenetwork/accumulate/internal/chain"
	"gitlab.com/accumulatenetwork/accumulate/internal/database"
	"gitlab.com/accumulatenetwork/accumulate/internal/events"
	"gitlab.com/accumulatenetwork/accumulate/internal/logging"
	"gitlab.com/accumulatenetwork/accumulate/protocol"
	_ "gitlab.com/accumulatenetwork/accumulate/smt/pmt"
	"gitlab.com/accumulatenetwork/accumulate/smt/storage"
	"gitlab.com/accumulatenetwork/accumulate/types/api/query"
)

// Accumulator is an ABCI application that accumulates validated transactions in
// a hash tree.
type Accumulator struct {
	abci.BaseApplication
	AccumulatorOptions
	logger log.Logger

	block        *block.Block
	txct         int64
	timer        time.Time
	didPanic     bool
	lastSnapshot uint64

	onFatal func(error)
}

type AccumulatorOptions struct {
	*config.Config
	Executor *block.Executor
	EventBus *events.Bus
	DB       *database.Database
	Logger   log.Logger
	Address  crypto.Address // This is the address of this node, and is used to determine if the node is the leader
}

// NewAccumulator returns a new Accumulator.
func NewAccumulator(opts AccumulatorOptions) *Accumulator {
	app := &Accumulator{
		AccumulatorOptions: opts,
<<<<<<< HEAD
		logger:             opts.Logger.With("module", "accumulate", "partition", opts.Accumulate.Network.LocalPartitionID),
=======
		logger:             opts.Logger.With("module", "accumulate", "subnet", opts.Accumulate.SubnetId),
>>>>>>> 97973d2b
	}

	events.SubscribeAsync(opts.EventBus, func(e events.DidSaveSnapshot) {
		atomic.StoreUint64(&app.lastSnapshot, e.MinorIndex)
	})

	if app.Executor == nil {
		panic("Chain Validator Node not set!")
	}

	app.logger.Info("Starting ABCI application", "accumulate", accumulate.Version, "abci", Version)
	return app
}

var _ abci.Application = (*Accumulator)(nil)

// FOR TESTING ONLY
func (app *Accumulator) OnFatal(f func(error)) {
	app.onFatal = f
}

// fatal is called when a fatal error occurs. If fatal is called, all subsequent
// transactions will fail with CodeDidPanic.
func (app *Accumulator) fatal(err error, setDidPanic bool) {
	if setDidPanic {
		app.didPanic = true
	}

	app.logger.Error("Fatal error", "error", err, "stack", debug.Stack())
	sentry.CaptureException(err)

	if app.onFatal != nil {
		app.onFatal(err)
	}

	// Throw the panic back at Tendermint
	panic(err)
}

// recover will recover from a panic. If a panic occurs, it is passed to fatal
// and code is set to CodeDidPanic (unless the pointer is nil).
func (app *Accumulator) recover(code *uint32, setDidPanic bool) {
	r := recover()
	if r == nil {
		return
	}

	err, ok := r.(error)
	if ok {
		err = fmt.Errorf("panicked: %w", err)
	} else {
		err = fmt.Errorf("panicked: %v", r)
	}
	app.fatal(err, setDidPanic)

	if code != nil {
		*code = uint32(protocol.ErrorCodeDidPanic)
	}
}

// Info implements github.com/tendermint/tendermint/abci/types.Application.
func (app *Accumulator) Info(req abci.RequestInfo) abci.ResponseInfo {
	defer app.recover(nil, false)

	//todo: load up the merkle databases to the same state we're at...  We will need to rewind.

	// We have two different versions: that of the ABCI application, and that of
	// the executable. The ABCI application version may affect Tendermint. The
	// executable version tells us what commit to look at when debugging a crash
	// log.

	data, err := json.Marshal(struct {
		Version, Commit string
	}{
		Version: accumulate.Version,
		Commit:  accumulate.Commit,
	})
	if err != nil {
		sentry.CaptureException(err)
	}

	batch := app.DB.Begin(false)
	defer batch.Discard()

	var height int64
	var ledger *protocol.SystemLedger
	err = batch.Account(app.Accumulate.Describe.NodeUrl(protocol.Ledger)).GetStateAs(&ledger)
	switch {
	case err == nil:
		height = int64(ledger.Index)
	case errors.Is(err, storage.ErrNotFound):
		// InitChain has not been called yet
		height = 0
	default:
		height = -1
		sentry.CaptureException(err)
	}

	return abci.ResponseInfo{
		Data:             string(data),
		Version:          version.ABCIVersion,
		AppVersion:       Version,
		LastBlockHeight:  height,
		LastBlockAppHash: batch.BptRoot(),
	}
}

// Query implements github.com/tendermint/tendermint/abci/types.Application.
//
// Exposed as Tendermint RPC /abci_query.
func (app *Accumulator) Query(reqQuery abci.RequestQuery) (resQuery abci.ResponseQuery) {
	defer app.recover(&resQuery.Code, false)

	if app.didPanic {
		return abci.ResponseQuery{
			Code: uint32(protocol.ErrorCodeDidPanic),
			Info: "Node state is invalid",
		}
	}

	resQuery.Key = reqQuery.Data
	qu, err := query.UnmarshalRequest(reqQuery.Data)
	if err != nil {
		// sentry.CaptureException(err)
		app.logger.Debug("Query failed", "error", err)
		resQuery.Info = "request is not an Accumulate Query"
		resQuery.Code = uint32(protocol.ErrorCodeEncodingError)
		return resQuery
	}

	batch := app.DB.Begin(false)
	defer batch.Discard()

	k, v, customErr := app.Executor.Query(batch, qu, reqQuery.Height, reqQuery.Prove)
	switch {
	case customErr == nil:
		//Ok

	case errors.Is(customErr, storage.ErrNotFound):
		resQuery.Info = customErr.Error()
		resQuery.Code = uint32(protocol.ErrorCodeNotFound)
		return resQuery

	default:
		sentry.CaptureException(customErr)
		app.logger.Debug("Query failed", "type", qu.Type().String(), "error", customErr)
		resQuery.Info = customErr.Error()
		resQuery.Code = uint32(customErr.Code)
		return resQuery
	}

	//if we get here, we have a valid state object, so let's return it.
	resQuery.Code = uint32(protocol.ErrorCodeOK)
	//return a generic state object for the chain and let the query deal with decoding it
	resQuery.Key, resQuery.Value = k, v

	///implement lazy sync calls. If a node falls behind it needs to have several query calls
	///1 get current height
	///2 get block data for height X
	///3 get block data for given hash
	return
}

// InitChain implements github.com/tendermint/tendermint/abci/types.Application.
//
// Called when a chain is created.
func (app *Accumulator) InitChain(req abci.RequestInitChain) abci.ResponseInitChain {
	// Check if initialization is required
	var root []byte
	err := app.DB.View(func(batch *database.Batch) (err error) {
		root, err = app.Executor.LoadStateRoot(batch)
		return err
	})
	if err != nil {
		panic(fmt.Errorf("failed to load state hash: %v", err))
	}
	if root != nil {
		return abci.ResponseInitChain{AppHash: root}
	}

	app.logger.Info("Initializing")
	block := new(block.Block)
	block.Index = protocol.GenesisBlock
	block.Time = req.Time
	block.IsLeader = true
	block.Batch = app.DB.Begin(true)
	defer block.Batch.Discard()

	// Initialize the chain
	err = app.Executor.InitFromGenesis(block.Batch, req.AppStateBytes)
	if err != nil {
		panic(fmt.Errorf("failed to init chain: %v", err))
	}

	// Commit the batch
	err = block.Batch.Commit()
	if err != nil {
		panic(fmt.Errorf("failed to commit block: %v", err))
	}

	// Notify the world of the committed block
	err = app.EventBus.Publish(events.DidCommitBlock{
		Index: block.Index,
		Time:  block.Time,
	})
	if err != nil {
		panic(fmt.Errorf("failed to publish block notification: %v", err))
	}

	err = app.DB.View(func(batch *database.Batch) (err error) {
		root, err = app.Executor.LoadStateRoot(batch)
		return err
	})
	if err != nil {
		panic(fmt.Errorf("failed to load state hash: %v", err))
	}

	return abci.ResponseInitChain{AppHash: root}
}

// BeginBlock implements github.com/tendermint/tendermint/abci/types.Application.
func (app *Accumulator) BeginBlock(req abci.RequestBeginBlock) abci.ResponseBeginBlock {
	defer app.recover(nil, true)

	var ret abci.ResponseBeginBlock

	app.block = new(block.Block)
	app.block.IsLeader = bytes.Equal(app.Address.Bytes(), req.Header.GetProposerAddress())
	app.block.Index = uint64(req.Header.Height)
	app.block.Time = req.Header.Time
	app.block.CommitInfo = &req.LastCommitInfo
	app.block.Evidence = req.ByzantineValidators
	app.block.Batch = app.DB.Begin(true)

	//Identify the leader for this block, if we are the proposer... then we are the leader.
	err := app.Executor.BeginBlock(app.block)
	if err != nil {
		app.fatal(err, true)
		return ret
	}

	app.timer = time.Now()

	app.txct = 0

	/*
		app.ValUpdates = make([]types.ValidatorUpdate, 0)

		// Punish validators who committed equivocation.
		for _, ev := range req.ByzantineValidators {
			if ev.Type == types.EvidenceType_DUPLICATE_VOTE {
				addr := string(ev.Validator.Address)
				if pubKey, ok := app.valAddrToPubKeyMap[addr]; ok {
					app.updateValidator(types.ValidatorUpdate{
						PubKey: pubKey,
						Power:  ev.Validator.Power - 1,
					})
					app.logger.Info("Decreased val power by 1 because of the equivocation",
						"val", addr)
				} else {
					app.logger.Error("Wanted to punish val, but can't find it",
						"val", addr)
				}
			}
		}

	*/

	return ret
}

// CheckTx implements github.com/tendermint/tendermint/abci/types.Application.
//
// Verifies the transaction is sane.
func (app *Accumulator) CheckTx(req abci.RequestCheckTx) (rct abci.ResponseCheckTx) {
	defer app.recover(&rct.Code, true)

	// Is the node borked?
	if app.didPanic {
		return abci.ResponseCheckTx{
			Code: uint32(protocol.ErrorCodeDidPanic),
			Log:  "Node state is invalid",
		}
	}

	envelopes, results, respData, err := executeTransactions(app.logger.With("operation", "CheckTx"), checkTx(app.Executor, app.DB), req.Tx)
	if err != nil {
		return abci.ResponseCheckTx{
			Code: uint32(err.Code),
			Log:  err.Error(),
		}
	}

	var resp abci.ResponseCheckTx
	resp.Data = respData

	// If a user transaction fails, the batch fails
	for i, result := range results {
		if typ := envelopes[i].Transaction.Body.Type(); typ.IsSystem() && resp.Priority < 2 {
			resp.Priority = 2
		} else if typ.IsSynthetic() && resp.Priority < 1 {
			resp.Priority = 1
		}
		if result.Code == 0 {
			continue
		}
		if !envelopes[i].Transaction.Body.Type().IsUser() {
			continue
		}
		resp.Code = uint32(protocol.ErrorCodeUnknownError)
		resp.Log = "One or more user transactions failed"
	}

	return resp
}

// DeliverTx implements github.com/tendermint/tendermint/abci/types.Application.
//
// Verifies the transaction is valid.
func (app *Accumulator) DeliverTx(req abci.RequestDeliverTx) (rdt abci.ResponseDeliverTx) {
	defer app.recover(&rdt.Code, true)

	// Is the node borked?
	if app.didPanic {
		return abci.ResponseDeliverTx{
			Code: uint32(protocol.ErrorCodeDidPanic),
			Info: "Node state is invalid",
		}
	}

	envelopes, _, respData, err := executeTransactions(app.logger.With("operation", "DeliverTx"), deliverTx(app.Executor, app.block), req.Tx)
	if err != nil {
		return abci.ResponseDeliverTx{
			Code: uint32(err.Code),
			Log:  err.Error(),
		}
	}

	// Deliver never fails, unless the batch cannot be decoded
	app.txct += int64(len(envelopes))
	return abci.ResponseDeliverTx{Code: uint32(protocol.ErrorCodeOK), Data: respData}
}

// EndBlock implements github.com/tendermint/tendermint/abci/types.Application.
func (app *Accumulator) EndBlock(req abci.RequestEndBlock) abci.ResponseEndBlock {
	defer app.recover(nil, true)

	if app.block.State.Empty() {
		return abci.ResponseEndBlock{}
	}

	err := app.Executor.EndBlock(app.block)
	if err != nil {
		app.fatal(err, true)
		return abci.ResponseEndBlock{}
	}

	var resp abci.ResponseEndBlock
	resp.ValidatorUpdates = getValidatorUpdates(app.block.State.ValidatorsUpdates)
	return resp
}

// getValidatorUpdates adapts the Accumulate ValidatorUpdate struct array to the Tendermint ValidatorUpdate
func getValidatorUpdates(updates []chain.ValidatorUpdate) []abci.ValidatorUpdate {
	validatorUpdates := make([]abci.ValidatorUpdate, len(updates))
	for i, u := range updates {
		var pwr int64
		if u.Enabled {
			pwr = 1
		}

		validatorUpdates[i] = abci.ValidatorUpdate{
			PubKey: protocrypto.PublicKey{
				Sum: &protocrypto.PublicKey_Ed25519{
					Ed25519: u.PubKey,
				},
			},
			Power: pwr,
		}
	}
	return validatorUpdates
}

// Commit implements github.com/tendermint/tendermint/abci/types.Application.
//
// Commits the transaction block to the chains.
func (app *Accumulator) Commit() abci.ResponseCommit {
	defer app.recover(nil, true)
	defer func() { app.block = nil }()

	// Is the block empty?
	if app.block.State.Empty() {
		// Discard changes
		app.block.Batch.Discard()

		// Get the old root
		batch := app.DB.Begin(false)
		defer batch.Discard()

		duration := time.Since(app.timer)
		app.logger.Debug("Committed empty block", "duration", duration.String())
		return abci.ResponseCommit{Data: batch.BptRoot()}
	}

	// Commit the batch
	err := app.block.Batch.Commit()
	if err != nil {
		app.fatal(err, true)
		return abci.ResponseCommit{}
	}

	// Notify the world of the committed block
	err = app.EventBus.Publish(events.DidCommitBlock{
		Index: app.block.Index,
		Time:  app.block.Time,
		Major: app.block.State.MakeMajorBlock,
	})
	if err != nil {
		app.fatal(err, true)
		return abci.ResponseCommit{}
	}

	// Notify the executor that we comitted
	var resp abci.ResponseCommit
	batch := app.DB.Begin(false)
	defer batch.Discard()
	resp.Data = batch.BptRoot()

	// Keep this disabled until we have real snapshot support through Tendermint
	if false {
		// Truncate Tendermint's block store to the latest snapshot
		resp.RetainHeight = int64(app.lastSnapshot)
	}

	app.logger.Debug("Committed", "minor", app.block.Index, "hash", logging.AsHex(batch.BptRoot()).Slice(0, 4), "major", app.block.State.MakeMajorBlock)
	return resp
}<|MERGE_RESOLUTION|>--- conflicted
+++ resolved
@@ -58,11 +58,7 @@
 func NewAccumulator(opts AccumulatorOptions) *Accumulator {
 	app := &Accumulator{
 		AccumulatorOptions: opts,
-<<<<<<< HEAD
-		logger:             opts.Logger.With("module", "accumulate", "partition", opts.Accumulate.Network.LocalPartitionID),
-=======
-		logger:             opts.Logger.With("module", "accumulate", "subnet", opts.Accumulate.SubnetId),
->>>>>>> 97973d2b
+		logger:             opts.Logger.With("module", "accumulate", "partition", opts.Accumulate.PartitionId),
 	}
 
 	events.SubscribeAsync(opts.EventBus, func(e events.DidSaveSnapshot) {
