--- conflicted
+++ resolved
@@ -42,12 +42,8 @@
 type FakeNode struct {
 	t       testing.TB
 	db      *database.Database
-<<<<<<< HEAD
 	network *config.Describe
-=======
-	network *config.Network
 	exec    *block.Executor
->>>>>>> 6f8fb2a8
 	app     abcitypes.Application
 	client  *acctesting.FakeTendermint
 	key     crypto.PrivKey
@@ -171,19 +167,11 @@
 }
 
 func (n *FakeNode) Start(appChan chan<- abcitypes.Application, connMgr connections.ConnectionManager, doGenesis bool) *FakeNode {
-<<<<<<< HEAD
-	n.router = &routing.RouterInstance{
-		Network:           &n.network.Network,
-		ConnectionManager: connMgr,
-	}
-	mgr, err := block.NewNodeExecutor(block.ExecutorOptions{
-=======
 	var err error
-	n.router, _, err = routing.NewSimpleRouter(n.network, connMgr)
+	n.router, _, err = routing.NewSimpleRouter(&n.network.Network, connMgr)
 	require.NoError(n.t, err)
 
 	n.exec, err = block.NewNodeExecutor(block.ExecutorOptions{
->>>>>>> 6f8fb2a8
 		Logger:  n.logger,
 		Key:     n.key.Bytes(),
 		Network: *n.network,
