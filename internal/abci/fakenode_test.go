package abci_test

import (
	"context"
	"encoding/json"
	"errors"
	"fmt"
	"path/filepath"
	"strconv"
	"strings"
	"testing"
	"time"

	"github.com/stretchr/testify/assert"
	"github.com/stretchr/testify/require"
	abcitypes "github.com/tendermint/tendermint/abci/types"
	"github.com/tendermint/tendermint/crypto"
	"github.com/tendermint/tendermint/libs/log"
	"github.com/tendermint/tendermint/privval"
	tmtypes "github.com/tendermint/tendermint/types"
	"gitlab.com/accumulatenetwork/accumulate/config"
	"gitlab.com/accumulatenetwork/accumulate/internal/abci"
	"gitlab.com/accumulatenetwork/accumulate/internal/accumulated"
	api2 "gitlab.com/accumulatenetwork/accumulate/internal/api/v2"
	"gitlab.com/accumulatenetwork/accumulate/internal/block"
	"gitlab.com/accumulatenetwork/accumulate/internal/chain"
	"gitlab.com/accumulatenetwork/accumulate/internal/connections"
	"gitlab.com/accumulatenetwork/accumulate/internal/database"
	"gitlab.com/accumulatenetwork/accumulate/internal/events"
	"gitlab.com/accumulatenetwork/accumulate/internal/genesis"
	"gitlab.com/accumulatenetwork/accumulate/internal/indexing"
	"gitlab.com/accumulatenetwork/accumulate/internal/logging"
	"gitlab.com/accumulatenetwork/accumulate/internal/routing"
	acctesting "gitlab.com/accumulatenetwork/accumulate/internal/testing"
	"gitlab.com/accumulatenetwork/accumulate/internal/testing/e2e"
	"gitlab.com/accumulatenetwork/accumulate/internal/url"
	"gitlab.com/accumulatenetwork/accumulate/protocol"
	"gitlab.com/accumulatenetwork/accumulate/smt/storage"
	"gitlab.com/accumulatenetwork/accumulate/smt/storage/memory"
)

type FakeNode struct {
	t       testing.TB
	db      *database.Database
	network *config.Network
	exec    *block.Executor
	app     abcitypes.Application
	client  *acctesting.FakeTendermint
	key     crypto.PrivKey
	height  int64
	api     api2.Querier
	logger  log.Logger
	router  routing.Router

	assert       *assert.Assertions
	require      *require.Assertions
	netValMap    genesis.NetworkValidatorMap
	Bootstrap    genesis.Bootstrap
	kv           *memory.DB
	nodeExecutor *block.Executor
}

func RunTestNet(t *testing.T, subnets []string, daemons map[string][]*accumulated.Daemon, openDb func(d *accumulated.Daemon) (*database.Database, error), doGenesis bool, errorHandler func(err error)) map[string][]*FakeNode {
	t.Helper()

	allNodes := map[string][]*FakeNode{}
	allChans := map[string][]chan<- abcitypes.Application{}
	clients := map[string]connections.ABCIClient{}
	netValMap := make(genesis.NetworkValidatorMap)
	evilNodePrefix := "evil-"
	for _, netName := range subnets {
		isEvil := false
		if strings.HasPrefix(netName, evilNodePrefix) {
			isEvil = true
			netName = strings.TrimPrefix(netName, evilNodePrefix)
		}

		daemons := daemons[netName]
		nodes := make([]*FakeNode, len(daemons))
		chans := make([]chan<- abcitypes.Application, len(daemons))
		allNodes[netName], allChans[netName] = nodes, chans
		for i, daemon := range daemons {
			nodes[i], chans[i] = InitFake(t, daemon, openDb, errorHandler, isEvil, netValMap)
		}
		// TODO It _should_ be one or the other - why doesn't that work?
		clients[netName] = nodes[0].client
	}

	connectionManager := connections.NewFakeConnectionManager(clients)
	for _, netName := range subnets {
		netName = strings.TrimPrefix(netName, evilNodePrefix)
		nodes, chans := allNodes[netName], allChans[netName]
		for i := range nodes {
			nodes[i].Start(chans[i], connectionManager, doGenesis)
		}
	}

	// Execute bootstrap after the entire network is known
	if doGenesis {
		for _, netName := range subnets {
			netName = strings.TrimPrefix(netName, evilNodePrefix)
			nodes := allNodes[netName]
			for i := range nodes {
				genesis := nodes[i].Bootstrap
				err := genesis.Bootstrap()
				if err != nil {
					panic(fmt.Errorf("could not execute genesis: %v", err))
				}
				nodes[i].CreateInitChain()
			}
		}
	}

	return allNodes
}

func NewDefaultErrorHandler(t *testing.T) func(err error) {
	return func(err error) {
		t.Helper()
		assert.NoError(t, err)
	}
}

func InitFake(t *testing.T, d *accumulated.Daemon, openDb func(d *accumulated.Daemon) (*database.Database, error), errorHandler func(err error), isEvil bool, netValMap genesis.NetworkValidatorMap) (*FakeNode, chan<- abcitypes.Application) {
	if errorHandler == nil {
		errorHandler = NewDefaultErrorHandler(t)
	}

	pv, err := privval.LoadFilePV(
		d.Config.PrivValidator.KeyFile(),
		d.Config.PrivValidator.StateFile(),
	)
	require.NoError(t, err)

	n := new(FakeNode)
	n.t = t
	n.key = pv.Key.PrivKey
	n.network = &d.Config.Accumulate.Network
	n.logger = d.Logger
	n.netValMap = netValMap

	if openDb == nil {
		openDb = func(d *accumulated.Daemon) (*database.Database, error) {
			return database.OpenInMemory(d.Logger), nil
		}
	}

	n.db, err = openDb(d)
	require.NoError(t, err)
	batch := n.db.Begin(false)
	defer batch.Discard()

	var ledger *protocol.SystemLedger
	err = batch.Account(n.network.NodeUrl(protocol.Ledger)).GetStateAs(&ledger)
	if err == nil {
		n.height = int64(ledger.Index)
	} else {
		require.ErrorIs(t, err, storage.ErrNotFound)
	}

	fakeTmLogger := d.Logger.With("module", "fake-tendermint", "subnet", n.network.LocalSubnetID)

	appChan := make(chan abcitypes.Application)
	t.Cleanup(func() { close(appChan) })
	n.client = acctesting.NewFakeTendermint(appChan, n.db, n.network, n.key.PubKey(), fakeTmLogger, n.NextHeight, errorHandler, 100*time.Millisecond, isEvil)

	return n, appChan
}

func (n *FakeNode) Start(appChan chan<- abcitypes.Application, connMgr connections.ConnectionManager, doGenesis bool) *FakeNode {
<<<<<<< HEAD
	n.router = &routing.RouterInstance{
		Network:           n.network,
		ConnectionManager: connMgr,
	}
	var err error
	n.nodeExecutor, err = block.NewNodeExecutor(block.ExecutorOptions{
		Logger:  n.logger,
		Key:     n.key.Bytes(),
		Network: *n.network,
		Router:  n.router,
=======
	eventBus := events.NewBus(nil)
	n.router = routing.NewRouter(eventBus, connMgr)

	var err error
	n.exec, err = block.NewNodeExecutor(block.ExecutorOptions{
		Logger:   n.logger,
		Key:      n.key.Bytes(),
		Network:  *n.network,
		Router:   n.router,
		EventBus: eventBus,
>>>>>>> cfb8501a
	}, n.db)
	n.Require().NoError(err)

	n.app = abci.NewAccumulator(abci.AccumulatorOptions{
<<<<<<< HEAD
		Executor: n.nodeExecutor,
		EventBus: events.NewBus(nil),
=======
		Executor: n.exec,
		EventBus: eventBus,
>>>>>>> cfb8501a
		DB:       n.db,
		Logger:   n.logger,
		Config: &config.Config{Accumulate: config.Accumulate{
			Network: *n.network,
			Snapshots: config.Snapshots{
				Directory: filepath.Join(n.t.TempDir(), "snapshots"),
			},
		}},
		Address: n.key.PubKey().Address(),
	})
	n.app.(*abci.Accumulator).OnFatal(func(err error) {
		n.T().Helper()
		n.Require().NoError(err)
	})

	// Notify FakeTendermint that we have created an ABCI, but don't notify it
	// immediately, but make sure it definitely happens
	defer func() { appChan <- n.app }()

	n.api = api2.NewQueryDispatch(api2.Options{
		Logger:        n.logger,
		Network:       n.network,
		Router:        n.router,
		TxMaxWaitTime: 10 * time.Second,
	})

	n.T().Cleanup(func() { n.client.Shutdown() })

	if !doGenesis {
		return n
	}

	n.height++

	kv := memory.New(nil)
	opts := genesis.InitOpts{
		Network:             *n.network,
		GenesisTime:         time.Now(),
		NetworkValidatorMap: n.netValMap,
		Logger:              n.logger,
		Validators: []tmtypes.GenesisValidator{
			{PubKey: n.key.PubKey()},
		},
		Keys: [][]byte{n.key.Bytes()},
	}
	n.Bootstrap, err = genesis.Init(kv, opts)
	n.Require().NoError(err)
	n.kv = kv

	return n
}

func (n *FakeNode) T() testing.TB {
	return n.t
}

func (n *FakeNode) Assert() *assert.Assertions {
	if n.assert == nil {
		n.assert = assert.New(n.T())
	}
	return n.assert
}

func (n *FakeNode) Require() *require.Assertions {
	if n.require == nil {
		n.require = require.New(n.T())
	}
	return n.require
}

func (n *FakeNode) NextHeight() int64 {
	n.height++
	return n.height
}

func (n *FakeNode) QueryAccount(url string) *api2.ChainQueryResponse {
	n.t.Helper()
	r, err := n.api.QueryUrl(n.parseUrl(url), api2.QueryOptions{})
	n.Require().NoError(err)
	n.Require().IsType((*api2.ChainQueryResponse)(nil), r)
	return r.(*api2.ChainQueryResponse)
}

func (n *FakeNode) QueryTransaction(url string) *api2.TransactionQueryResponse {
	r, err := n.api.QueryUrl(n.parseUrl(url), api2.QueryOptions{})
	n.require.NoError(err)
	n.Require().IsType((*api2.TransactionQueryResponse)(nil), r)
	return r.(*api2.TransactionQueryResponse)
}

func (n *FakeNode) QueryMulti(url string) *api2.MultiResponse {
	r, err := n.api.QueryUrl(n.parseUrl(url), api2.QueryOptions{})
	n.require.NoError(err)
	n.Require().IsType((*api2.MultiResponse)(nil), r)
	return r.(*api2.MultiResponse)
}

func (n *FakeNode) QueryAccountAs(url string, result interface{}) {
	n.t.Helper()
	r := n.QueryAccount(url)
	data, err := json.Marshal(r.Data)
	n.Require().NoError(err)
	n.Require().NoError(json.Unmarshal(data, result))
}

func (n *FakeNode) Execute(inBlock func(func(*protocol.Envelope))) (sigHashes, txnHashes [][32]byte, err error) {
	n.t.Helper()

	bulk := new(protocol.Envelope)
	inBlock(func(tx *protocol.Envelope) {
		deliveries, err := chain.NormalizeEnvelope(tx)
		require.NoError(n.t, err)
		for _, d := range deliveries {
			bulk.Signatures = append(bulk.Signatures, d.Signatures...)
			bulk.Transaction = append(bulk.Transaction, d.Transaction)
		}
	})

	for _, sig := range bulk.Signatures {
		sigHashes = append(sigHashes, *(*[32]byte)(sig.Hash()))
	}
	for _, txn := range bulk.Transaction {
		remote, ok := txn.Body.(*protocol.RemoteTransaction)
		switch {
		case !ok:
			txnHashes = append(txnHashes, *(*[32]byte)(txn.GetHash()))
		case remote.Hash != [32]byte{}:
			txnHashes = append(txnHashes, remote.Hash)
		}
	}

	blob, err := bulk.MarshalBinary()
	require.NoError(n.t, err)

	// Submit all the transactions as a batch
	st := n.client.SubmitTx(context.Background(), blob, true)
	n.require.NotNil(st)
	if st.CheckResult != nil && st.CheckResult.Code != 0 {
		d, err := st.CheckResult.MarshalJSON()
		if err != nil {
			return nil, nil, err
		}
		return nil, nil, fmt.Errorf("%s", d)
	}

	return sigHashes, txnHashes, nil
}

func (n *FakeNode) MustExecute(inBlock func(func(*protocol.Envelope))) (sigHashes, txnHashes [][32]byte) {
	n.t.Helper()

	sigHashes, txnHashes, err := n.Execute(inBlock)
	if err == nil {
		return sigHashes, txnHashes
	}

	var data struct{ Data []byte }
	if json.Unmarshal([]byte(err.Error()), &data) != nil {
		require.NoError(n.t, err)
	}

	results := new(protocol.TransactionResultSet)
	if results.UnmarshalBinary(data.Data) != nil {
		require.NoError(n.t, err)
	}

	for _, result := range results.Results {
		assert.Zero(n.t, result.Code, result.Message)
	}
	n.t.FailNow()
	panic("unreachable")
}

func (n *FakeNode) MustExecuteAndWait(inBlock func(func(*protocol.Envelope))) [][32]byte {
	n.t.Helper()

	_, txnHashes := n.MustExecute(inBlock)
	n.MustWaitForTxns(convertIds32(txnHashes...)...)
	return txnHashes
}

func (n *FakeNode) MustWaitForTxns(ids ...[]byte) {
	n.t.Helper()

	n.Require().NoError(n.WaitForTxns(ids...))
}

func (n *FakeNode) WaitForTxns(ids ...[]byte) error {
	return n.waitForTxns(nil, false, ids...)
}

func (n *FakeNode) waitForTxns(cause []byte, ignorePending bool, ids ...[]byte) error {
	n.t.Helper()

	for _, id := range ids {
		if cause == nil {
			n.logger.Debug("Waiting for transaction", "module", "fake-node", "hash", logging.AsHex(id))
		} else {
			n.logger.Debug("Waiting for transaction", "module", "fake-node", "hash", logging.AsHex(id), "cause", logging.AsHex(cause))
		}
		res, err := n.api.QueryTx(id, 1*time.Second, ignorePending, api2.QueryOptions{})
		if err != nil {
			return fmt.Errorf("Failed to query TX %X (%v)", id, err)
		}
		ids := make([][]byte, len(res.Produced))
		for i, id := range res.Produced {
			id := id.Hash()
			ids[i] = id[:]
		}
		err = n.waitForTxns(id, true, ids...)
		if err != nil {
			return err
		}
	}
	return nil
}

func convertIds32(ids ...[32]byte) [][]byte {
	ids2 := make([][]byte, len(ids))
	for i, id := range ids {
		id := id // See docs/developer/rangevarref.md
		ids2[i] = id[:]
	}
	return ids2
}

func (n *FakeNode) parseUrl(s string) *url.URL {
	u, err := acctesting.ParseUrl(s)
	require.NoError(n.t, err)
	return u
}

func (n *FakeNode) GetDirectory(adi string) []string {
	batch := n.db.Begin(false)
	defer batch.Discard()

	u := n.parseUrl(adi)
	dir := indexing.Directory(batch, u)
	count, err := dir.Count()
	if errors.Is(err, storage.ErrNotFound) {
		return nil
	}
	require.NoError(n.t, err)

	chains := make([]string, count)
	for i := range chains {
		data, err := dir.Get(uint64(i))
		require.NoError(n.t, err)
		chains[i] = data.String()
	}
	return chains
}

func (n *FakeNode) GetTx(txid []byte) *api2.TransactionQueryResponse {
	q := api2.NewQueryDirect(n.network.LocalSubnetID, api2.Options{
		Logger:  n.logger,
		Network: n.network,
		Router:  n.router,
	})
	resp, err := q.QueryTx(txid, 0, false, api2.QueryOptions{})
	require.NoError(n.t, err)
	data, err := json.Marshal(resp.Data)
	require.NoError(n.t, err)

	var typ protocol.TransactionType
	require.NoError(n.t, typ.UnmarshalJSON([]byte(strconv.Quote(resp.Type))))

	resp.Data, err = protocol.NewTransactionBody(typ)
	require.NoError(n.t, err)
	require.NoError(n.t, json.Unmarshal(data, resp.Data))

	return resp
}

func (n *FakeNode) GetDataAccount(url string) *protocol.DataAccount {
	n.t.Helper()
	acct := new(protocol.DataAccount)
	n.QueryAccountAs(url, acct)
	return acct
}

func (n *FakeNode) GetTokenAccount(url string) *protocol.TokenAccount {
	n.t.Helper()
	acct := new(protocol.TokenAccount)
	n.QueryAccountAs(url, acct)
	return acct
}

func (n *FakeNode) GetLiteIdentity(url string) *protocol.LiteIdentity {
	n.t.Helper()
	acct := new(protocol.LiteIdentity)
	n.QueryAccountAs(url, acct)
	return acct
}

func (n *FakeNode) GetLiteTokenAccount(url string) *protocol.LiteTokenAccount {
	n.t.Helper()
	acct := new(protocol.LiteTokenAccount)
	n.QueryAccountAs(url, acct)
	return acct
}

func (n *FakeNode) GetLiteDataAccount(url string) *protocol.LiteDataAccount {
	n.t.Helper()
	acct := new(protocol.LiteDataAccount)
	n.QueryAccountAs(url, acct)
	return acct
}

func (n *FakeNode) GetADI(url string) *protocol.ADI {
	n.t.Helper()
	adi := new(protocol.ADI)
	n.QueryAccountAs(url, adi)
	return adi
}

func (n *FakeNode) GetKeyBook(url string) *protocol.KeyBook {
	n.t.Helper()
	book := new(protocol.KeyBook)
	n.QueryAccountAs(url, book)
	return book
}

func (n *FakeNode) GetKeyPage(url string) *protocol.KeyPage {
	n.t.Helper()
	mss := new(protocol.KeyPage)
	n.QueryAccountAs(url, mss)
	return mss
}

func (n *FakeNode) GetOraclePrice() uint64 {
	return n.exec.ActiveGlobals_TESTONLY().Oracle.Price
}

func (n *FakeNode) GetTokenIssuer(url string) *protocol.TokenIssuer {
	n.t.Helper()
	mss := new(protocol.TokenIssuer)
	n.QueryAccountAs(url, mss)
	return mss
}

func (n *FakeNode) CreateInitChain() {
	state, err := n.kv.MarshalJSON()
	n.require.NoError(err)
	n.app.InitChain(abcitypes.RequestInitChain{
		Time:          time.Now(),
		ChainId:       n.network.LocalSubnetID,
		AppStateBytes: state,
		InitialHeight: protocol.GenesisBlock + 1,
	})
	_ = n.nodeExecutor.EmitNetworkGlobalsEvent(n.db)
}

type e2eDUT struct {
	*e2e.Suite
	*FakeNode
}

func (d *e2eDUT) GetRecordAs(url string, target protocol.Account) {
	d.QueryAccountAs(url, target)
}

func (d *e2eDUT) GetRecordHeight(url string) uint64 {
	return d.QueryAccount(url).MainChain.Height
}

func (d *e2eDUT) SubmitTxn(tx *protocol.Envelope) {
	b, err := tx.MarshalBinary()
	d.Require().NoError(err)
	d.client.SubmitTx(context.Background(), b, false)
}

func (d *e2eDUT) WaitForTxns(ids ...[]byte) {
	d.MustWaitForTxns(ids...)
}<|MERGE_RESOLUTION|>--- conflicted
+++ resolved
@@ -168,18 +168,6 @@
 }
 
 func (n *FakeNode) Start(appChan chan<- abcitypes.Application, connMgr connections.ConnectionManager, doGenesis bool) *FakeNode {
-<<<<<<< HEAD
-	n.router = &routing.RouterInstance{
-		Network:           n.network,
-		ConnectionManager: connMgr,
-	}
-	var err error
-	n.nodeExecutor, err = block.NewNodeExecutor(block.ExecutorOptions{
-		Logger:  n.logger,
-		Key:     n.key.Bytes(),
-		Network: *n.network,
-		Router:  n.router,
-=======
 	eventBus := events.NewBus(nil)
 	n.router = routing.NewRouter(eventBus, connMgr)
 
@@ -190,18 +178,12 @@
 		Network:  *n.network,
 		Router:   n.router,
 		EventBus: eventBus,
->>>>>>> cfb8501a
 	}, n.db)
 	n.Require().NoError(err)
 
 	n.app = abci.NewAccumulator(abci.AccumulatorOptions{
-<<<<<<< HEAD
-		Executor: n.nodeExecutor,
-		EventBus: events.NewBus(nil),
-=======
 		Executor: n.exec,
 		EventBus: eventBus,
->>>>>>> cfb8501a
 		DB:       n.db,
 		Logger:   n.logger,
 		Config: &config.Config{Accumulate: config.Accumulate{
