package abci_test

import (
	"context"
	"encoding/json"
	"errors"
	"fmt"
	"path/filepath"
	"strconv"
	"strings"
	"testing"
	"time"

	"github.com/stretchr/testify/assert"
	"github.com/stretchr/testify/require"
	abcitypes "github.com/tendermint/tendermint/abci/types"
	"github.com/tendermint/tendermint/crypto"
	"github.com/tendermint/tendermint/libs/log"
	"github.com/tendermint/tendermint/privval"
	tmtypes "github.com/tendermint/tendermint/types"
	"gitlab.com/accumulatenetwork/accumulate/config"
	"gitlab.com/accumulatenetwork/accumulate/internal/abci"
	"gitlab.com/accumulatenetwork/accumulate/internal/accumulated"
	api2 "gitlab.com/accumulatenetwork/accumulate/internal/api/v2"
	"gitlab.com/accumulatenetwork/accumulate/internal/block"
	"gitlab.com/accumulatenetwork/accumulate/internal/chain"
	"gitlab.com/accumulatenetwork/accumulate/internal/connections"
	"gitlab.com/accumulatenetwork/accumulate/internal/database"
	"gitlab.com/accumulatenetwork/accumulate/internal/events"
	"gitlab.com/accumulatenetwork/accumulate/internal/indexing"
	"gitlab.com/accumulatenetwork/accumulate/internal/logging"
	"gitlab.com/accumulatenetwork/accumulate/internal/routing"
	acctesting "gitlab.com/accumulatenetwork/accumulate/internal/testing"
	"gitlab.com/accumulatenetwork/accumulate/internal/testing/e2e"
	"gitlab.com/accumulatenetwork/accumulate/internal/url"
	"gitlab.com/accumulatenetwork/accumulate/protocol"
	"gitlab.com/accumulatenetwork/accumulate/smt/storage"
)

type FakeNode struct {
	t       testing.TB
	db      *database.Database
	network *config.Describe
	exec    *block.Executor
	app     abcitypes.Application
	client  *acctesting.FakeTendermint
	key     crypto.PrivKey
	height  int64
	api     api2.Querier
	logger  log.Logger
	router  routing.Router

	assert  *assert.Assertions
	require *require.Assertions
}

func RunTestNet(t *testing.T, partitions []string, daemons map[string][]*accumulated.Daemon, openDb func(d *accumulated.Daemon) (*database.Database, error), doGenesis bool, errorHandler func(err error)) map[string][]*FakeNode {
	t.Helper()

	allNodes := map[string][]*FakeNode{}
	allChans := map[string][]chan<- abcitypes.Application{}
	clients := map[string]connections.ABCIClient{}
	evilNodePrefix := "evil-"
	for _, netName := range partitions {
		isEvil := false
		if strings.HasPrefix(netName, evilNodePrefix) {
			isEvil = true
			netName = strings.TrimPrefix(netName, evilNodePrefix)
		}

		daemons := daemons[netName]
		nodes := make([]*FakeNode, len(daemons))
		chans := make([]chan<- abcitypes.Application, len(daemons))
		allNodes[netName], allChans[netName] = nodes, chans
		for i, daemon := range daemons {
			nodes[i], chans[i] = InitFake(t, daemon, openDb, errorHandler, isEvil)
		}
		// TODO It _should_ be one or the other - why doesn't that work?
		clients[netName] = nodes[0].client
	}

	genesis := map[string]*tmtypes.GenesisDoc{}
	if doGenesis {
		for id, daemons := range daemons {
			var err error
			genesis[id], err = tmtypes.GenesisDocFromFile(daemons[0].Config.GenesisFile())
			require.NoError(t, err)
		}
	}

	connectionManager := connections.NewFakeConnectionManager(clients)
	for _, netName := range partitions {
		netName = strings.TrimPrefix(netName, evilNodePrefix)
		nodes, chans := allNodes[netName], allChans[netName]
		for i := range nodes {
<<<<<<< HEAD
			nodes[i].Start(chans[i], connectionManager, doGenesis)
		}
	}

	// Execute bootstrap after the entire network is known
	if doGenesis {
		for _, netName := range partitions {
			netName = strings.TrimPrefix(netName, evilNodePrefix)
			nodes := allNodes[netName]
			for i := range nodes {
				genesis := nodes[i].Bootstrap
				err := genesis.Bootstrap()
				if err != nil {
					panic(fmt.Errorf("could not execute genesis: %v", err))
				}
				nodes[i].CreateInitChain()
			}
=======
			nodes[i].Start(chans[i], connectionManager, genesis[netName])
>>>>>>> d492911f
		}
	}

	return allNodes
}

func NewDefaultErrorHandler(t *testing.T) func(err error) {
	return func(err error) {
		t.Helper()
		assert.NoError(t, err)
	}
}

func InitFake(t *testing.T, d *accumulated.Daemon, openDb func(d *accumulated.Daemon) (*database.Database, error), errorHandler func(err error), isEvil bool) (*FakeNode, chan<- abcitypes.Application) {
	if errorHandler == nil {
		errorHandler = NewDefaultErrorHandler(t)
	}

	pv, err := privval.LoadFilePV(
		d.Config.PrivValidator.KeyFile(),
		d.Config.PrivValidator.StateFile(),
	)
	require.NoError(t, err)

	n := new(FakeNode)
	n.t = t
	n.key = pv.Key.PrivKey
	n.network = &d.Config.Accumulate.Describe
	n.logger = d.Logger

	if openDb == nil {
		openDb = func(d *accumulated.Daemon) (*database.Database, error) {
			return database.OpenInMemory(d.Logger), nil
		}
	}

	n.db, err = openDb(d)
	require.NoError(t, err)
	batch := n.db.Begin(false)
	defer batch.Discard()

	var ledger *protocol.SystemLedger
	err = batch.Account(n.network.NodeUrl(protocol.Ledger)).GetStateAs(&ledger)
	if err == nil {
		n.height = int64(ledger.Index)
	} else {
		require.ErrorIs(t, err, storage.ErrNotFound)
	}

	fakeTmLogger := d.Logger.With("module", "fake-tendermint", "partition", n.network.PartitionId)

	appChan := make(chan abcitypes.Application)
	t.Cleanup(func() { close(appChan) })
	n.client = acctesting.NewFakeTendermint(appChan, n.db, n.network, n.key.PubKey(), fakeTmLogger, n.NextHeight, errorHandler, 100*time.Millisecond, isEvil)

	return n, appChan
}

func (n *FakeNode) Start(appChan chan<- abcitypes.Application, connMgr connections.ConnectionManager, genesis *tmtypes.GenesisDoc) *FakeNode {
	eventBus := events.NewBus(nil)
	n.router = routing.NewRouter(eventBus, connMgr)

	var err error
	n.exec, err = block.NewNodeExecutor(block.ExecutorOptions{
		Logger:   n.logger,
		Key:      n.key.Bytes(),
		Describe: *n.network,
		Router:   n.router,
		EventBus: eventBus,
	}, n.db)
	n.Require().NoError(err)

	n.app = abci.NewAccumulator(abci.AccumulatorOptions{
		Executor: n.exec,
		EventBus: eventBus,
		DB:       n.db,
		Logger:   n.logger,
		Config: &config.Config{Accumulate: config.Accumulate{
			Describe: *n.network,
			Snapshots: config.Snapshots{
				Directory: filepath.Join(n.t.TempDir(), "snapshots"),
			},
		}},
		Address: n.key.PubKey().Address(),
	})
	n.app.(*abci.Accumulator).OnFatal(func(err error) {
		n.T().Helper()
		n.Require().NoError(err)
	})

	// Notify FakeTendermint that we have created an ABCI, but don't notify it
	// immediately, but make sure it definitely happens
	defer func() { appChan <- n.app }()

	n.api = api2.NewQueryDispatch(api2.Options{
		Logger:        n.logger,
		Describe:      n.network,
		Router:        n.router,
		TxMaxWaitTime: 10 * time.Second,
	})

	n.T().Cleanup(func() { n.client.Shutdown() })

	if genesis == nil {
		return n
	}

	n.height++

	n.app.InitChain(abcitypes.RequestInitChain{
		Time:          genesis.GenesisTime,
		ChainId:       n.network.SubnetId,
		AppStateBytes: genesis.AppState,
		InitialHeight: genesis.InitialHeight + 1,
	})

	return n
}

func (n *FakeNode) T() testing.TB {
	return n.t
}

func (n *FakeNode) Assert() *assert.Assertions {
	if n.assert == nil {
		n.assert = assert.New(n.T())
	}
	return n.assert
}

func (n *FakeNode) Require() *require.Assertions {
	if n.require == nil {
		n.require = require.New(n.T())
	}
	return n.require
}

func (n *FakeNode) NextHeight() int64 {
	n.height++
	return n.height
}

func (n *FakeNode) QueryAccount(url string) *api2.ChainQueryResponse {
	n.t.Helper()
	r, err := n.api.QueryUrl(n.parseUrl(url), api2.QueryOptions{})
	n.Require().NoError(err)
	n.Require().IsType((*api2.ChainQueryResponse)(nil), r)
	return r.(*api2.ChainQueryResponse)
}

func (n *FakeNode) QueryTransaction(url string) *api2.TransactionQueryResponse {
	r, err := n.api.QueryUrl(n.parseUrl(url), api2.QueryOptions{})
	n.require.NoError(err)
	n.Require().IsType((*api2.TransactionQueryResponse)(nil), r)
	return r.(*api2.TransactionQueryResponse)
}

func (n *FakeNode) QueryMulti(url string) *api2.MultiResponse {
	r, err := n.api.QueryUrl(n.parseUrl(url), api2.QueryOptions{})
	n.require.NoError(err)
	n.Require().IsType((*api2.MultiResponse)(nil), r)
	return r.(*api2.MultiResponse)
}

func (n *FakeNode) QueryAccountAs(url string, result interface{}) {
	n.t.Helper()
	r := n.QueryAccount(url)
	data, err := json.Marshal(r.Data)
	n.Require().NoError(err)
	n.Require().NoError(json.Unmarshal(data, result))
}

func (n *FakeNode) Execute(inBlock func(func(*protocol.Envelope))) (sigHashes, txnHashes [][32]byte, err error) {
	n.t.Helper()

	bulk := new(protocol.Envelope)
	inBlock(func(tx *protocol.Envelope) {
		deliveries, err := chain.NormalizeEnvelope(tx)
		require.NoError(n.t, err)
		for _, d := range deliveries {
			bulk.Signatures = append(bulk.Signatures, d.Signatures...)
			bulk.Transaction = append(bulk.Transaction, d.Transaction)
		}
	})

	for _, sig := range bulk.Signatures {
		sigHashes = append(sigHashes, *(*[32]byte)(sig.Hash()))
	}
	for _, txn := range bulk.Transaction {
		remote, ok := txn.Body.(*protocol.RemoteTransaction)
		switch {
		case !ok:
			txnHashes = append(txnHashes, *(*[32]byte)(txn.GetHash()))
		case remote.Hash != [32]byte{}:
			txnHashes = append(txnHashes, remote.Hash)
		}
	}

	blob, err := bulk.MarshalBinary()
	require.NoError(n.t, err)

	// Submit all the transactions as a batch
	st := n.client.SubmitTx(context.Background(), blob, true)
	n.require.NotNil(st)
	if st.CheckResult != nil && st.CheckResult.Code != 0 {
		d, err := st.CheckResult.MarshalJSON()
		if err != nil {
			return nil, nil, err
		}
		return nil, nil, fmt.Errorf("%s", d)
	}

	return sigHashes, txnHashes, nil
}

func (n *FakeNode) CheckTx(env *protocol.Envelope) abcitypes.ResponseCheckTx {
	tx, err := env.MarshalBinary()
	n.Require().NoError(err)
	return n.app.CheckTx(abcitypes.RequestCheckTx{Tx: tx})
}

func (n *FakeNode) MustExecute(inBlock func(func(*protocol.Envelope))) (sigHashes, txnHashes [][32]byte) {
	n.t.Helper()

	sigHashes, txnHashes, err := n.Execute(inBlock)
	if err == nil {
		return sigHashes, txnHashes
	}

	var data struct{ Data []byte }
	if json.Unmarshal([]byte(err.Error()), &data) != nil {
		require.NoError(n.t, err)
	}

	results := new(protocol.TransactionResultSet)
	if results.UnmarshalBinary(data.Data) != nil {
		require.NoError(n.t, err)
	}

	for _, result := range results.Results {
		assert.Zero(n.t, result.Code, result.Message)
	}
	n.t.FailNow()
	panic("unreachable")
}

func (n *FakeNode) MustExecuteAndWait(inBlock func(func(*protocol.Envelope))) [][32]byte {
	n.t.Helper()

	_, txnHashes := n.MustExecute(inBlock)
	n.MustWaitForTxns(convertIds32(txnHashes...)...)
	return txnHashes
}

func (n *FakeNode) MustWaitForTxns(ids ...[]byte) {
	n.t.Helper()

	n.Require().NoError(n.WaitForTxns(ids...))
}

func (n *FakeNode) WaitForTxns(ids ...[]byte) error {
	return n.waitForTxns(nil, false, ids...)
}

func (n *FakeNode) waitForTxns(cause []byte, ignorePending bool, ids ...[]byte) error {
	n.t.Helper()

	for _, id := range ids {
		if cause == nil {
			n.logger.Debug("Waiting for transaction", "module", "fake-node", "hash", logging.AsHex(id))
		} else {
			n.logger.Debug("Waiting for transaction", "module", "fake-node", "hash", logging.AsHex(id), "cause", logging.AsHex(cause))
		}
		res, err := n.api.QueryTx(id, 1*time.Second, ignorePending, api2.QueryOptions{})
		if err != nil {
			return fmt.Errorf("Failed to query TX %X (%v)", id, err)
		}
		ids := make([][]byte, len(res.Produced))
		for i, id := range res.Produced {
			id := id.Hash()
			ids[i] = id[:]
		}
		err = n.waitForTxns(id, true, ids...)
		if err != nil {
			return err
		}
	}
	return nil
}

func convertIds32(ids ...[32]byte) [][]byte {
	ids2 := make([][]byte, len(ids))
	for i, id := range ids {
		id := id // See docs/developer/rangevarref.md
		ids2[i] = id[:]
	}
	return ids2
}

func (n *FakeNode) parseUrl(s string) *url.URL {
	u, err := acctesting.ParseUrl(s)
	require.NoError(n.t, err)
	return u
}

func (n *FakeNode) GetDirectory(adi string) []string {
	batch := n.db.Begin(false)
	defer batch.Discard()

	u := n.parseUrl(adi)
	dir := indexing.Directory(batch, u)
	count, err := dir.Count()
	if errors.Is(err, storage.ErrNotFound) {
		return nil
	}
	require.NoError(n.t, err)

	chains := make([]string, count)
	for i := range chains {
		data, err := dir.Get(uint64(i))
		require.NoError(n.t, err)
		chains[i] = data.String()
	}
	return chains
}

func (n *FakeNode) GetTx(txid []byte) *api2.TransactionQueryResponse {
	q := api2.NewQueryDirect(n.network.PartitionId, api2.Options{
		Logger:   n.logger,
		Describe: n.network,
		Router:   n.router,
	})
	resp, err := q.QueryTx(txid, 0, false, api2.QueryOptions{})
	require.NoError(n.t, err)
	data, err := json.Marshal(resp.Data)
	require.NoError(n.t, err)

	var typ protocol.TransactionType
	require.NoError(n.t, typ.UnmarshalJSON([]byte(strconv.Quote(resp.Type))))

	resp.Data, err = protocol.NewTransactionBody(typ)
	require.NoError(n.t, err)
	require.NoError(n.t, json.Unmarshal(data, resp.Data))

	return resp
}

func (n *FakeNode) GetDataAccount(url string) *protocol.DataAccount {
	n.t.Helper()
	acct := new(protocol.DataAccount)
	n.QueryAccountAs(url, acct)
	return acct
}

func (n *FakeNode) GetTokenAccount(url string) *protocol.TokenAccount {
	n.t.Helper()
	acct := new(protocol.TokenAccount)
	n.QueryAccountAs(url, acct)
	return acct
}

func (n *FakeNode) GetLiteIdentity(url string) *protocol.LiteIdentity {
	n.t.Helper()
	acct := new(protocol.LiteIdentity)
	n.QueryAccountAs(url, acct)
	return acct
}

func (n *FakeNode) GetLiteTokenAccount(url string) *protocol.LiteTokenAccount {
	n.t.Helper()
	acct := new(protocol.LiteTokenAccount)
	n.QueryAccountAs(url, acct)
	return acct
}

func (n *FakeNode) GetLiteDataAccount(url string) *protocol.LiteDataAccount {
	n.t.Helper()
	acct := new(protocol.LiteDataAccount)
	n.QueryAccountAs(url, acct)
	return acct
}

func (n *FakeNode) GetADI(url string) *protocol.ADI {
	n.t.Helper()
	adi := new(protocol.ADI)
	n.QueryAccountAs(url, adi)
	return adi
}

func (n *FakeNode) GetKeyBook(url string) *protocol.KeyBook {
	n.t.Helper()
	book := new(protocol.KeyBook)
	n.QueryAccountAs(url, book)
	return book
}

func (n *FakeNode) GetKeyPage(url string) *protocol.KeyPage {
	n.t.Helper()
	mss := new(protocol.KeyPage)
	n.QueryAccountAs(url, mss)
	return mss
}

func (n *FakeNode) GetOraclePrice() uint64 {
	return n.exec.ActiveGlobals_TESTONLY().Oracle.Price
}

func (n *FakeNode) GetTokenIssuer(url string) *protocol.TokenIssuer {
	n.t.Helper()
	mss := new(protocol.TokenIssuer)
	n.QueryAccountAs(url, mss)
	return mss
}

<<<<<<< HEAD
func (n *FakeNode) CreateInitChain() {
	state, err := n.kv.MarshalJSON()
	n.require.NoError(err)
	n.app.InitChain(abcitypes.RequestInitChain{
		Time:          time.Now(),
		ChainId:       n.network.PartitionId,
		AppStateBytes: state,
		InitialHeight: protocol.GenesisBlock + 1,
	})
}

=======
>>>>>>> d492911f
type e2eDUT struct {
	*e2e.Suite
	*FakeNode
}

func (d *e2eDUT) GetRecordAs(url string, target protocol.Account) {
	d.QueryAccountAs(url, target)
}

func (d *e2eDUT) GetRecordHeight(url string) uint64 {
	return d.QueryAccount(url).MainChain.Height
}

func (d *e2eDUT) SubmitTxn(tx *protocol.Envelope) {
	b, err := tx.MarshalBinary()
	d.Require().NoError(err)
	d.client.SubmitTx(context.Background(), b, false)
}

func (d *e2eDUT) WaitForTxns(ids ...[]byte) {
	d.MustWaitForTxns(ids...)
}<|MERGE_RESOLUTION|>--- conflicted
+++ resolved
@@ -93,27 +93,7 @@
 		netName = strings.TrimPrefix(netName, evilNodePrefix)
 		nodes, chans := allNodes[netName], allChans[netName]
 		for i := range nodes {
-<<<<<<< HEAD
-			nodes[i].Start(chans[i], connectionManager, doGenesis)
-		}
-	}
-
-	// Execute bootstrap after the entire network is known
-	if doGenesis {
-		for _, netName := range partitions {
-			netName = strings.TrimPrefix(netName, evilNodePrefix)
-			nodes := allNodes[netName]
-			for i := range nodes {
-				genesis := nodes[i].Bootstrap
-				err := genesis.Bootstrap()
-				if err != nil {
-					panic(fmt.Errorf("could not execute genesis: %v", err))
-				}
-				nodes[i].CreateInitChain()
-			}
-=======
 			nodes[i].Start(chans[i], connectionManager, genesis[netName])
->>>>>>> d492911f
 		}
 	}
 
@@ -225,7 +205,7 @@
 
 	n.app.InitChain(abcitypes.RequestInitChain{
 		Time:          genesis.GenesisTime,
-		ChainId:       n.network.SubnetId,
+		ChainId:       n.network.PartitionId,
 		AppStateBytes: genesis.AppState,
 		InitialHeight: genesis.InitialHeight + 1,
 	})
@@ -528,20 +508,6 @@
 	return mss
 }
 
-<<<<<<< HEAD
-func (n *FakeNode) CreateInitChain() {
-	state, err := n.kv.MarshalJSON()
-	n.require.NoError(err)
-	n.app.InitChain(abcitypes.RequestInitChain{
-		Time:          time.Now(),
-		ChainId:       n.network.PartitionId,
-		AppStateBytes: state,
-		InitialHeight: protocol.GenesisBlock + 1,
-	})
-}
-
-=======
->>>>>>> d492911f
 type e2eDUT struct {
 	*e2e.Suite
 	*FakeNode
