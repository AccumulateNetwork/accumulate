--- conflicted
+++ resolved
@@ -1449,12 +1449,8 @@
 	n.MustExecuteAndWait(func(send func(*protocol.Envelope)) {
 		body := new(protocol.AddValidator)
 		body.PubKey = nodeKeyAdd1.PubKey().Bytes()
-<<<<<<< HEAD
-
+		// TODO Why changing to ValidatorBook?
 		send(newTxn(netUrl.JoinPath(protocol.ValidatorBook).String()).
-=======
-		send(newTxn(netUrl.String()).
->>>>>>> e4b8f4a2
 			WithSigner(validators, 1).
 			WithBody(body).
 			Initiate(protocol.SignatureTypeLegacyED25519, n.key.Bytes()).
@@ -1485,12 +1481,7 @@
 	n.MustExecuteAndWait(func(send func(*protocol.Envelope)) {
 		body := new(protocol.AddValidator)
 		body.PubKey = nodeKeyAdd2.PubKey().Bytes()
-<<<<<<< HEAD
-
 		send(newTxn(netUrl.JoinPath(protocol.ValidatorBook).String()).
-=======
-		send(newTxn(netUrl.String()).
->>>>>>> e4b8f4a2
 			WithSigner(validators, 3).
 			WithBody(body).
 			Initiate(protocol.SignatureTypeLegacyED25519, n.key.Bytes()).
@@ -1526,13 +1517,8 @@
 		body := new(protocol.RemoveValidator)
 		body.PubKey = nodeKeyUpd.PubKey().Bytes()
 
-<<<<<<< HEAD
 		send(newTxn(netUrl.JoinPath(protocol.ValidatorBook).String()).
 			WithSigner(validators, 4).
-=======
-		send(newTxn(netUrl.String()).
-			WithSigner(validators, 5).
->>>>>>> e4b8f4a2
 			WithBody(body).
 			Initiate(protocol.SignatureTypeLegacyED25519, n.key.Bytes()).
 			Build())
