--- conflicted
+++ resolved
@@ -58,9 +58,6 @@
 	}
 }
 
-<<<<<<< HEAD
-func (n *FakeNode) testLiteTx(count int, acmeToSpend float64) (string, map[string]int64) {
-=======
 func TestEvilNode(t *testing.T) {
 
 	subnets, daemons := acctesting.CreateTestNet(t, 1, 1, 0)
@@ -96,8 +93,7 @@
 
 }
 
-func (n *FakeNode) testLiteTx(count int) (string, map[string]int64) {
->>>>>>> 10d2468b
+func (n *FakeNode) testLiteTx(count int, acmeToSpend float64) (string, map[string]int64) {
 	_, sponsor, gtx, err := acctesting.BuildTestSynthDepositGenTx()
 	require.NoError(n.t, err)
 	sponsorAddr := acctesting.AcmeLiteAddressStdPriv(sponsor).String()
