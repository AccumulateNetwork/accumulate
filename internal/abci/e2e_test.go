package abci_test

import (
	"crypto/ed25519"
	"crypto/sha256"
	"encoding/hex"
	"encoding/json"
	"fmt"
	"math"
	"math/big"
	"testing"
	"time"

	"github.com/stretchr/testify/require"
	"github.com/stretchr/testify/suite"
	types2 "github.com/tendermint/tendermint/abci/types"
	"github.com/tendermint/tendermint/crypto"
	tmed25519 "github.com/tendermint/tendermint/crypto/ed25519"
	"gitlab.com/accumulatenetwork/accumulate/internal/api/v2"
	"gitlab.com/accumulatenetwork/accumulate/internal/database"
	acctesting "gitlab.com/accumulatenetwork/accumulate/internal/testing"
	"gitlab.com/accumulatenetwork/accumulate/internal/testing/e2e"
	"gitlab.com/accumulatenetwork/accumulate/internal/url"
	"gitlab.com/accumulatenetwork/accumulate/protocol"
	"gitlab.com/accumulatenetwork/accumulate/types/api/query"
	randpkg "golang.org/x/exp/rand"
)

var rand = randpkg.New(randpkg.NewSource(0))

type Tx = protocol.Envelope

func init() { acctesting.EnableDebugFeatures() }

func TestEndToEndSuite(t *testing.T) {
	t.Skip("This is failing and may be more trouble than it's worth")

	suite.Run(t, e2e.NewSuite(func(s *e2e.Suite) e2e.DUT {
		// Recreate the app for each test
		subnets, daemons := acctesting.CreateTestNet(s.T(), 1, 1, 0, false)
		nodes := RunTestNet(s.T(), subnets, daemons, nil, true, nil)
		n := nodes[subnets[1]][0]

		return &e2eDUT{s, n}
	}))
}

func TestCreateLiteAccount(t *testing.T) {
	subnets, daemons := acctesting.CreateTestNet(t, 1, 1, 0, false)
	nodes := RunTestNet(t, subnets, daemons, nil, true, nil)
	n := nodes[subnets[1]][0]

	const N, M = 11, 1
	const count = N * M
	credits := 10000.0
	originAddr, balances := n.testLiteTx(N, M, credits)
	amountSent := float64(count * 1000)
	initialAmount := protocol.AcmeFaucetAmount * protocol.AcmePrecision
	currentBalance := n.GetLiteTokenAccount(originAddr).Balance.Int64()
	totalAmountSent := initialAmount - amountSent
	require.Equal(t, int64(totalAmountSent), currentBalance)
	for addr, bal := range balances {
		require.Equal(t, bal, n.GetLiteTokenAccount(addr).Balance.Int64())
	}
}

func TestEvilNode(t *testing.T) {

	subnets, daemons := acctesting.CreateTestNet(t, 1, 1, 0, false)
	//tell the TestNet that we have an evil node in the midst
	dns := subnets[0]
	bvn := subnets[1]
	subnets[0] = "evil-" + subnets[0]
	nodes := RunTestNet(t, subnets, daemons, nil, true, nil)

	dn := nodes[dns][0]
	n := nodes[bvn][0]

	var count = 11
	credits := 100.0
	originAddr, balances := n.testLiteTx(count, 1, credits)
	require.Equal(t, int64(protocol.AcmeFaucetAmount*protocol.AcmePrecision-count*1000), n.GetLiteTokenAccount(originAddr).Balance.Int64())
	for addr, bal := range balances {
		require.Equal(t, bal, n.GetLiteTokenAccount(addr).Balance.Int64())
	}

	batch := dn.db.Begin(true)
	defer batch.Discard()
	evData, err := batch.Account(dn.network.NodeUrl(protocol.Evidence)).Data()
	require.NoError(t, err)
	// Check each anchor
	_, de, err := evData.GetLatest()
	require.NoError(t, err)
	var ev []types2.Evidence
	require.NotEqual(t, de.Data, nil, "no data")
	err = json.Unmarshal(de.Data[0], &ev)
	require.NoError(t, err)
	require.Greaterf(t, len(ev), 0, "no evidence data")
	require.Greater(t, ev[0].Height, int64(0), "no valid evidence available")

}

func (n *FakeNode) testLiteTx(N, M int, credits float64) (string, map[string]int64) {
	sender := generateKey()
	senderUrl := acctesting.AcmeLiteAddressTmPriv(sender)

	recipients := make([]string, N)
	for i := range recipients {
		_, key, _ := ed25519.GenerateKey(nil)
		recipients[i] = acctesting.AcmeLiteAddressStdPriv(key).String()
	}

	n.MustExecuteAndWait(func(send func(*protocol.Envelope)) {
		body := new(protocol.AcmeFaucet)
		body.Url = senderUrl

		send(acctesting.NewTransaction().
			WithPrincipal(protocol.FaucetUrl.RootIdentity()).
			WithBody(body).
			Faucet())
	})

	batch := n.db.Begin(true)
	//acme to credits @ $0.05 acme price is 1:5

	liteTokenId := senderUrl.RootIdentity()
	n.Require().NoError(acctesting.AddCredits(batch, liteTokenId, credits))
	n.require.NoError(batch.Commit())

	balance := map[string]int64{}
	for i := 0; i < M; i++ {
		n.MustExecuteAndWait(func(send func(*Tx)) {
			for i := 0; i < N; i++ {
				recipient := recipients[rand.Intn(len(recipients))]
				balance[recipient] += 1000

				exch := new(protocol.SendTokens)
				exch.AddRecipient(n.ParseUrl(recipient), big.NewInt(int64(1000)))
				send(newTxn(senderUrl.String()).
					WithBody(exch).
					Initiate(protocol.SignatureTypeLegacyED25519, sender).
					Build())
			}
		})
	}

	return senderUrl.String(), balance
}

func TestFaucet(t *testing.T) {
	subnets, daemons := acctesting.CreateTestNet(t, 1, 1, 0, false)
	nodes := RunTestNet(t, subnets, daemons, nil, true, nil)
	n := nodes[subnets[1]][0]

	alice := generateKey()
	aliceUrl := acctesting.AcmeLiteAddressTmPriv(alice)

	n.MustExecuteAndWait(func(send func(*protocol.Envelope)) {
		body := new(protocol.AcmeFaucet)
		body.Url = aliceUrl

		faucet := protocol.Faucet.Signer()
		send(acctesting.NewTransaction().
			WithPrincipal(protocol.FaucetUrl).
			WithTimestamp(faucet.Timestamp()).
			WithBody(body).
			Faucet())
	})

	require.Equal(t, int64(protocol.AcmeFaucetAmount*protocol.AcmePrecision), n.GetLiteTokenAccount(aliceUrl.String()).Balance.Int64())
}

func TestAnchorChain(t *testing.T) {
	subnets, daemons := acctesting.CreateTestNet(t, 1, 1, 0, false)
	nodes := RunTestNet(t, subnets, daemons, nil, true, nil)
	n := nodes[subnets[1]][0]
	dn := nodes[subnets[0]][0]

	liteAccount := generateKey()
	newAdi := generateKey()
	keyHash := sha256.Sum256(newAdi.PubKey().Address())

	batch := n.db.Begin(true)
	require.NoError(n.t, acctesting.CreateLiteTokenAccountWithCredits(batch, liteAccount, protocol.AcmeFaucetAmount, 1e6))
	require.NoError(t, batch.Commit())

	n.MustExecuteAndWait(func(send func(*Tx)) {
		adi := new(protocol.CreateIdentity)
		adi.Url = n.ParseUrl("RoadRunner")
		var err error
		adi.KeyBookUrl, err = url.Parse(fmt.Sprintf("%s/book", adi.Url))
		require.NoError(t, err)
		adi.KeyHash = keyHash[:]

		sponsorUrl := acctesting.AcmeLiteAddressTmPriv(liteAccount).RootIdentity().String()
		send(newTxn(sponsorUrl).
			WithBody(adi).
			Initiate(protocol.SignatureTypeLegacyED25519, liteAccount).
			Build())
	})

	// Sanity check
	require.Equal(t, "acc://RoadRunner", n.GetADI("RoadRunner").Url.String())

	// // Get the anchor chain manager
	// batch = n.db.Begin(true)
	// defer batch.Discard()
	// ledger := batch.Account(n.network.NodeUrl(protocol.Ledger))

	// // Check each anchor
	// // TODO FIX This is broken because the ledger no longer has a list of updates
	// var ledgerState *protocol.InternalLedger
	// require.NoError(t, ledger.GetStateAs(&ledgerState))
	// rootChain, err := ledger.ReadChain(protocol.MinorRootChain)
	// require.NoError(t, err)
	// first := rootChain.Height() - int64(len(ledgerState.Updates))
	// for i, meta := range ledgerState.Updates {
	// 	root, err := rootChain.Entry(first + int64(i))
	// 	require.NoError(t, err)

	// 	if meta.Name == "bpt" {
	// 		assert.Equal(t, root, batch.BptRootHash(), "wrong anchor for BPT")
	// 		continue
	// 	}

	// 	mgr, err := batch.Account(meta.Account).ReadChain(meta.Name)
	// 	require.NoError(t, err)

	// 	assert.Equal(t, root, mgr.Anchor(), "wrong anchor for %s#chain/%s", meta.Account, meta.Name)
	// }

	//set price of acme to $445.00 / token
	price := 445.00
	dn.MustExecuteAndWait(func(send func(*Tx)) {
		ao := new(protocol.AcmeOracle)
		ao.Price = uint64(price * protocol.AcmeOraclePrecision)
		wd := new(protocol.WriteData)
		d, err := json.Marshal(&ao)
		require.NoError(t, err)
		wd.Entry.Data = append(wd.Entry.Data, d)

		originUrl := protocol.PriceOracleAuthority

		send(newTxn(originUrl).
			WithSigner(dn.network.OperatorPage(0), 1).
			WithBody(wd).
			Initiate(protocol.SignatureTypeLegacyED25519, dn.key.Bytes()).
			Build())
	})

	// Give it a second for the DN to send its anchor
	time.Sleep(time.Second)

	// Get the anchor chain manager for DN
	batch = dn.db.Begin(true)
	defer batch.Discard()
	ledger := batch.Account(dn.network.NodeUrl(protocol.Ledger))
	// Check each anchor
	var ledgerState *protocol.InternalLedger
	require.NoError(t, ledger.GetStateAs(&ledgerState))
	expected := uint64(price * protocol.AcmeOraclePrecision)
	require.Equal(t, int(expected), int(ledgerState.ActiveOracle))

	time.Sleep(2 * time.Second)
	// Get the anchor chain manager for BVN
	batch = n.db.Begin(true)
	defer batch.Discard()
	ledger = batch.Account(n.network.NodeUrl(protocol.Ledger))

	// Check each anchor
	ledgerState = new(protocol.InternalLedger)
	require.NoError(t, ledger.GetStateAs(&ledgerState))
	require.Equal(t, ledgerState.ActiveOracle, expected)

	// // TODO Once block indexing has been implemented, verify that the following chains got modified
	// assert.Subset(t, accounts, []string{
	// 	"acc://RoadRunner#chain/main",
	// 	"acc://RoadRunner#chain/pending",
	// 	"acc://RoadRunner/book#chain/main",
	// 	"acc://RoadRunner/page#chain/main",
	// })
}

func TestCreateADI(t *testing.T) {
	subnets, daemons := acctesting.CreateTestNet(t, 1, 1, 0, false)
	nodes := RunTestNet(t, subnets, daemons, nil, true, nil)
	n := nodes[subnets[1]][0]

	liteAccount := generateKey()
	newAdi := generateKey()
	keyHash := sha256.Sum256(newAdi.PubKey().Address())
	batch := n.db.Begin(true)
	require.NoError(n.t, acctesting.CreateLiteTokenAccountWithCredits(batch, liteAccount, protocol.AcmeFaucetAmount, 1e6))
	require.NoError(t, batch.Commit())

	n.MustExecuteAndWait(func(send func(*Tx)) {
		adi := new(protocol.CreateIdentity)
		adi.Url = n.ParseUrl("RoadRunner")
		adi.KeyHash = keyHash[:]
		var err error
		adi.KeyBookUrl, err = url.Parse(fmt.Sprintf("%s/foo-book", adi.Url))
		require.NoError(t, err)

		sponsorUrl := acctesting.AcmeLiteAddressTmPriv(liteAccount).RootIdentity().String()
		send(newTxn(sponsorUrl).
			WithBody(adi).
			Initiate(protocol.SignatureTypeLegacyED25519, liteAccount).
			Build())
	})

	r := n.GetADI("RoadRunner")
	require.Equal(t, "acc://RoadRunner", r.Url.String())

	kg := n.GetKeyBook("RoadRunner/foo-book")
	require.Equal(t, uint64(1), kg.PageCount)

	ks := n.GetKeyPage("RoadRunner/foo-book/1")
	require.Len(t, ks.Keys, 1)
	require.Equal(t, keyHash[:], ks.Keys[0].PublicKeyHash)
}

func TestCreateADIWithoutKeybook(t *testing.T) {
	check := CheckError{H: NewDefaultErrorHandler(t), Disable: true}

	subnets, daemons := acctesting.CreateTestNet(t, 1, 1, 0, false)
	nodes := RunTestNet(t, subnets, daemons, nil, true, check.ErrorHandler())
	n := nodes[subnets[1]][0]

	liteAccount := generateKey()
	newAdi := generateKey()
	keyHash := sha256.Sum256(newAdi.PubKey().Address())
	batch := n.db.Begin(true)
	require.NoError(n.t, acctesting.CreateLiteTokenAccountWithCredits(batch, liteAccount, protocol.AcmeFaucetAmount, 1e6))
	require.NoError(t, batch.Commit())

	_, _, err := n.Execute(func(send func(*Tx)) {
		adi := new(protocol.CreateIdentity)
		adi.Url = n.ParseUrl("RoadRunner")
		adi.KeyHash = keyHash[:]

		sponsorUrl := acctesting.AcmeLiteAddressTmPriv(liteAccount).String()
		send(newTxn(sponsorUrl).
			WithBody(adi).
			Initiate(protocol.SignatureTypeLegacyED25519, liteAccount).
			Build())
	})
	require.Error(t, err)
}

func TestCreateLiteDataAccount(t *testing.T) {

	//this test exercises WriteDataTo and SyntheticWriteData validators

	firstEntry := protocol.DataEntry{}

	firstEntry.Data = append(firstEntry.Data, []byte{})
	firstEntry.Data = append(firstEntry.Data, []byte("Factom PRO"))
	firstEntry.Data = append(firstEntry.Data, []byte("Tutorial"))

	//create a lite data account aka factom chainId
	chainId := protocol.ComputeLiteDataAccountId(&firstEntry)

	liteDataAddress, err := protocol.LiteDataAddress(chainId)
	if err != nil {
		t.Fatal(err)
	}

	subnets, daemons := acctesting.CreateTestNet(t, 1, 1, 0, false)
	nodes := RunTestNet(t, subnets, daemons, nil, true, nil)
	n := nodes[subnets[1]][0]

	adiKey := generateKey()
	batch := n.db.Begin(true)
	require.NoError(t, acctesting.CreateAdiWithCredits(batch, adiKey, "FooBar", 1e9))
	require.NoError(t, batch.Commit())
	ids := n.MustExecuteAndWait(func(send func(*protocol.Envelope)) {
		wdt := new(protocol.WriteDataTo)
		wdt.Recipient = liteDataAddress
		wdt.Entry = firstEntry
		send(newTxn("FooBar").
			WithSigner(url.MustParse("FooBar/book0/1"), 1).
			WithBody(wdt).
			Initiate(protocol.SignatureTypeLegacyED25519, adiKey).
			Build())
	})

	partialChainId, err := protocol.ParseLiteDataAddress(liteDataAddress)
	if err != nil {
		t.Fatal(err)
	}
	r := n.GetLiteDataAccount(liteDataAddress.String())
	require.Equal(t, liteDataAddress.String(), r.Url.String())
	require.Equal(t, append(partialChainId, r.Tail...), chainId)

	firstEntryHash, err := protocol.ComputeLiteEntryHashFromEntry(chainId, &firstEntry)
	require.NoError(t, err)

	batch = n.db.Begin(false)
	defer batch.Discard()

	synthIds, err := batch.Transaction(ids[0][:]).GetSyntheticTxns()
	require.NoError(t, err)

	// Verify the entry hash in the transaction result
	txStatus, err := batch.Transaction(synthIds.Hashes[0][:]).GetStatus()
	require.NoError(t, err)
	require.IsType(t, (*protocol.WriteDataResult)(nil), txStatus.Result)
	txResult := txStatus.Result.(*protocol.WriteDataResult)
	require.Equal(t, hex.EncodeToString(firstEntryHash), hex.EncodeToString(txResult.EntryHash[:]), "Transaction result entry hash does not match")

	// Verify the entry hash returned by Entry
	dataChain, err := batch.Account(liteDataAddress).Data()
	require.NoError(t, err)
	entry, err := dataChain.Entry(0)
	require.NoError(t, err)
	hashFromEntry, err := protocol.ComputeLiteEntryHashFromEntry(chainId, entry)
	require.NoError(t, err)
	require.Equal(t, hex.EncodeToString(firstEntryHash), hex.EncodeToString(hashFromEntry), "Chain Entry.Hash does not match")
	//sample verification for calculating the hash from lite data entry
	hashes, err := dataChain.GetHashes(0, 1)
	require.NoError(t, err)
	ent, err := dataChain.Entry(0)
	require.NoError(t, err)
	id := protocol.ComputeLiteDataAccountId(ent)
	newh, err := protocol.ComputeLiteEntryHashFromEntry(id, ent)
	require.NoError(t, err)
	require.Equal(t, hex.EncodeToString(firstEntryHash), hex.EncodeToString(hashes[0]), "Chain GetHashes does not match")
	require.Equal(t, hex.EncodeToString(firstEntryHash), hex.EncodeToString(newh), "Chain GetHashes does not match")

}

func TestCreateAdiDataAccount(t *testing.T) {
	t.Run("Data Account with Default Key Book and no Manager Key Book", func(t *testing.T) {
		subnets, daemons := acctesting.CreateTestNet(t, 1, 1, 0, false)
		nodes := RunTestNet(t, subnets, daemons, nil, true, nil)
		n := nodes[subnets[1]][0]

		adiKey := generateKey()
		batch := n.db.Begin(true)
		require.NoError(t, acctesting.CreateAdiWithCredits(batch, adiKey, "FooBar", 1e9))
		require.NoError(t, batch.Commit())

		n.MustExecuteAndWait(func(send func(*protocol.Envelope)) {
			tac := new(protocol.CreateDataAccount)
			tac.Url = n.ParseUrl("FooBar/oof")
			send(newTxn("FooBar").
				WithSigner(url.MustParse("FooBar/book0/1"), 1).
				WithBody(tac).
				Initiate(protocol.SignatureTypeLegacyED25519, adiKey).
				Build())
		})

		r := n.GetDataAccount("FooBar/oof")
		require.Equal(t, "acc://FooBar/oof", r.Url.String())

		require.Contains(t, n.GetDirectory("FooBar"), n.ParseUrl("FooBar/oof").String())
	})

	t.Run("Data Account with Custom Key Book and Manager Key Book Url", func(t *testing.T) {
		subnets, daemons := acctesting.CreateTestNet(t, 1, 1, 0, false)
		nodes := RunTestNet(t, subnets, daemons, nil, true, nil)
		n := nodes[subnets[1]][0]

		adiKey, pageKey := generateKey(), generateKey()
		batch := n.db.Begin(true)
		require.NoError(t, acctesting.CreateAdiWithCredits(batch, adiKey, "FooBar", 1e9))
		require.NoError(t, acctesting.CreateKeyBook(batch, "acc://FooBar/foo/book1", pageKey.PubKey().Bytes()))
		require.NoError(t, acctesting.CreateKeyPage(batch, "acc://FooBar/foo/book1"))
		require.NoError(t, acctesting.CreateKeyBook(batch, "acc://FooBar/mgr/book1", nil))
		require.NoError(t, acctesting.CreateKeyPage(batch, "acc://FooBar/mgr/book1", pageKey.PubKey().Bytes()))
		require.NoError(t, acctesting.AddCredits(batch, url.MustParse("FooBar/foo/book1/1"), 1e9))
		require.NoError(t, acctesting.AddCredits(batch, url.MustParse("FooBar/mgr/book1/2"), 1e9))
		require.NoError(t, batch.Commit())

		n.MustExecuteAndWait(func(send func(*protocol.Envelope)) {
			cda := new(protocol.CreateDataAccount)
			cda.Url = n.ParseUrl("FooBar/oof")
			cda.Authorities = []*url.URL{
				n.ParseUrl("acc://FooBar/foo/book1"),
				n.ParseUrl("acc://FooBar/mgr/book1"),
			}
			send(newTxn("FooBar").
				WithSigner(url.MustParse("FooBar/book0/1"), 1).
				WithBody(cda).
				Initiate(protocol.SignatureTypeLegacyED25519, adiKey).
				WithSigner(url.MustParse("FooBar/foo/book1/1"), 1).
				Sign(protocol.SignatureTypeED25519, pageKey).
				WithSigner(url.MustParse("FooBar/mgr/book1/2"), 1).
				Sign(protocol.SignatureTypeED25519, pageKey).
				Build())
		})

		u := n.ParseUrl("acc://FooBar/foo/book1")

		r := n.GetDataAccount("FooBar/oof")
		require.Equal(t, "acc://FooBar/oof", r.Url.String())
		require.Equal(t, "acc://FooBar/mgr/book1", r.ManagerKeyBook().String())
		require.Equal(t, u.String(), r.KeyBook().String())

	})

	t.Run("Data Account data entry", func(t *testing.T) {
		subnets, daemons := acctesting.CreateTestNet(t, 1, 1, 0, false)
		nodes := RunTestNet(t, subnets, daemons, nil, true, nil)
		n := nodes[subnets[1]][0]

		adiKey := generateKey()
		batch := n.db.Begin(true)
		require.NoError(t, acctesting.CreateAdiWithCredits(batch, adiKey, "FooBar", 1e9))
		require.NoError(t, batch.Commit())

		n.MustExecuteAndWait(func(send func(*protocol.Envelope)) {
			tac := new(protocol.CreateDataAccount)
			tac.Url = n.ParseUrl("FooBar/oof")
			send(newTxn("FooBar").
				WithSigner(url.MustParse("FooBar/book0/1"), 1).
				WithBody(tac).
				Initiate(protocol.SignatureTypeLegacyED25519, adiKey).
				Build())
		})

		r := n.GetDataAccount("FooBar/oof")
		require.Equal(t, "acc://FooBar/oof", r.Url.String())
		require.Contains(t, n.GetDirectory("FooBar"), n.ParseUrl("FooBar/oof").String())

		wd := new(protocol.WriteData)
		n.MustExecuteAndWait(func(send func(*protocol.Envelope)) {
			wd.Entry.Data = append(wd.Entry.Data, []byte("thequickbrownfoxjumpsoverthelazydog"))
			for i := 0; i < 10; i++ {
				wd.Entry.Data = append(wd.Entry.Data, []byte(fmt.Sprintf("test id %d", i)))
			}

			send(newTxn("FooBar/oof").
				WithSigner(url.MustParse("FooBar/book0/1"), 1).
				WithBody(wd).
				Initiate(protocol.SignatureTypeLegacyED25519, adiKey).
				Build())
		})

		// Without the sleep, this test fails on Windows and macOS
		time.Sleep(3 * time.Second)

		// Test getting the data by URL
		rde := new(query.ResponseDataEntry)
		n.QueryAccountAs("FooBar/oof#data", rde)

		if !rde.Entry.Equal(&wd.Entry) {
			t.Fatalf("data query does not match what was entered")
		}

		//now test query by entry hash.
		rde2 := new(query.ResponseDataEntry)
		n.QueryAccountAs(fmt.Sprintf("FooBar/oof#data/%X", wd.Entry.Hash()), rde2)

		if !rde.Entry.Equal(&rde2.Entry) {
			t.Fatalf("data query does not match what was entered")
		}

		//now test query by entry set
		rde3 := new(query.ResponseDataEntrySet)
		n.QueryAccountAs("FooBar/oof#data/0:1", rde3)
		if !rde.Entry.Equal(&rde3.DataEntries[0].Entry) {
			t.Fatalf("data query does not match what was entered")
		}

	})
}

func TestCreateAdiTokenAccount(t *testing.T) {
	t.Run("Default Key Book", func(t *testing.T) {
		subnets, daemons := acctesting.CreateTestNet(t, 1, 1, 0, false)
		nodes := RunTestNet(t, subnets, daemons, nil, true, nil)
		n := nodes[subnets[1]][0]

		adiKey := generateKey()
		batch := n.db.Begin(true)
		require.NoError(t, acctesting.CreateAdiWithCredits(batch, adiKey, "FooBar", 1e9))
		require.NoError(t, batch.Commit())

		n.MustExecuteAndWait(func(send func(*protocol.Envelope)) {
			tac := new(protocol.CreateTokenAccount)
			tac.Url = n.ParseUrl("FooBar/Baz")
			tac.TokenUrl = protocol.AcmeUrl()
			send(newTxn("FooBar").
				WithSigner(url.MustParse("FooBar/book0/1"), 1).
				WithBody(tac).
				Initiate(protocol.SignatureTypeLegacyED25519, adiKey).
				Build())
		})

		r := n.GetTokenAccount("FooBar/Baz")
		require.Equal(t, "acc://FooBar/Baz", r.Url.String())
		require.Equal(t, protocol.AcmeUrl().String(), r.TokenUrl.String())

		require.Equal(t, []string{
			n.ParseUrl("FooBar/book0").String(),
			n.ParseUrl("FooBar/book0/1").String(),
			n.ParseUrl("FooBar/Baz").String(),
		}, n.GetDirectory("FooBar"))
	})

	t.Run("Custom Key Book", func(t *testing.T) {
		subnets, daemons := acctesting.CreateTestNet(t, 1, 1, 0, false)
		nodes := RunTestNet(t, subnets, daemons, nil, true, nil)
		n := nodes[subnets[1]][0]

		adiKey, pageKey := generateKey(), generateKey()
		batch := n.db.Begin(true)
		require.NoError(t, acctesting.CreateAdiWithCredits(batch, adiKey, "FooBar", 1e9))
		require.NoError(t, acctesting.CreateKeyBook(batch, "FooBar/book1", pageKey.PubKey().Bytes()))
		require.NoError(t, acctesting.AddCredits(batch, url.MustParse("FooBar/book1/1"), 1e9))
		require.NoError(t, batch.Commit())

		n.MustExecuteAndWait(func(send func(*protocol.Envelope)) {
			tac := new(protocol.CreateTokenAccount)
			tac.Url = n.ParseUrl("FooBar/Baz")
			tac.TokenUrl = protocol.AcmeUrl()
			tac.Authorities = []*url.URL{n.ParseUrl("FooBar/book1")}
			send(newTxn("FooBar").
				WithSigner(url.MustParse("FooBar/book0/1"), 1).
				WithBody(tac).
				Initiate(protocol.SignatureTypeLegacyED25519, adiKey).
				WithSigner(url.MustParse("FooBar/book1/1"), 1).
				Sign(protocol.SignatureTypeED25519, pageKey).
				Build())
		})
	})

	t.Run("Remote Key Book", func(t *testing.T) {
		subnets, daemons := acctesting.CreateTestNet(t, 1, 1, 0, false)
		nodes := RunTestNet(t, subnets, daemons, nil, true, nil)
		n := nodes[subnets[1]][0]

		aliceKey, bobKey := generateKey(), generateKey()
		batch := n.db.Begin(true)
		require.NoError(t, acctesting.CreateAdiWithCredits(batch, aliceKey, "alice", 1e9))
		require.NoError(t, acctesting.CreateAdiWithCredits(batch, bobKey, "bob", 1e9))
		require.NoError(t, batch.Commit())

		n.MustExecuteAndWait(func(send func(*protocol.Envelope)) {
			tac := new(protocol.CreateTokenAccount)
			tac.Url = n.ParseUrl("alice/tokens")
			tac.TokenUrl = protocol.AcmeUrl()
			tac.Authorities = []*url.URL{n.ParseUrl("bob/book0")}
			send(newTxn("alice").
				WithSigner(url.MustParse("alice/book0/1"), 1).
				WithBody(tac).
				Initiate(protocol.SignatureTypeLegacyED25519, aliceKey).
				WithSigner(url.MustParse("bob/book0/1"), 1).
				Sign(protocol.SignatureTypeED25519, bobKey).
				Build())
		})

		// Wait for the remote signature to settle
		time.Sleep(time.Second)

		r := n.GetTokenAccount("alice/tokens")
		require.Equal(t, "alice/tokens", r.Url.ShortString())
		require.Equal(t, protocol.AcmeUrl().String(), r.TokenUrl.String())
		require.Equal(t, "bob/book0", r.KeyBook().ShortString())
	})
}

func TestLiteAccountTx(t *testing.T) {
	subnets, daemons := acctesting.CreateTestNet(t, 1, 1, 0, false)
	nodes := RunTestNet(t, subnets, daemons, nil, true, nil)
	n := nodes[subnets[1]][0]

	alice, bob, charlie := generateKey(), generateKey(), generateKey()
	batch := n.db.Begin(true)
	require.NoError(n.t, acctesting.CreateLiteTokenAccountWithCredits(batch, alice, protocol.AcmeFaucetAmount, 1e9))
	require.NoError(n.t, acctesting.CreateLiteTokenAccount(batch, bob, 0))
	require.NoError(n.t, acctesting.CreateLiteTokenAccount(batch, charlie, 0))
	require.NoError(t, batch.Commit())

	aliceUrl := acctesting.AcmeLiteAddressTmPriv(alice)
	bobUrl := acctesting.AcmeLiteAddressTmPriv(bob).String()
	charlieUrl := acctesting.AcmeLiteAddressTmPriv(charlie).String()

	n.MustExecuteAndWait(func(send func(*protocol.Envelope)) {
		exch := new(protocol.SendTokens)
		exch.AddRecipient(acctesting.MustParseUrl(bobUrl), big.NewInt(int64(1000)))
		exch.AddRecipient(acctesting.MustParseUrl(charlieUrl), big.NewInt(int64(2000)))

		send(newTxn(aliceUrl.String()).
			WithSigner(aliceUrl.RootIdentity(), 1).
			WithBody(exch).
			Initiate(protocol.SignatureTypeLegacyED25519, alice).
			Build())
	})

	require.Equal(t, int64(protocol.AcmeFaucetAmount*protocol.AcmePrecision-3000), n.GetLiteTokenAccount(aliceUrl.String()).Balance.Int64())
	require.Equal(t, int64(1000), n.GetLiteTokenAccount(bobUrl).Balance.Int64())
	require.Equal(t, int64(2000), n.GetLiteTokenAccount(charlieUrl).Balance.Int64())
}

func TestAdiAccountTx(t *testing.T) {
	subnets, daemons := acctesting.CreateTestNet(t, 1, 1, 0, false)
	nodes := RunTestNet(t, subnets, daemons, nil, true, nil)
	n := nodes[subnets[1]][0]

	fooKey, barKey := generateKey(), generateKey()
	batch := n.db.Begin(true)
	require.NoError(t, acctesting.CreateAdiWithCredits(batch, fooKey, "foo", 1e9))
	require.NoError(t, acctesting.CreateTokenAccount(batch, "foo/tokens", protocol.AcmeUrl().String(), 1, false))
	require.NoError(t, acctesting.CreateADI(batch, barKey, "bar"))
	require.NoError(t, acctesting.CreateTokenAccount(batch, "bar/tokens", protocol.AcmeUrl().String(), 0, false))
	require.NoError(t, batch.Commit())

	n.MustExecuteAndWait(func(send func(*protocol.Envelope)) {
		exch := new(protocol.SendTokens)
		exch.AddRecipient(n.ParseUrl("bar/tokens"), big.NewInt(int64(68)))

		send(newTxn("foo/tokens").
			WithSigner(url.MustParse("foo/book0/1"), 1).
			WithBody(exch).
			Initiate(protocol.SignatureTypeLegacyED25519, fooKey).
			Build())
	})

	require.Equal(t, int64(protocol.AcmePrecision-68), n.GetTokenAccount("foo/tokens").Balance.Int64())
	require.Equal(t, int64(68), n.GetTokenAccount("bar/tokens").Balance.Int64())
}

func TestSendTokensToBadRecipient(t *testing.T) {
	subnets, daemons := acctesting.CreateTestNet(t, 1, 1, 0, false)
	nodes := RunTestNet(t, subnets, daemons, nil, true, nil)
	n := nodes[subnets[1]][0]

	alice := generateKey()
	aliceUrl := acctesting.AcmeLiteAddressTmPriv(alice)
	batch := n.db.Begin(true)
	require.NoError(n.t, acctesting.CreateLiteTokenAccountWithCredits(batch, alice, protocol.AcmeFaucetAmount, 1e9))
	require.NoError(t, batch.Commit())

	// The send should succeed
	txnHashes := n.MustExecuteAndWait(func(send func(*protocol.Envelope)) {
		exch := new(protocol.SendTokens)
		exch.AddRecipient(acctesting.MustParseUrl("foo"), big.NewInt(int64(1000)))

		send(newTxn(aliceUrl.String()).
			WithSigner(aliceUrl.RootIdentity(), 1).
			WithBody(exch).
			Initiate(protocol.SignatureTypeLegacyED25519, alice).
			Build())
	})

	// The synthetic transaction should fail
	res, err := n.api.QueryTx(txnHashes[0][:], time.Second, true, api.QueryOptions{})
	require.NoError(t, err)
	res, err = n.api.QueryTx(res.SyntheticTxids[0][:], time.Second, true, api.QueryOptions{})
	require.NoError(t, err)
	require.Equal(t, protocol.ErrorCodeNotFound.GetEnumValue(), res.Status.Code)

	// Give the synthetic receipt a second to resolve - workaround AC-1238
	time.Sleep(time.Second)

	// The balance should be unchanged
	require.Equal(t, int64(protocol.AcmeFaucetAmount*protocol.AcmePrecision), n.GetLiteTokenAccount(aliceUrl.String()).Balance.Int64())
}

func TestAddCreditsBurnAcme(t *testing.T) {
	subnets, daemons := acctesting.CreateTestNet(t, 1, 1, 0, false)
	nodes := RunTestNet(t, subnets, daemons, nil, true, nil)
	n := nodes[subnets[1]][0]

	fooKey := generateKey()
	batch := n.db.Begin(true)
	defer batch.Discard()
	acmeAmount := 100.00

	require.NoError(t, acctesting.CreateADI(batch, fooKey, "foo"))
	require.NoError(t, acctesting.CreateTokenAccount(batch, "foo/tokens", protocol.AcmeUrl().String(), acmeAmount, false))

	require.NoError(t, batch.Commit())

	require.NoError(t, nodes[subnets[0]][0].db.Update(func(batch *database.Batch) error {
		return acctesting.UpdateAccount(batch, protocol.AcmeUrl(), func(acme *protocol.TokenIssuer) {
			// Make it easier to read the value
			acme.Issued.SetUint64(1e3 * protocol.AcmePrecision)
		})
	}))

	acmeIssuer := n.GetTokenIssuer("acc://ACME")
	acmeBeforeBurn := acmeIssuer.Issued
	acmeToSpendOnCredits := int64(10.0 * protocol.AcmePrecision)
	n.MustExecuteAndWait(func(send func(*protocol.Envelope)) {
		ac := new(protocol.AddCredits)
		ac.Amount = *big.NewInt(acmeToSpendOnCredits)
		ac.Recipient = n.ParseUrl("foo/book0/1")
		ac.Oracle = 500

		send(newTxn("foo/tokens").
			WithSigner(url.MustParse("foo/book0/1"), 1).
			WithBody(ac).
			Initiate(protocol.SignatureTypeLegacyED25519, fooKey).
			Build())
	})

	batch = n.db.Begin(false)
	defer batch.Discard()
	ledger := batch.Account(n.network.NodeUrl(protocol.Ledger))

	// Check each anchor
	var ledgerState *protocol.InternalLedger
	require.NoError(t, ledger.GetStateAs(&ledgerState))
	//Credits I should have received
	credits := big.NewInt(protocol.CreditUnitsPerFiatUnit)                // want to obtain credits
	credits.Mul(credits, big.NewInt(int64(ledgerState.ActiveOracle)))     // fiat units / acme
	credits.Mul(credits, big.NewInt(acmeToSpendOnCredits))                // acme the user wants to spend
	credits.Div(credits, big.NewInt(int64(protocol.AcmeOraclePrecision))) // adjust the precision of oracle to real units
	credits.Div(credits, big.NewInt(int64(protocol.AcmePrecision)))       // adjust the precision of acme to spend to real units

	expectedCreditsToReceive := credits.Uint64()
	//the balance of the account should be

	ks := n.GetKeyPage("foo/book0/1")
	acct := n.GetTokenAccount("foo/tokens")
	acmeIssuer = n.GetTokenIssuer(protocol.AcmeUrl().String())
	acmeAfterBurn := acmeIssuer.Issued
	require.Equal(t, expectedCreditsToReceive, ks.CreditBalance)
	require.Equal(t, int64(acmeAmount*protocol.AcmePrecision)-acmeToSpendOnCredits, acct.Balance.Int64())
	require.Equal(t,
		protocol.FormatBigAmount(acmeBeforeBurn.Sub(&acmeBeforeBurn, big.NewInt(acmeToSpendOnCredits)), protocol.AcmePrecisionPower),
		protocol.FormatBigAmount(&acmeAfterBurn, protocol.AcmePrecisionPower))
}

func TestCreateKeyPage(t *testing.T) {
	subnets, daemons := acctesting.CreateTestNet(t, 1, 1, 0, false)
	nodes := RunTestNet(t, subnets, daemons, nil, true, nil)
	n := nodes[subnets[1]][0]

	fooKey, testKey := generateKey(), generateKey()
	fkh := sha256.Sum256(fooKey.PubKey().Bytes())
	tkh := sha256.Sum256(testKey.PubKey().Bytes())
	batch := n.db.Begin(true)
	require.NoError(t, acctesting.CreateAdiWithCredits(batch, fooKey, "foo", 1e9))
	require.NoError(t, batch.Commit())

	page := n.GetKeyPage("foo/book0/1")
	require.Len(t, page.Keys, 1)
	key := page.Keys[0]
	require.Equal(t, uint64(0), key.LastUsedOn)
	require.Equal(t, fkh[:], key.PublicKeyHash)

	n.MustExecuteAndWait(func(send func(*protocol.Envelope)) {
		cms := new(protocol.CreateKeyPage)
		cms.Keys = append(cms.Keys, &protocol.KeySpecParams{
			KeyHash: tkh[:],
		})

		send(newTxn("foo/book0").
			WithSigner(url.MustParse("foo/book0/1"), 1).
			WithBody(cms).
			Initiate(protocol.SignatureTypeLegacyED25519, fooKey).
			Build())
	})

	page = n.GetKeyPage("foo/book0/2")
	require.Len(t, page.Keys, 1)
	key = page.Keys[0]
	require.Equal(t, uint64(0), key.LastUsedOn)
	require.Equal(t, tkh[:], key.PublicKeyHash)
}

func TestCreateKeyBook(t *testing.T) {
	subnets, daemons := acctesting.CreateTestNet(t, 1, 1, 0, false)
	nodes := RunTestNet(t, subnets, daemons, nil, true, nil)
	n := nodes[subnets[1]][0]

	fooKey, testKey := generateKey(), generateKey()
	batch := n.db.Begin(true)
	require.NoError(t, acctesting.CreateAdiWithCredits(batch, fooKey, "foo", 1e9))
	require.NoError(t, batch.Commit())

	bookUrl := n.ParseUrl("foo/book1")
	pageUrl := n.ParseUrl("foo/book1/1")

	n.MustExecuteAndWait(func(send func(*protocol.Envelope)) {
		csg := new(protocol.CreateKeyBook)
		csg.Url = n.ParseUrl("foo/book1")
		csg.PublicKeyHash = testKey.PubKey().Bytes()

		send(newTxn("foo").
			WithSigner(url.MustParse("foo/book0/1"), 1).
			WithBody(csg).
			Initiate(protocol.SignatureTypeLegacyED25519, fooKey).
			Build())
	})

	book := n.GetKeyBook("foo/book1")
	require.Equal(t, uint64(1), book.PageCount)
	require.Equal(t, bookUrl, book.Url)

	page := n.GetKeyPage("foo/book1/1")
	require.Equal(t, pageUrl, page.Url)
}

func TestAddKeyPage(t *testing.T) {
	subnets, daemons := acctesting.CreateTestNet(t, 1, 1, 0, false)
	nodes := RunTestNet(t, subnets, daemons, nil, true, nil)
	n := nodes[subnets[1]][0]

	fooKey, testKey1, testKey2 := generateKey(), generateKey(), generateKey()

	batch := n.db.Begin(true)
	require.NoError(t, acctesting.CreateADI(batch, fooKey, "foo"))
	require.NoError(t, acctesting.CreateKeyBook(batch, "foo/book1", testKey1.PubKey().Bytes()))
	require.NoError(t, acctesting.AddCredits(batch, n.ParseUrl("foo/book1/1"), 1e9))
	require.NoError(t, batch.Commit())

	n.MustExecuteAndWait(func(send func(*protocol.Envelope)) {
		cms := new(protocol.CreateKeyPage)
		cms.Keys = append(cms.Keys, &protocol.KeySpecParams{
			KeyHash: testKey2.PubKey().Bytes(),
		})

		send(newTxn("foo/book1").
			WithSigner(url.MustParse("foo/book1/1"), 1).
			WithBody(cms).
			Initiate(protocol.SignatureTypeLegacyED25519, testKey1).
			Build())
	})

	page := n.GetKeyPage("foo/book1/2")
	require.Len(t, page.Keys, 1)
	key := page.Keys[0]
	require.Equal(t, uint64(0), key.LastUsedOn)
	require.Equal(t, testKey2.PubKey().Bytes(), key.PublicKeyHash)
}

func TestAddKey(t *testing.T) {
	subnets, daemons := acctesting.CreateTestNet(t, 1, 1, 0, false)
	nodes := RunTestNet(t, subnets, daemons, nil, true, nil)
	n := nodes[subnets[1]][0]

	fooKey, testKey := generateKey(), generateKey()

	batch := n.db.Begin(true)
	require.NoError(t, acctesting.CreateADI(batch, fooKey, "foo"))
	require.NoError(t, acctesting.CreateKeyBook(batch, "foo/book1", testKey.PubKey().Bytes()))
	require.NoError(t, acctesting.AddCredits(batch, n.ParseUrl("foo/book1/1"), 1e9))
	require.NoError(t, batch.Commit())

	newKey := generateKey()
	nkh := sha256.Sum256(newKey.PubKey().Bytes())

	n.MustExecuteAndWait(func(send func(*protocol.Envelope)) {
		op := new(protocol.AddKeyOperation)
		op.Entry.KeyHash = nkh[:]
		body := new(protocol.UpdateKeyPage)
		body.Operation = append(body.Operation, op)

		send(newTxn("foo/book1/1").
			WithSigner(url.MustParse("foo/book1/1"), 1).
			WithBody(body).
			Initiate(protocol.SignatureTypeLegacyED25519, testKey).
			Build())
	})

	page := n.GetKeyPage("foo/book1/1")
	require.Len(t, page.Keys, 2)
	require.Equal(t, nkh[:], page.Keys[1].PublicKeyHash)
}

func TestUpdateKeyPage(t *testing.T) {
	subnets, daemons := acctesting.CreateTestNet(t, 1, 1, 0, false)
	nodes := RunTestNet(t, subnets, daemons, nil, true, nil)
	n := nodes[subnets[1]][0]

	fooKey, testKey := generateKey(), generateKey()

	batch := n.db.Begin(true)
	require.NoError(t, acctesting.CreateADI(batch, fooKey, "foo"))
	require.NoError(t, acctesting.CreateKeyBook(batch, "foo/book1", testKey.PubKey().Bytes()))
	require.NoError(t, acctesting.AddCredits(batch, n.ParseUrl("foo/book1/1"), 1e9))
	require.NoError(t, batch.Commit())

	newKey := generateKey()
	kh := sha256.Sum256(testKey.PubKey().Bytes())
	nkh := sha256.Sum256(newKey.PubKey().Bytes())
	n.MustExecuteAndWait(func(send func(*protocol.Envelope)) {
		op := new(protocol.UpdateKeyOperation)

		op.OldEntry.KeyHash = kh[:]
		op.NewEntry.KeyHash = nkh[:]
		body := new(protocol.UpdateKeyPage)
		body.Operation = append(body.Operation, op)

		send(newTxn("foo/book1/1").
			WithSigner(url.MustParse("foo/book1/1"), 1).
			WithBody(body).
			Initiate(protocol.SignatureTypeLegacyED25519, testKey).
			Build())
	})

	page := n.GetKeyPage("foo/book1/1")
	require.Len(t, page.Keys, 1)
	require.Equal(t, nkh[:], page.Keys[0].PublicKeyHash)
}

func TestUpdateKey(t *testing.T) {
	subnets, daemons := acctesting.CreateTestNet(t, 1, 1, 0, false)
	nodes := RunTestNet(t, subnets, daemons, nil, true, nil)
	n := nodes[subnets[1]][0]

	fooKey, testKey, newKey := generateKey(), generateKey(), generateKey()
	newKeyHash := sha256.Sum256(newKey.PubKey().Bytes())
	testKeyHash := sha256.Sum256(testKey.PubKey().Bytes())
	_ = testKeyHash

	// UpdateKey should always be single-sig, so set the threshold to 2 and
	// ensure the transaction still succeeds.

	batch := n.db.Begin(true)
	defer batch.Discard()
	require.NoError(t, acctesting.CreateADI(batch, fooKey, "foo"))
	require.NoError(t, acctesting.CreateKeyBook(batch, "foo/book1", testKey.PubKey().Bytes()))
	require.NoError(t, acctesting.AddCredits(batch, n.ParseUrl("foo/book1/1"), 1e9))
	require.NoError(t, acctesting.UpdateKeyPage(batch, url.MustParse("foo/book1/1"), func(p *protocol.KeyPage) { p.AcceptThreshold = 2 }))
	require.NoError(t, batch.Commit())

	spec := n.GetKeyPage("foo/book1/1")
	require.Len(t, spec.Keys, 1)
	require.Equal(t, testKeyHash[:], spec.Keys[0].PublicKeyHash)

	txnHashes := n.MustExecuteAndWait(func(send func(*protocol.Envelope)) {
		body := new(protocol.UpdateKey)
		body.NewKeyHash = newKeyHash[:]

		send(newTxn("foo/book1/1").
			WithBody(body).
			WithSigner(url.MustParse("foo/book1/1"), 1).
			Initiate(protocol.SignatureTypeLegacyED25519, testKey).
			Build())
	})
	batch = n.db.Begin(false)
	defer batch.Discard()
	status, err := batch.Transaction(txnHashes[0][:]).GetStatus()
	require.NoError(t, err)
	require.False(t, status.Pending, "Transaction is still pending")

	spec = n.GetKeyPage("foo/book1/1")
	require.Len(t, spec.Keys, 1)
	require.Equal(t, newKeyHash[:], spec.Keys[0].PublicKeyHash)
}

func TestRemoveKey(t *testing.T) {
	subnets, daemons := acctesting.CreateTestNet(t, 1, 1, 0, false)
	nodes := RunTestNet(t, subnets, daemons, nil, true, nil)
	n := nodes[subnets[1]][0]

	fooKey, testKey1, testKey2 := generateKey(), generateKey(), generateKey()

	batch := n.db.Begin(true)
	require.NoError(t, acctesting.CreateADI(batch, fooKey, "foo"))
	require.NoError(t, acctesting.CreateKeyBook(batch, "foo/book1", testKey1.PubKey().Bytes()))
	require.NoError(t, acctesting.AddCredits(batch, n.ParseUrl("foo/book1/1"), 1e9))
	require.NoError(t, batch.Commit())
	h2 := sha256.Sum256(testKey2.PubKey().Bytes())
	// Add second key because CreateKeyBook can't do it
	n.MustExecuteAndWait(func(send func(*protocol.Envelope)) {
		op := new(protocol.AddKeyOperation)

		op.Entry.KeyHash = h2[:]
		body := new(protocol.UpdateKeyPage)
		body.Operation = append(body.Operation, op)

		send(newTxn("foo/book1/1").
			WithSigner(url.MustParse("foo/book1/1"), 1).
			WithBody(body).
			Initiate(protocol.SignatureTypeLegacyED25519, testKey1).
			Build())
	})
	h1 := sha256.Sum256(testKey1.PubKey().Bytes())
	n.MustExecuteAndWait(func(send func(*protocol.Envelope)) {
		op := new(protocol.RemoveKeyOperation)

		op.Entry.KeyHash = h1[:]
		body := new(protocol.UpdateKeyPage)
		body.Operation = append(body.Operation, op)

		send(newTxn("foo/book1/1").
			WithSigner(url.MustParse("foo/book1/1"), 2).
			WithBody(body).
			Initiate(protocol.SignatureTypeLegacyED25519, testKey2).
			Build())
	})

	page := n.GetKeyPage("foo/book1/1")
	require.Len(t, page.Keys, 1)
	require.Equal(t, h2[:], page.Keys[0].PublicKeyHash)
}

func TestSignatorHeight(t *testing.T) {
	subnets, daemons := acctesting.CreateTestNet(t, 1, 1, 0, false)
	nodes := RunTestNet(t, subnets, daemons, nil, true, nil)
	n := nodes[subnets[1]][0]

	liteKey, fooKey := generateKey(), generateKey()

	liteUrl, err := protocol.LiteTokenAddress(liteKey.PubKey().Bytes(), protocol.ACME, protocol.SignatureTypeED25519)
	require.NoError(t, err)
	tokenUrl, err := url.Parse("foo/tokens")
	require.NoError(t, err)
	keyBookUrl, err := url.Parse("foo/book")
	require.NoError(t, err)
	keyPageUrl := protocol.FormatKeyPageUrl(keyBookUrl, 0)
	require.NoError(t, err)

	batch := n.db.Begin(true)
	require.NoError(t, acctesting.CreateLiteTokenAccountWithCredits(batch, liteKey, 1, 1e9))
	require.NoError(t, batch.Commit())

	getHeight := func(u *url.URL) uint64 {
		batch := n.db.Begin(true)
		defer batch.Discard()
		chain, err := batch.Account(u).ReadChain(protocol.MainChain)
		require.NoError(t, err)
		return uint64(chain.Height())
	}

	n.MustExecuteAndWait(func(send func(*protocol.Envelope)) {
		adi := new(protocol.CreateIdentity)
		adi.Url = n.ParseUrl("foo")
		h := sha256.Sum256(fooKey.PubKey().Bytes())
		adi.KeyHash = h[:]
		adi.KeyBookUrl = keyBookUrl

		send(newTxn(liteUrl.RootIdentity().String()).
			WithBody(adi).
			Initiate(protocol.SignatureTypeLegacyED25519, liteKey).
			Build())
	})

	batch = n.db.Begin(true)
	require.NoError(t, acctesting.AddCredits(batch, keyPageUrl, 1e9))
	require.NoError(t, batch.Commit())

	keyPageHeight := getHeight(keyPageUrl)

	n.MustExecuteAndWait(func(send func(*protocol.Envelope)) {
		tac := new(protocol.CreateTokenAccount)
		tac.Url = tokenUrl
		tac.TokenUrl = protocol.AcmeUrl()
		send(newTxn("foo").
			WithSigner(protocol.FormatKeyPageUrl(keyBookUrl, 0), 1).
			WithBody(tac).
			Initiate(protocol.SignatureTypeLegacyED25519, fooKey).
			Build())
	})

	require.Equal(t, keyPageHeight, getHeight(keyPageUrl), "Key page height changed")
}

func TestCreateToken(t *testing.T) {
	subnets, daemons := acctesting.CreateTestNet(t, 1, 1, 0, false)
	nodes := RunTestNet(t, subnets, daemons, nil, true, nil)
	n := nodes[subnets[1]][0]

	fooKey := generateKey()
	batch := n.db.Begin(true)
	require.NoError(t, acctesting.CreateAdiWithCredits(batch, fooKey, "foo", 1e9))
	require.NoError(t, batch.Commit())

	n.MustExecuteAndWait(func(send func(*protocol.Envelope)) {
		body := new(protocol.CreateToken)
		body.Url = n.ParseUrl("foo/tokens")
		body.Symbol = "FOO"
		body.Precision = 10

		send(newTxn("foo").
			WithSigner(url.MustParse("foo/book0/1"), 1).
			WithBody(body).
			Initiate(protocol.SignatureTypeLegacyED25519, fooKey).
			Build())
	})

	n.GetTokenIssuer("foo/tokens")
}

func TestIssueTokens(t *testing.T) {
	subnets, daemons := acctesting.CreateTestNet(t, 1, 1, 0, false)
	nodes := RunTestNet(t, subnets, daemons, nil, true, nil)
	n := nodes[subnets[1]][0]

	fooKey, liteKey := generateKey(), generateKey()
	batch := n.db.Begin(true)
	require.NoError(t, acctesting.CreateAdiWithCredits(batch, fooKey, "foo", 1e9))
	require.NoError(t, acctesting.CreateTokenIssuer(batch, "foo/tokens", "FOO", 10, nil))
	require.NoError(t, batch.Commit())

	liteAddr, err := protocol.LiteTokenAddress(liteKey[32:], "foo/tokens", protocol.SignatureTypeED25519)
	require.NoError(t, err)

	n.MustExecuteAndWait(func(send func(*protocol.Envelope)) {
		body := new(protocol.IssueTokens)
		body.Recipient = liteAddr
		body.Amount.SetUint64(123)

		send(newTxn("foo/tokens").
			WithSigner(url.MustParse("foo/book0/1"), 1).
			WithBody(body).
			Initiate(protocol.SignatureTypeLegacyED25519, fooKey).
			Build())
	})

	account := n.GetLiteTokenAccount(liteAddr.String())
	require.Equal(t, "acc://foo/tokens", account.TokenUrl.String())
	require.Equal(t, int64(123), account.Balance.Int64())
}

type CheckError struct {
	Disable bool
	H       func(err error)
}

func (c *CheckError) ErrorHandler() func(err error) {
	return func(err error) {
		if !c.Disable {
			c.H(err)
		}
	}
}

func TestIssueTokensWithSupplyLimit(t *testing.T) {
	check := CheckError{H: NewDefaultErrorHandler(t)}

	subnets, daemons := acctesting.CreateTestNet(t, 1, 1, 0, false)
	nodes := RunTestNet(t, subnets, daemons, nil, true, check.ErrorHandler())
	n := nodes[subnets[1]][0]

	fooKey, liteKey := generateKey(), generateKey()
	sponsorUrl := acctesting.AcmeLiteAddressTmPriv(liteKey).RootIdentity()
	batch := n.db.Begin(true)

	fooDecimals := 10
	fooPrecision := uint64(math.Pow(10.0, float64(fooDecimals)))

	maxSupply := int64(1000000 * fooPrecision)
	supplyLimit := big.NewInt(maxSupply)
	require.NoError(t, acctesting.CreateAdiWithCredits(batch, fooKey, "foo", 1e9))
	require.NoError(t, acctesting.CreateLiteIdentity(batch, sponsorUrl.String(), 3))
	require.NoError(t, acctesting.CreateLiteTokenAccount(batch, tmed25519.PrivKey(liteKey), 1e9))
	require.NoError(t, batch.Commit())

	var err error

	// issue tokens with supply limit
	n.MustExecuteAndWait(func(send func(*protocol.Envelope)) {
		body := new(protocol.CreateToken)
		body.Url = n.ParseUrl("foo/tokens")
		body.Symbol = "FOO"
		body.Precision = uint64(fooDecimals)
		body.SupplyLimit = supplyLimit

		send(newTxn("foo").
			WithSigner(url.MustParse("foo/book0/1"), 1).
			WithBody(body).
			Initiate(protocol.SignatureTypeLegacyED25519, fooKey).
			Build())
	})

	//test to make sure supply limit is set
	issuer := n.GetTokenIssuer("foo/tokens")
	require.Equal(t, supplyLimit.Int64(), issuer.SupplyLimit.Int64())

	liteAddr, err := protocol.LiteTokenAddress(liteKey[32:], "foo/tokens", protocol.SignatureTypeED25519)
	require.NoError(t, err)
	liteAcmeAddr, err := protocol.LiteTokenAddress(liteKey[32:], protocol.ACME, protocol.SignatureTypeED25519)
	require.NoError(t, err)
	liteId := liteAcmeAddr.RootIdentity()

	underLimit := int64(1000 * fooPrecision)
	atLimit := int64(maxSupply - underLimit)
	overLimit := int64(maxSupply + 1)
	// test under the limit
	n.MustExecuteAndWait(func(send func(*protocol.Envelope)) {
		body := new(protocol.IssueTokens)
		body.Recipient = liteAddr

		body.Amount.SetInt64(underLimit)

		send(newTxn("foo/tokens").
			WithSigner(url.MustParse("foo/book0/1"), 1).
			WithBody(body).
			Initiate(protocol.SignatureTypeLegacyED25519, fooKey).
			Build())
	})

	account := n.GetLiteTokenAccount(liteAddr.String())
	require.Equal(t, underLimit, account.Balance.Int64())

	issuer = n.GetTokenIssuer("foo/tokens")
	require.Equal(t, underLimit, issuer.Issued.Int64())
	//supply limit should not change
	require.Equal(t, maxSupply, issuer.SupplyLimit.Int64())

	// test at the limit
	n.MustExecuteAndWait(func(send func(*protocol.Envelope)) {
		body := new(protocol.IssueTokens)
		body.Recipient = liteAddr

		body.Amount.SetInt64(atLimit)

		send(newTxn("foo/tokens").
			WithSigner(url.MustParse("foo/book0/1"), 1).
			WithBody(body).
			Initiate(protocol.SignatureTypeLegacyED25519, fooKey).
			Build())
	})

	account = n.GetLiteTokenAccount(liteAddr.String())
	//the balance should now be at max supply
	require.Equal(t, maxSupply, account.Balance.Int64())

	//there should be no more tokens available in the tank
	issuer = n.GetTokenIssuer("foo/tokens")
	require.Equal(t, int64(0), issuer.SupplyLimit.Int64()-issuer.Issued.Int64())

	// test over the limit, this should fail, so tell fake tendermint not to give up
	// an error will be displayed on the console, but this is exactly what we expect so don't panic
	check.Disable = true
	_, _, err = n.Execute(func(send func(*protocol.Envelope)) {
		body := new(protocol.IssueTokens)
		body.Recipient = liteAddr

		body.Amount.SetInt64(overLimit)

		send(newTxn("foo/tokens").
			WithSigner(url.MustParse("foo/book0/1"), 1).
			WithBody(body).
			Initiate(protocol.SignatureTypeLegacyED25519, fooKey).
			Build())
	})

	require.Error(t, err, "expected a failure but instead spending over the supply limit passed")

	account = n.GetLiteTokenAccount(liteAddr.String())
	//the balance should be equal to
	require.Greater(t, overLimit, account.Balance.Int64())

	//now lets buy some credits, so we can do a token burn
	check.Disable = false
	n.MustExecuteAndWait(func(send func(*protocol.Envelope)) {
		body := new(protocol.AddCredits)
		//burn the underLimit amount to see if that gets returned to the pool
		body.Recipient = liteAddr.RootIdentity()
		body.Amount.SetUint64(100 * protocol.AcmePrecision)
		body.Oracle = n.GetOraclePrice()

		send(newTxn(liteAcmeAddr.String()).
			WithSigner(liteId.RootIdentity(), 1).
			WithBody(body).
			Initiate(protocol.SignatureTypeLegacyED25519, liteKey).
			Build())
	})

	//now lets burn some tokens to see if they get returned to the supply
	n.MustExecuteAndWait(func(send func(*protocol.Envelope)) {
		body := new(protocol.BurnTokens)
		//burn the underLimit amount to see if that gets returned to the pool
		body.Amount.SetInt64(underLimit)

		send(newTxn(liteAddr.String()).
			WithSigner(liteAddr.RootIdentity(), 1).
			WithBody(body).
			Initiate(protocol.SignatureTypeLegacyED25519, liteKey).
			Build())
	})

	account = n.GetLiteTokenAccount(liteAddr.String())

	// previous balance was maxSupply, so test to make sure underLimit was debited
	require.Equal(t, maxSupply-underLimit, account.Balance.Int64())

	//there should now be the maxSupply - underLimit amount as the amount issued now
	issuer = n.GetTokenIssuer("foo/tokens")
	require.Equal(t, maxSupply-underLimit, issuer.Issued.Int64())

}

func TestInvalidDeposit(t *testing.T) {
	// The lite address ends with `foo/tokens` but the token is `foo2/tokens` so
	// the synthetic transaction will fail. This test verifies that the
	// transaction fails, but more importantly it verifies that
	// `Executor.Commit()` does *not* break if DeliverTx fails with a
	// non-existent origin. This is motivated by a bug that has been fixed. This
	// bug could have been triggered by a failing SyntheticCreateChains,
	// SyntheticDepositTokens, or SyntheticDepositCredits.

	t.Skip("TODO Fix - generate a receipt")

	subnets, daemons := acctesting.CreateTestNet(t, 1, 1, 0, false)
	nodes := RunTestNet(t, subnets, daemons, nil, true, nil)
	n := nodes[subnets[1]][0]

	liteKey := generateKey()
	liteAddr, err := protocol.LiteTokenAddress(liteKey[32:], "foo/tokens", protocol.SignatureTypeED25519)
	require.NoError(t, err)

	id := n.MustExecuteAndWait(func(send func(*protocol.Envelope)) {
		body := new(protocol.SyntheticDepositTokens)
		body.Source = n.network.NodeUrl()
		body.Token = n.ParseUrl("foo2/tokens")
		body.Amount.SetUint64(123)

		send(newTxn(liteAddr.String()).
			WithBody(body).
			InitiateSynthetic(n.network.NodeUrl()).
			Sign(protocol.SignatureTypeLegacyED25519, n.key.Bytes()).
			Build())
	})[0]

	tx := n.GetTx(id[:])
	require.NotZero(t, tx.Status.Code)
}

func DumpAccount(t *testing.T, batch *database.Batch, accountUrl *url.URL) {
	account := batch.Account(accountUrl)
	state, err := account.GetState()
	require.NoError(t, err)
	fmt.Println("Dump", accountUrl, state.Type())
	meta, err := account.GetObject()
	require.NoError(t, err)
	seen := map[[32]byte]bool{}
	for _, cmeta := range meta.Chains {
		chain, err := account.ReadChain(cmeta.Name)
		require.NoError(t, err)
		fmt.Printf("  Chain: %s (%v)\n", cmeta.Name, cmeta.Type)
		height := chain.Height()
		entries, err := chain.Entries(0, height)
		require.NoError(t, err)
		for idx, id := range entries {
			fmt.Printf("    Entry %d: %X\n", idx, id)
			if cmeta.Type != protocol.ChainTypeTransaction {
				continue
			}
			var id32 [32]byte
			require.Equal(t, 32, copy(id32[:], id))
			if seen[id32] {
				continue
			}
			txState, err := batch.Transaction(id).GetState()
			require.NoError(t, err)
			txStatus, err := batch.Transaction(id).GetStatus()
			require.NoError(t, err)
			if seen[*(*[32]byte)(txState.Transaction.GetHash())] {
				fmt.Printf("      TX: hash=%X\n", txState.Transaction.GetHash())
				continue
			}
			fmt.Printf("      TX: type=%v origin=%v status=%#v\n", txState.Transaction.Body.Type(), txState.Transaction.Header.Principal, txStatus)
			seen[id32] = true
		}
	}
}

func TestUpdateValidators(t *testing.T) {
	subnets, daemons := acctesting.CreateTestNet(t, 1, 1, 0, false)
	nodes := RunTestNet(t, subnets, daemons, nil, true, nil)
	n := nodes[subnets[0]][0]

	netUrl := n.network.NodeUrl()
	validators := protocol.FormatKeyPageUrl(n.network.ValidatorBook(), 0)
	nodeKeyAdd1, nodeKeyAdd2, nodeKeyAdd3, nodeKeyUpd := generateKey(), generateKey(), generateKey(), generateKey()

	// Update NetworkGlobals - use 5/12 so that M = 1 for 3 validators and M = 2
	// for 4
	ng := new(protocol.NetworkGlobals)
	ng.ValidatorThreshold.Set(5, 12)
	wd := new(protocol.WriteData)
	d, err := ng.MarshalBinary()
	require.NoError(t, err)
	wd.Entry.Data = append(wd.Entry.Data, d)
	n.MustExecuteAndWait(func(send func(*Tx)) {
		send(newTxn(netUrl.JoinPath(protocol.Globals).String()).
			WithSigner(n.network.OperatorPage(0), 1).
			WithBody(wd).
			Initiate(protocol.SignatureTypeLegacyED25519, n.key.Bytes()).
			Build())
	})

	// Verify there is one validator (node key)
	require.ElementsMatch(t, n.client.Validators(), []crypto.PubKey{n.key.PubKey()})
	// Add a validator
	n.MustExecuteAndWait(func(send func(*protocol.Envelope)) {
		body := new(protocol.AddValidator)
		body.PubKey = nodeKeyAdd1.PubKey().Bytes()
		send(newTxn(netUrl.JoinPath(protocol.ValidatorBook).String()).
			WithSigner(validators, 1).
			WithBody(body).
			Initiate(protocol.SignatureTypeLegacyED25519, n.key.Bytes()).
			Build())
	})

	// Verify the validator was added
	require.ElementsMatch(t, n.client.Validators(), []crypto.PubKey{n.key.PubKey(), nodeKeyAdd1.PubKey()})

	// Update a validator
	n.MustExecuteAndWait(func(send func(*protocol.Envelope)) {
		body := new(protocol.UpdateValidatorKey)

		body.PubKey = nodeKeyAdd1.PubKey().Bytes()
		body.NewPubKey = nodeKeyUpd.PubKey().Bytes()

		send(newTxn(netUrl.JoinPath(protocol.ValidatorBook).String()).
			WithSigner(validators, 2).
			WithBody(body).
			Initiate(protocol.SignatureTypeLegacyED25519, n.key.Bytes()).
			Build())
	})

	// Verify the validator was updated
	require.ElementsMatch(t, n.client.Validators(), []crypto.PubKey{n.key.PubKey(), nodeKeyUpd.PubKey()})

	// Add a third validator
	n.MustExecuteAndWait(func(send func(*protocol.Envelope)) {
		body := new(protocol.AddValidator)
		body.PubKey = nodeKeyAdd2.PubKey().Bytes()
		send(newTxn(netUrl.JoinPath(protocol.ValidatorBook).String()).
			WithSigner(validators, 3).
			WithBody(body).
			Initiate(protocol.SignatureTypeLegacyED25519, n.key.Bytes()).
			Build())
	})

	// Verify the validator was added
	require.ElementsMatch(t, n.client.Validators(), []crypto.PubKey{n.key.PubKey(), nodeKeyUpd.PubKey(), nodeKeyAdd2.PubKey()})

	// Verify the Validator threshold
	require.Equal(t, uint64(1), n.GetKeyPage(validators.String()).AcceptThreshold)

	// Add a fourth validator, so the page threshold will become 2
	n.MustExecuteAndWait(func(send func(*protocol.Envelope)) {
		body := new(protocol.AddValidator)
		body.PubKey = nodeKeyAdd3.PubKey().Bytes()

		send(newTxn(netUrl.JoinPath(protocol.ValidatorBook).String()).
			WithSigner(validators, 4).
			WithBody(body).
			Initiate(protocol.SignatureTypeLegacyED25519, n.key.Bytes()).
			Build())
	})

	// Verify the validator was added
	require.ElementsMatch(t, n.client.Validators(), []crypto.PubKey{n.key.PubKey(), nodeKeyUpd.PubKey(), nodeKeyAdd2.PubKey(), nodeKeyAdd3.PubKey()})

	// Verify the Validator threshold
	require.Equal(t, uint64(2), n.GetKeyPage(validators.String()).AcceptThreshold)

	// Remove a validator
	txns := n.MustExecuteAndWait(func(send func(*protocol.Envelope)) {
		body := new(protocol.RemoveValidator)
		body.PubKey = nodeKeyUpd.PubKey().Bytes()

		send(newTxn(netUrl.JoinPath(protocol.ValidatorBook).String()).
			WithSigner(validators, 5).
			WithBody(body).
			Initiate(protocol.SignatureTypeLegacyED25519, n.key.Bytes()).
			Build())
	})

	envHashes, _ := n.MustExecute(func(send func(*protocol.Envelope)) {
		send(acctesting.NewTransaction().
			WithSigner(validators, 5).
			WithTxnHash(txns[0][:]).
			Sign(protocol.SignatureTypeED25519, nodeKeyAdd2.Bytes()).
			Build())
	})
	n.MustWaitForTxns(convertIds32(envHashes...)...)

	// Verify the validator was removed
	pubKeys := n.client.Validators()
	require.ElementsMatch(t, pubKeys, []crypto.PubKey{n.key.PubKey(), nodeKeyAdd2.PubKey(), nodeKeyAdd3.PubKey()})

}

func TestUpdateOperators(t *testing.T) {
	subnets, daemons := acctesting.CreateTestNet(t, 1, 1, 0, false)
	nodes := RunTestNet(t, subnets, daemons, nil, true, nil)
	dn := nodes[subnets[0]][0]
	bvn := nodes[subnets[1]][0]

<<<<<<< HEAD
	validators := protocol.FormatKeyPageUrl(dn.network.ValidatorBook(), 0)
=======
	page := bvn.GetKeyPage("bvn-BVN0/operators/2")
	require.Len(t, page.Keys, 1)

	operators := protocol.FormatKeyPageUrl(dn.network.OperatorBook(), 0)
>>>>>>> e909adb2
	opKeyAdd := generateKey()
	addKeyHash := sha256.Sum256(opKeyAdd.PubKey().Bytes())
	dn.MustExecuteAndWait(func(send func(*protocol.Envelope)) {
		op := new(protocol.AddKeyOperation)
		op.Entry.KeyHash = addKeyHash[:]
		body := new(protocol.UpdateKeyPage)
		body.Operation = append(body.Operation, op)

		send(newTxn("dn/operators/1").
<<<<<<< HEAD
			WithSigner(validators, 1).
=======
			WithSigner(operators, 1).
>>>>>>> e909adb2
			WithBody(body).
			Initiate(protocol.SignatureTypeLegacyED25519, dn.key.Bytes()).
			Build())
	})

	// Give it a second for the DN to send its anchor
	time.Sleep(time.Second * 1)

<<<<<<< HEAD
	page := bvn.GetKeyPage("bvn-BVN0/operators/2")
=======
	page = bvn.GetKeyPage("bvn-BVN0/operators/2")
>>>>>>> e909adb2
	require.Len(t, page.Keys, 2)
	require.Equal(t, addKeyHash[:], page.Keys[1].PublicKeyHash)

	opKeyUpd := generateKey()
	updKeyHash := sha256.Sum256(opKeyUpd.PubKey().Bytes())
	dn.MustExecuteAndWait(func(send func(*protocol.Envelope)) {
		op := new(protocol.UpdateKeyOperation)
		op.OldEntry.KeyHash = addKeyHash[:]
		op.NewEntry.KeyHash = updKeyHash[:]
		body := new(protocol.UpdateKeyPage)
		body.Operation = append(body.Operation, op)

		send(newTxn("dn/operators/1").
<<<<<<< HEAD
			WithSigner(validators, 1).
=======
			WithSigner(operators, 2).
>>>>>>> e909adb2
			WithBody(body).
			Initiate(protocol.SignatureTypeLegacyED25519, dn.key.Bytes()).
			Build())
	})

	// Give it a second for the DN to send its anchor
	time.Sleep(time.Second)

	page = bvn.GetKeyPage("bvn-BVN0/operators/2")
	require.Len(t, page.Keys, 2)
	require.Equal(t, updKeyHash[:], page.Keys[1].PublicKeyHash)

	dn.MustExecuteAndWait(func(send func(*protocol.Envelope)) {
		op := new(protocol.RemoveKeyOperation)
		op.Entry.KeyHash = updKeyHash[:]
		body := new(protocol.UpdateKeyPage)
		body.Operation = append(body.Operation, op)

		send(newTxn("dn/operators/1").
<<<<<<< HEAD
			WithSigner(validators, 1).
=======
			WithSigner(operators, 3).
>>>>>>> e909adb2
			WithBody(body).
			Initiate(protocol.SignatureTypeLegacyED25519, dn.key.Bytes()).
			Build())
	})

	// Give it a second for the DN to send its anchor
	time.Sleep(time.Second)

	page = bvn.GetKeyPage("bvn-BVN0/operators/2")
	require.Len(t, page.Keys, 1)

}

func TestMultisig(t *testing.T) {
	check := CheckError{H: NewDefaultErrorHandler(t)}
	subnets, daemons := acctesting.CreateTestNet(t, 1, 1, 0, false)
	nodes := RunTestNet(t, subnets, daemons, nil, true, check.ErrorHandler())

	key1, key2 := acctesting.GenerateTmKey(t.Name(), 1), acctesting.GenerateTmKey(t.Name(), 2)

	t.Log("Setup")
	n := nodes[subnets[1]][0]
	batch := n.db.Begin(true)
	require.NoError(t, acctesting.CreateADI(batch, key1, "foo"))
	require.NoError(t, acctesting.UpdateKeyPage(batch, url.MustParse("foo/book0/1"), func(page *protocol.KeyPage) {
		hash := sha256.Sum256(key2[32:])
		page.AcceptThreshold = 2
		page.CreditBalance = 1e8
		page.Keys = append(page.Keys, &protocol.KeySpec{
			PublicKeyHash: hash[:],
		})
	}))
	require.NoError(t, batch.Commit())

	t.Log("Initiate the transaction")
	ids := n.MustExecuteAndWait(func(send func(*protocol.Envelope)) {
		send(newTxn("foo").
			WithSigner(url.MustParse("foo/book0/1"), 1).
			WithBody(&protocol.CreateTokenAccount{
				Url:      url.MustParse("foo/tokens"),
				TokenUrl: protocol.AcmeUrl(),
			}).
			Initiate(protocol.SignatureTypeED25519, key1.Bytes()).
			Build())
	})

	txnResp := n.QueryTransaction(fmt.Sprintf("foo?txid=%X", ids[0]))
	require.False(t, txnResp.Status.Delivered, "Transaction is was delivered")
	require.True(t, txnResp.Status.Pending, "Transaction is not pending")

	t.Log("Double signing with key 1 should not complete the transaction")
	sigHashes, _ := n.MustExecute(func(send func(*protocol.Envelope)) {
		send(acctesting.NewTransaction().
			WithTimestampVar(&globalNonce).
			WithSigner(url.MustParse("foo/book0/1"), 1).
			WithTxnHash(ids[0][:]).
			Sign(protocol.SignatureTypeED25519, key1.Bytes()).
			Build())
	})
	n.MustWaitForTxns(convertIds32(sigHashes...)...)

	txnResp = n.QueryTransaction(fmt.Sprintf("foo?txid=%X", ids[0]))
	require.False(t, txnResp.Status.Delivered, "Transaction is was delivered")
	require.True(t, txnResp.Status.Pending, "Transaction is not pending")

	t.Log("Signing with key 2 should complete the transaction")
	sigHashes, _ = n.MustExecute(func(send func(*protocol.Envelope)) {
		send(acctesting.NewTransaction().
			WithTimestampVar(&globalNonce).
			WithSigner(url.MustParse("foo/book0/1"), 1).
			WithTxnHash(ids[0][:]).
			Sign(protocol.SignatureTypeED25519, key2.Bytes()).
			Build())
	})
	n.MustWaitForTxns(convertIds32(sigHashes...)...)

	txnResp = n.QueryTransaction(fmt.Sprintf("foo?txid=%X", ids[0]))
	require.True(t, txnResp.Status.Delivered, "Transaction is was not delivered")
	require.False(t, txnResp.Status.Pending, "Transaction is still pending")

	// this should fail, so tell fake tendermint not to give up
	// an error will be displayed on the console, but this is exactly what we expect so don't panic
	check.Disable = true
	t.Log("Signing a complete transaction should fail")
	_, _, err := n.Execute(func(send func(*protocol.Envelope)) {
		send(acctesting.NewTransaction().
			WithTimestampVar(&globalNonce).
			WithSigner(url.MustParse("foo/book0/1"), 1).
			WithTxnHash(ids[0][:]).
			Sign(protocol.SignatureTypeED25519, key2.Bytes()).
			Build())
	})
	require.Error(t, err)
}

func TestAccountAuth(t *testing.T) {
	check := CheckError{H: NewDefaultErrorHandler(t)}
	subnets, daemons := acctesting.CreateTestNet(t, 1, 1, 0, false)
	nodes := RunTestNet(t, subnets, daemons, nil, true, check.ErrorHandler())
	n := nodes[subnets[1]][0]

	fooKey, barKey := generateKey(), generateKey()
	batch := n.db.Begin(true)
	require.NoError(t, acctesting.CreateAdiWithCredits(batch, fooKey, "foo", 1e9))
	require.NoError(t, acctesting.CreateTokenAccount(batch, "foo/tokens", protocol.AcmeUrl().String(), 1, false))
	require.NoError(t, acctesting.CreateSubADI(batch, "foo", "foo/bar"))
	require.NoError(t, acctesting.CreateTokenAccount(batch, "foo/bar/tokens", protocol.AcmeUrl().String(), 0, false))
	require.NoError(t, acctesting.CreateKeyBook(batch, "foo/bar/book", barKey.PubKey().Bytes()))
	require.NoError(t, acctesting.AddCredits(batch, url.MustParse("foo/bar/book/1"), 1e9))
	require.NoError(t, batch.Commit())

	// Disable auth
	n.MustExecuteAndWait(func(send func(*protocol.Envelope)) {
		send(newTxn("foo/tokens").
			WithSigner(url.MustParse("foo/book0/1"), 1).
			WithBody(&protocol.UpdateAccountAuth{
				Operations: []protocol.AccountAuthOperation{
					&protocol.DisableAccountAuthOperation{
						Authority: url.MustParse("foo/book0"),
					},
				},
			}).
			Initiate(protocol.SignatureTypeLegacyED25519, fooKey).
			Build())
	})

	// An unauthorized signer must not be allowed to enable auth
	check.Disable = true
	_, _, err := n.Execute(func(send func(*protocol.Envelope)) {
		send(newTxn("foo/tokens").
			WithSigner(url.MustParse("foo/bar/book/1"), 1).
			WithBody(&protocol.UpdateAccountAuth{
				Operations: []protocol.AccountAuthOperation{
					&protocol.EnableAccountAuthOperation{
						Authority: url.MustParse("foo/book0"),
					},
				},
			}).
			Initiate(protocol.SignatureTypeLegacyED25519, barKey).
			Build())
	})
	require.Error(t, err, "An unauthorized signer should not be able to enable auth")

	// An unauthorized signer should be able to send tokens
	n.MustExecuteAndWait(func(send func(*protocol.Envelope)) {
		exch := new(protocol.SendTokens)
		exch.AddRecipient(n.ParseUrl("foo/bar/tokens"), big.NewInt(int64(68)))

		send(newTxn("foo/tokens").
			WithSigner(url.MustParse("foo/bar/book/1"), 1).
			WithBody(exch).
			Initiate(protocol.SignatureTypeLegacyED25519, barKey).
			Build())
	})

	require.Equal(t, int64(protocol.AcmePrecision-68), n.GetTokenAccount("foo/tokens").Balance.Int64())
	require.Equal(t, int64(68), n.GetTokenAccount("foo/bar/tokens").Balance.Int64())

	// Enable auth
	n.MustExecuteAndWait(func(send func(*protocol.Envelope)) {
		send(newTxn("foo/tokens").
			WithSigner(url.MustParse("foo/book0/1"), 1).
			WithBody(&protocol.UpdateAccountAuth{
				Operations: []protocol.AccountAuthOperation{
					&protocol.EnableAccountAuthOperation{
						Authority: url.MustParse("foo/book0"),
					},
				},
			}).
			Initiate(protocol.SignatureTypeLegacyED25519, fooKey).
			Build())
	})

	// An unauthorized signer should no longer be able to send tokens
	check.Disable = true
	_, _, err = n.Execute(func(send func(*protocol.Envelope)) {
		exch := new(protocol.SendTokens)
		exch.AddRecipient(n.ParseUrl("foo/bar/tokens"), big.NewInt(int64(68)))

		send(newTxn("foo/tokens").
			WithSigner(url.MustParse("foo/bar/book/1"), 1).
			WithBody(exch).
			Initiate(protocol.SignatureTypeLegacyED25519, barKey).
			Build())
	})
	require.Error(t, err, "expected a failure but instead an unauthorized signature succeeded")
}<|MERGE_RESOLUTION|>--- conflicted
+++ resolved
@@ -242,7 +242,7 @@
 		originUrl := protocol.PriceOracleAuthority
 
 		send(newTxn(originUrl).
-			WithSigner(dn.network.OperatorPage(0), 1).
+			WithSigner(dn.network.ValidatorPage(0), 1).
 			WithBody(wd).
 			Initiate(protocol.SignatureTypeLegacyED25519, dn.key.Bytes()).
 			Build())
@@ -1581,14 +1581,10 @@
 	dn := nodes[subnets[0]][0]
 	bvn := nodes[subnets[1]][0]
 
-<<<<<<< HEAD
-	validators := protocol.FormatKeyPageUrl(dn.network.ValidatorBook(), 0)
-=======
 	page := bvn.GetKeyPage("bvn-BVN0/operators/2")
 	require.Len(t, page.Keys, 1)
 
 	operators := protocol.FormatKeyPageUrl(dn.network.OperatorBook(), 0)
->>>>>>> e909adb2
 	opKeyAdd := generateKey()
 	addKeyHash := sha256.Sum256(opKeyAdd.PubKey().Bytes())
 	dn.MustExecuteAndWait(func(send func(*protocol.Envelope)) {
@@ -1598,11 +1594,7 @@
 		body.Operation = append(body.Operation, op)
 
 		send(newTxn("dn/operators/1").
-<<<<<<< HEAD
-			WithSigner(validators, 1).
-=======
 			WithSigner(operators, 1).
->>>>>>> e909adb2
 			WithBody(body).
 			Initiate(protocol.SignatureTypeLegacyED25519, dn.key.Bytes()).
 			Build())
@@ -1611,11 +1603,7 @@
 	// Give it a second for the DN to send its anchor
 	time.Sleep(time.Second * 1)
 
-<<<<<<< HEAD
-	page := bvn.GetKeyPage("bvn-BVN0/operators/2")
-=======
 	page = bvn.GetKeyPage("bvn-BVN0/operators/2")
->>>>>>> e909adb2
 	require.Len(t, page.Keys, 2)
 	require.Equal(t, addKeyHash[:], page.Keys[1].PublicKeyHash)
 
@@ -1629,11 +1617,7 @@
 		body.Operation = append(body.Operation, op)
 
 		send(newTxn("dn/operators/1").
-<<<<<<< HEAD
-			WithSigner(validators, 1).
-=======
 			WithSigner(operators, 2).
->>>>>>> e909adb2
 			WithBody(body).
 			Initiate(protocol.SignatureTypeLegacyED25519, dn.key.Bytes()).
 			Build())
@@ -1653,11 +1637,7 @@
 		body.Operation = append(body.Operation, op)
 
 		send(newTxn("dn/operators/1").
-<<<<<<< HEAD
-			WithSigner(validators, 1).
-=======
 			WithSigner(operators, 3).
->>>>>>> e909adb2
 			WithBody(body).
 			Initiate(protocol.SignatureTypeLegacyED25519, dn.key.Bytes()).
 			Build())
