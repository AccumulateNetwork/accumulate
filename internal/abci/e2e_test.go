package abci_test

import (
	"crypto/ed25519"
	"crypto/sha256"
	"encoding/hex"
	"encoding/json"
	"fmt"
	"math"
	"math/big"
	"testing"
	"time"

	"github.com/stretchr/testify/require"
	"github.com/stretchr/testify/suite"
	types2 "github.com/tendermint/tendermint/abci/types"
	"github.com/tendermint/tendermint/crypto"
	tmed25519 "github.com/tendermint/tendermint/crypto/ed25519"
	"gitlab.com/accumulatenetwork/accumulate/internal/api/v2"
	"gitlab.com/accumulatenetwork/accumulate/internal/database"
	acctesting "gitlab.com/accumulatenetwork/accumulate/internal/testing"
	"gitlab.com/accumulatenetwork/accumulate/internal/testing/e2e"
	"gitlab.com/accumulatenetwork/accumulate/internal/url"
	"gitlab.com/accumulatenetwork/accumulate/protocol"
	"gitlab.com/accumulatenetwork/accumulate/types/api/query"
	randpkg "golang.org/x/exp/rand"
)

var rand = randpkg.New(randpkg.NewSource(0))

type Tx = protocol.Envelope

func init() { acctesting.EnableDebugFeatures() }

func TestEndToEndSuite(t *testing.T) {
	t.Skip("This is failing and may be more trouble than it's worth")

	suite.Run(t, e2e.NewSuite(func(s *e2e.Suite) e2e.DUT {
		// Recreate the app for each test
		subnets, daemons := acctesting.CreateTestNet(s.T(), 1, 1, 0, false)
		nodes := RunTestNet(s.T(), subnets, daemons, nil, true, nil)
		n := nodes[subnets[1]][0]

		return &e2eDUT{s, n}
	}))
}

func TestCreateLiteAccount(t *testing.T) {
	subnets, daemons := acctesting.CreateTestNet(t, 1, 1, 0, false)
	nodes := RunTestNet(t, subnets, daemons, nil, true, nil)
	n := nodes[subnets[1]][0]

	const N, M = 11, 1
	const count = N * M
	credits := 10000.0
	originAddr, balances := n.testLiteTx(N, M, credits)
	amountSent := float64(count * 1000)
	initialAmount := protocol.AcmeFaucetAmount * protocol.AcmePrecision
	currentBalance := n.GetLiteTokenAccount(originAddr).Balance.Int64()
	totalAmountSent := initialAmount - amountSent
	require.Equal(t, int64(totalAmountSent), currentBalance)
	for addr, bal := range balances {
		require.Equal(t, bal, n.GetLiteTokenAccount(addr).Balance.Int64())
	}
}

func TestEvilNode(t *testing.T) {

	subnets, daemons := acctesting.CreateTestNet(t, 1, 1, 0, false)
	//tell the TestNet that we have an evil node in the midst
	dns := subnets[0]
	bvn := subnets[1]
	subnets[0] = "evil-" + subnets[0]
	nodes := RunTestNet(t, subnets, daemons, nil, true, nil)

	dn := nodes[dns][0]
	n := nodes[bvn][0]

	var count = 11
	credits := 100.0
	originAddr, balances := n.testLiteTx(count, 1, credits)
	require.Equal(t, int64(protocol.AcmeFaucetAmount*protocol.AcmePrecision-count*1000), n.GetLiteTokenAccount(originAddr).Balance.Int64())
	for addr, bal := range balances {
		require.Equal(t, bal, n.GetLiteTokenAccount(addr).Balance.Int64())
	}

	batch := dn.db.Begin(true)
	defer batch.Discard()
	evData, err := batch.Account(dn.network.NodeUrl(protocol.Evidence)).Data()
	require.NoError(t, err)
	// Check each anchor
	_, de, err := evData.GetLatest()
	require.NoError(t, err)
	var ev []types2.Evidence
	require.NotEqual(t, de.Data, nil, "no data")
	err = json.Unmarshal(de.Data[0], &ev)
	require.NoError(t, err)
	require.Greaterf(t, len(ev), 0, "no evidence data")
	require.Greater(t, ev[0].Height, int64(0), "no valid evidence available")

}

func (n *FakeNode) testLiteTx(N, M int, credits float64) (string, map[string]int64) {
	sender := generateKey()
	senderUrl := acctesting.AcmeLiteAddressTmPriv(sender)

	recipients := make([]string, N)
	for i := range recipients {
		_, key, _ := ed25519.GenerateKey(nil)
		recipients[i] = acctesting.AcmeLiteAddressStdPriv(key).String()
	}

	n.MustExecuteAndWait(func(send func(*protocol.Envelope)) {
		body := new(protocol.AcmeFaucet)
		body.Url = senderUrl

		send(acctesting.NewTransaction().
			WithPrincipal(protocol.FaucetUrl.RootIdentity()).
			WithBody(body).
			Faucet())
	})

	batch := n.db.Begin(true)
	//acme to credits @ $0.05 acme price is 1:5

	liteTokenId := senderUrl.RootIdentity()
	n.Require().NoError(acctesting.AddCredits(batch, liteTokenId, credits))
	n.require.NoError(batch.Commit())

	balance := map[string]int64{}
	for i := 0; i < M; i++ {
		n.MustExecuteAndWait(func(send func(*Tx)) {
			for i := 0; i < N; i++ {
				recipient := recipients[rand.Intn(len(recipients))]
				balance[recipient] += 1000

				exch := new(protocol.SendTokens)
				exch.AddRecipient(n.ParseUrl(recipient), big.NewInt(int64(1000)))
				send(newTxn(senderUrl.String()).
					WithBody(exch).
					Initiate(protocol.SignatureTypeLegacyED25519, sender).
					Build())
			}
		})
	}

	return senderUrl.String(), balance
}

func TestFaucet(t *testing.T) {
	subnets, daemons := acctesting.CreateTestNet(t, 1, 1, 0, false)
	nodes := RunTestNet(t, subnets, daemons, nil, true, nil)
	n := nodes[subnets[1]][0]

	alice := generateKey()
	aliceUrl := acctesting.AcmeLiteAddressTmPriv(alice)

	n.MustExecuteAndWait(func(send func(*protocol.Envelope)) {
		body := new(protocol.AcmeFaucet)
		body.Url = aliceUrl

		faucet := protocol.Faucet.Signer()
		send(acctesting.NewTransaction().
			WithPrincipal(protocol.FaucetUrl).
			WithTimestamp(faucet.Timestamp()).
			WithBody(body).
			Faucet())
	})

	require.Equal(t, int64(protocol.AcmeFaucetAmount*protocol.AcmePrecision), n.GetLiteTokenAccount(aliceUrl.String()).Balance.Int64())
}

func TestAnchorChain(t *testing.T) {
	subnets, daemons := acctesting.CreateTestNet(t, 1, 1, 0, false)
	nodes := RunTestNet(t, subnets, daemons, nil, true, nil)
	n := nodes[subnets[1]][0]
	dn := nodes[subnets[0]][0]

	liteAccount := generateKey()
	newAdi := generateKey()
	keyHash := sha256.Sum256(newAdi.PubKey().Address())

	batch := n.db.Begin(true)
	require.NoError(n.t, acctesting.CreateLiteTokenAccountWithCredits(batch, liteAccount, protocol.AcmeFaucetAmount, 1e6))
	require.NoError(t, batch.Commit())

	n.MustExecuteAndWait(func(send func(*Tx)) {
		adi := new(protocol.CreateIdentity)
		adi.Url = n.ParseUrl("RoadRunner")
		var err error
		adi.KeyBookUrl, err = url.Parse(fmt.Sprintf("%s/book", adi.Url))
		require.NoError(t, err)
		adi.KeyHash = keyHash[:]

		sponsorUrl := acctesting.AcmeLiteAddressTmPriv(liteAccount).RootIdentity().String()
		send(newTxn(sponsorUrl).
			WithBody(adi).
			Initiate(protocol.SignatureTypeLegacyED25519, liteAccount).
			Build())
	})

	// Sanity check
	require.Equal(t, "acc://RoadRunner", n.GetADI("RoadRunner").Url.String())

	// // Get the anchor chain manager
	// batch = n.db.Begin(true)
	// defer batch.Discard()
	// ledger := batch.Account(n.network.NodeUrl(protocol.Ledger))

	// // Check each anchor
	// // TODO FIX This is broken because the ledger no longer has a list of updates
	// var ledgerState *protocol.InternalLedger
	// require.NoError(t, ledger.GetStateAs(&ledgerState))
	// rootChain, err := ledger.ReadChain(protocol.MinorRootChain)
	// require.NoError(t, err)
	// first := rootChain.Height() - int64(len(ledgerState.Updates))
	// for i, meta := range ledgerState.Updates {
	// 	root, err := rootChain.Entry(first + int64(i))
	// 	require.NoError(t, err)

	// 	if meta.Name == "bpt" {
	// 		assert.Equal(t, root, batch.BptRootHash(), "wrong anchor for BPT")
	// 		continue
	// 	}

	// 	mgr, err := batch.Account(meta.Account).ReadChain(meta.Name)
	// 	require.NoError(t, err)

	// 	assert.Equal(t, root, mgr.Anchor(), "wrong anchor for %s#chain/%s", meta.Account, meta.Name)
	// }

	//set price of acme to $445.00 / token
	price := 445.00
	dn.MustExecuteAndWait(func(send func(*Tx)) {
		ao := new(protocol.AcmeOracle)
		ao.Price = uint64(price * protocol.AcmeOraclePrecision)
		wd := new(protocol.WriteData)
		d, err := json.Marshal(&ao)
		require.NoError(t, err)
		wd.Entry.Data = append(wd.Entry.Data, d)

		originUrl := protocol.PriceOracleAuthority

		send(newTxn(originUrl).
			WithSigner(dn.network.ValidatorPage(0), 1).
			WithBody(wd).
			Initiate(protocol.SignatureTypeLegacyED25519, dn.key.Bytes()).
			Build())
	})

	// Give it a second for the DN to send its anchor
	time.Sleep(time.Second)

	// Get the anchor chain manager for DN
	batch = dn.db.Begin(true)
	defer batch.Discard()
	ledger := batch.Account(dn.network.NodeUrl(protocol.Ledger))
	// Check each anchor
	var ledgerState *protocol.InternalLedger
	require.NoError(t, ledger.GetStateAs(&ledgerState))
	expected := uint64(price * protocol.AcmeOraclePrecision)
	require.Equal(t, int(expected), int(ledgerState.ActiveOracle))

	time.Sleep(2 * time.Second)
	// Get the anchor chain manager for BVN
	batch = n.db.Begin(true)
	defer batch.Discard()
	ledger = batch.Account(n.network.NodeUrl(protocol.Ledger))

	// Check each anchor
	ledgerState = new(protocol.InternalLedger)
	require.NoError(t, ledger.GetStateAs(&ledgerState))
	require.Equal(t, ledgerState.ActiveOracle, expected)

	// // TODO Once block indexing has been implemented, verify that the following chains got modified
	// assert.Subset(t, accounts, []string{
	// 	"acc://RoadRunner#chain/main",
	// 	"acc://RoadRunner#chain/pending",
	// 	"acc://RoadRunner/book#chain/main",
	// 	"acc://RoadRunner/page#chain/main",
	// })
}

func TestCreateADI(t *testing.T) {
	subnets, daemons := acctesting.CreateTestNet(t, 1, 1, 0, false)
	nodes := RunTestNet(t, subnets, daemons, nil, true, nil)
	n := nodes[subnets[1]][0]

	liteAccount := generateKey()
	newAdi := generateKey()
	keyHash := sha256.Sum256(newAdi.PubKey().Address())
	batch := n.db.Begin(true)
	require.NoError(n.t, acctesting.CreateLiteTokenAccountWithCredits(batch, liteAccount, protocol.AcmeFaucetAmount, 1e6))
	require.NoError(t, batch.Commit())

	n.MustExecuteAndWait(func(send func(*Tx)) {
		adi := new(protocol.CreateIdentity)
		adi.Url = n.ParseUrl("RoadRunner")
		adi.KeyHash = keyHash[:]
		var err error
		adi.KeyBookUrl, err = url.Parse(fmt.Sprintf("%s/foo-book", adi.Url))
		require.NoError(t, err)

		sponsorUrl := acctesting.AcmeLiteAddressTmPriv(liteAccount).RootIdentity().String()
		send(newTxn(sponsorUrl).
			WithBody(adi).
			Initiate(protocol.SignatureTypeLegacyED25519, liteAccount).
			Build())
	})

	r := n.GetADI("RoadRunner")
	require.Equal(t, "acc://RoadRunner", r.Url.String())

	kg := n.GetKeyBook("RoadRunner/foo-book")
	require.Equal(t, uint64(1), kg.PageCount)

	ks := n.GetKeyPage("RoadRunner/foo-book/1")
	require.Len(t, ks.Keys, 1)
	require.Equal(t, keyHash[:], ks.Keys[0].PublicKeyHash)
}

func TestCreateADIWithoutKeybook(t *testing.T) {
	check := CheckError{H: NewDefaultErrorHandler(t), Disable: true}

	subnets, daemons := acctesting.CreateTestNet(t, 1, 1, 0, false)
	nodes := RunTestNet(t, subnets, daemons, nil, true, check.ErrorHandler())
	n := nodes[subnets[1]][0]

	liteAccount := generateKey()
	newAdi := generateKey()
	keyHash := sha256.Sum256(newAdi.PubKey().Address())
	batch := n.db.Begin(true)
	require.NoError(n.t, acctesting.CreateLiteTokenAccountWithCredits(batch, liteAccount, protocol.AcmeFaucetAmount, 1e6))
	require.NoError(t, batch.Commit())

	_, _, err := n.Execute(func(send func(*Tx)) {
		adi := new(protocol.CreateIdentity)
		adi.Url = n.ParseUrl("RoadRunner")
		adi.KeyHash = keyHash[:]

		sponsorUrl := acctesting.AcmeLiteAddressTmPriv(liteAccount).String()
		send(newTxn(sponsorUrl).
			WithBody(adi).
			Initiate(protocol.SignatureTypeLegacyED25519, liteAccount).
			Build())
	})
	require.Error(t, err)
}

func TestCreateLiteDataAccount(t *testing.T) {

	//this test exercises WriteDataTo and SyntheticWriteData validators

	firstEntry := protocol.DataEntry{}

	firstEntry.Data = append(firstEntry.Data, []byte{})
	firstEntry.Data = append(firstEntry.Data, []byte("Factom PRO"))
	firstEntry.Data = append(firstEntry.Data, []byte("Tutorial"))

	//create a lite data account aka factom chainId
	chainId := protocol.ComputeLiteDataAccountId(&firstEntry)

	liteDataAddress, err := protocol.LiteDataAddress(chainId)
	if err != nil {
		t.Fatal(err)
	}

	subnets, daemons := acctesting.CreateTestNet(t, 1, 1, 0, false)
	nodes := RunTestNet(t, subnets, daemons, nil, true, nil)
	n := nodes[subnets[1]][0]

	adiKey := generateKey()
	batch := n.db.Begin(true)
	require.NoError(t, acctesting.CreateAdiWithCredits(batch, adiKey, "FooBar", 1e9))
	require.NoError(t, batch.Commit())
	ids := n.MustExecuteAndWait(func(send func(*protocol.Envelope)) {
		wdt := new(protocol.WriteDataTo)
		wdt.Recipient = liteDataAddress
		wdt.Entry = firstEntry
		send(newTxn("FooBar").
			WithSigner(url.MustParse("FooBar/book0/1"), 1).
			WithBody(wdt).
			Initiate(protocol.SignatureTypeLegacyED25519, adiKey).
			Build())
	})

	partialChainId, err := protocol.ParseLiteDataAddress(liteDataAddress)
	if err != nil {
		t.Fatal(err)
	}
	r := n.GetLiteDataAccount(liteDataAddress.String())
	require.Equal(t, liteDataAddress.String(), r.Url.String())
	require.Equal(t, append(partialChainId, r.Tail...), chainId)

	firstEntryHash, err := protocol.ComputeLiteEntryHashFromEntry(chainId, &firstEntry)
	require.NoError(t, err)

	batch = n.db.Begin(false)
	defer batch.Discard()

	synthIds, err := batch.Transaction(ids[0][:]).GetSyntheticTxns()
	require.NoError(t, err)

	// Verify the entry hash in the transaction result
	txStatus, err := batch.Transaction(synthIds.Hashes[0][:]).GetStatus()
	require.NoError(t, err)
	require.IsType(t, (*protocol.WriteDataResult)(nil), txStatus.Result)
	txResult := txStatus.Result.(*protocol.WriteDataResult)
	require.Equal(t, hex.EncodeToString(firstEntryHash), hex.EncodeToString(txResult.EntryHash[:]), "Transaction result entry hash does not match")

	// Verify the entry hash returned by Entry
	dataChain, err := batch.Account(liteDataAddress).Data()
	require.NoError(t, err)
	entry, err := dataChain.Entry(0)
	require.NoError(t, err)
	hashFromEntry, err := protocol.ComputeLiteEntryHashFromEntry(chainId, entry)
	require.NoError(t, err)
	require.Equal(t, hex.EncodeToString(firstEntryHash), hex.EncodeToString(hashFromEntry), "Chain Entry.Hash does not match")
	//sample verification for calculating the hash from lite data entry
	hashes, err := dataChain.GetHashes(0, 1)
	require.NoError(t, err)
	ent, err := dataChain.Entry(0)
	require.NoError(t, err)
	id := protocol.ComputeLiteDataAccountId(ent)
	newh, err := protocol.ComputeLiteEntryHashFromEntry(id, ent)
	require.NoError(t, err)
	require.Equal(t, hex.EncodeToString(firstEntryHash), hex.EncodeToString(hashes[0]), "Chain GetHashes does not match")
	require.Equal(t, hex.EncodeToString(firstEntryHash), hex.EncodeToString(newh), "Chain GetHashes does not match")

}

func TestCreateAdiDataAccount(t *testing.T) {

	t.Run("Data Account w/ Default Key Book and no Manager Key Book", func(t *testing.T) {
		subnets, daemons := acctesting.CreateTestNet(t, 1, 1, 0, false)
		nodes := RunTestNet(t, subnets, daemons, nil, true, nil)
		n := nodes[subnets[1]][0]

		adiKey := generateKey()
		batch := n.db.Begin(true)
		require.NoError(t, acctesting.CreateAdiWithCredits(batch, adiKey, "FooBar", 1e9))
		require.NoError(t, batch.Commit())

		n.MustExecuteAndWait(func(send func(*protocol.Envelope)) {
			tac := new(protocol.CreateDataAccount)
			tac.Url = n.ParseUrl("FooBar/oof")
			send(newTxn("FooBar").
				WithSigner(url.MustParse("FooBar/book0/1"), 1).
				WithBody(tac).
				Initiate(protocol.SignatureTypeLegacyED25519, adiKey).
				Build())
		})

		r := n.GetDataAccount("FooBar/oof")
		require.Equal(t, "acc://FooBar/oof", r.Url.String())

		require.Contains(t, n.GetDirectory("FooBar"), n.ParseUrl("FooBar/oof").String())
	})

	t.Run("Data Account w/ Custom Key Book and Manager Key Book Url", func(t *testing.T) {
		subnets, daemons := acctesting.CreateTestNet(t, 1, 1, 0, false)
		nodes := RunTestNet(t, subnets, daemons, nil, true, nil)
		n := nodes[subnets[1]][0]

		adiKey, pageKey := generateKey(), generateKey()
		batch := n.db.Begin(true)
		require.NoError(t, acctesting.CreateAdiWithCredits(batch, adiKey, "FooBar", 1e9))
		require.NoError(t, acctesting.CreateKeyBook(batch, "acc://FooBar/foo/book1", pageKey.PubKey().Bytes()))
		require.NoError(t, acctesting.CreateKeyPage(batch, "acc://FooBar/foo/book1"))
		require.NoError(t, acctesting.CreateKeyBook(batch, "acc://FooBar/mgr/book1", nil))
		require.NoError(t, acctesting.CreateKeyPage(batch, "acc://FooBar/mgr/book1", pageKey.PubKey().Bytes()))
		require.NoError(t, batch.Commit())

		n.MustExecuteAndWait(func(send func(*protocol.Envelope)) {
			cda := new(protocol.CreateDataAccount)
			cda.Url = n.ParseUrl("FooBar/oof")
			cda.KeyBookUrl = n.ParseUrl("acc://FooBar/foo/book1")
			cda.ManagerKeyBookUrl = n.ParseUrl("acc://FooBar/mgr/book1")
			send(newTxn("FooBar").
				WithSigner(url.MustParse("FooBar/book0/1"), 1).
				WithBody(cda).
				Initiate(protocol.SignatureTypeLegacyED25519, adiKey).
				Build())
		})

		u := n.ParseUrl("acc://FooBar/foo/book1")

		r := n.GetDataAccount("FooBar/oof")
		require.Equal(t, "acc://FooBar/oof", r.Url.String())
		require.Equal(t, "acc://FooBar/mgr/book1", r.ManagerKeyBook().String())
		require.Equal(t, u.String(), r.KeyBook().String())

	})

	t.Run("Data Account data entry", func(t *testing.T) {
		subnets, daemons := acctesting.CreateTestNet(t, 1, 1, 0, false)
		nodes := RunTestNet(t, subnets, daemons, nil, true, nil)
		n := nodes[subnets[1]][0]

		adiKey := generateKey()
		batch := n.db.Begin(true)
		require.NoError(t, acctesting.CreateAdiWithCredits(batch, adiKey, "FooBar", 1e9))
		require.NoError(t, batch.Commit())

		n.MustExecuteAndWait(func(send func(*protocol.Envelope)) {
			tac := new(protocol.CreateDataAccount)
			tac.Url = n.ParseUrl("FooBar/oof")
			send(newTxn("FooBar").
				WithSigner(url.MustParse("FooBar/book0/1"), 1).
				WithBody(tac).
				Initiate(protocol.SignatureTypeLegacyED25519, adiKey).
				Build())
		})

		r := n.GetDataAccount("FooBar/oof")
		require.Equal(t, "acc://FooBar/oof", r.Url.String())
		require.Contains(t, n.GetDirectory("FooBar"), n.ParseUrl("FooBar/oof").String())

		wd := new(protocol.WriteData)
		n.MustExecuteAndWait(func(send func(*protocol.Envelope)) {
			wd.Entry.Data = append(wd.Entry.Data, []byte("thequickbrownfoxjumpsoverthelazydog"))
			for i := 0; i < 10; i++ {
				wd.Entry.Data = append(wd.Entry.Data, []byte(fmt.Sprintf("test id %d", i)))
			}

			send(newTxn("FooBar/oof").
				WithSigner(url.MustParse("FooBar/book0/1"), 1).
				WithBody(wd).
				Initiate(protocol.SignatureTypeLegacyED25519, adiKey).
				Build())
		})

		// Without the sleep, this test fails on Windows and macOS
		time.Sleep(3 * time.Second)

		// Test getting the data by URL
		rde := new(query.ResponseDataEntry)
		n.QueryAccountAs("FooBar/oof#data", rde)

		if !rde.Entry.Equal(&wd.Entry) {
			t.Fatalf("data query does not match what was entered")
		}

		//now test query by entry hash.
		rde2 := new(query.ResponseDataEntry)
		n.QueryAccountAs(fmt.Sprintf("FooBar/oof#data/%X", wd.Entry.Hash()), rde2)

		if !rde.Entry.Equal(&rde2.Entry) {
			t.Fatalf("data query does not match what was entered")
		}

		//now test query by entry set
		rde3 := new(query.ResponseDataEntrySet)
		n.QueryAccountAs("FooBar/oof#data/0:1", rde3)
		if !rde.Entry.Equal(&rde3.DataEntries[0].Entry) {
			t.Fatalf("data query does not match what was entered")
		}

	})
}

func TestCreateAdiTokenAccount(t *testing.T) {
	t.Run("Default Key Book", func(t *testing.T) {
		subnets, daemons := acctesting.CreateTestNet(t, 1, 1, 0, false)
		nodes := RunTestNet(t, subnets, daemons, nil, true, nil)
		n := nodes[subnets[1]][0]

		adiKey := generateKey()
		batch := n.db.Begin(true)
		require.NoError(t, acctesting.CreateAdiWithCredits(batch, adiKey, "FooBar", 1e9))
		require.NoError(t, batch.Commit())

		n.MustExecuteAndWait(func(send func(*protocol.Envelope)) {
			tac := new(protocol.CreateTokenAccount)
			tac.Url = n.ParseUrl("FooBar/Baz")
			tac.TokenUrl = protocol.AcmeUrl()
			send(newTxn("FooBar").
				WithSigner(url.MustParse("FooBar/book0/1"), 1).
				WithBody(tac).
				Initiate(protocol.SignatureTypeLegacyED25519, adiKey).
				Build())
		})

		r := n.GetTokenAccount("FooBar/Baz")
		require.Equal(t, "acc://FooBar/Baz", r.Url.String())
		require.Equal(t, protocol.AcmeUrl().String(), r.TokenUrl.String())

		require.Equal(t, []string{
			n.ParseUrl("FooBar/book0").String(),
			n.ParseUrl("FooBar/book0/1").String(),
			n.ParseUrl("FooBar/Baz").String(),
		}, n.GetDirectory("FooBar"))
	})

	t.Run("Custom Key Book", func(t *testing.T) {
		subnets, daemons := acctesting.CreateTestNet(t, 1, 1, 0, false)
		nodes := RunTestNet(t, subnets, daemons, nil, true, nil)
		n := nodes[subnets[1]][0]

		adiKey, pageKey := generateKey(), generateKey()
		batch := n.db.Begin(true)
		require.NoError(t, acctesting.CreateAdiWithCredits(batch, adiKey, "FooBar", 1e9))
		require.NoError(t, acctesting.CreateKeyBook(batch, "foo/book1", pageKey.PubKey().Bytes()))
		require.NoError(t, batch.Commit())

		n.MustExecuteAndWait(func(send func(*protocol.Envelope)) {
			tac := new(protocol.CreateTokenAccount)
			tac.Url = n.ParseUrl("FooBar/Baz")
			tac.TokenUrl = protocol.AcmeUrl()
			tac.KeyBookUrl = n.ParseUrl("foo/book1")
			send(newTxn("FooBar").
				WithSigner(url.MustParse("FooBar/book0/1"), 1).
				WithBody(tac).
				Initiate(protocol.SignatureTypeLegacyED25519, adiKey).
				Build())
		})

		u := n.ParseUrl("foo/book1")

		r := n.GetTokenAccount("FooBar/Baz")
		require.Equal(t, "acc://FooBar/Baz", r.Url.String())
		require.Equal(t, protocol.AcmeUrl().String(), r.TokenUrl.String())
		require.Equal(t, u.String(), r.KeyBook().String())
	})
}

func TestLiteAccountTx(t *testing.T) {
	subnets, daemons := acctesting.CreateTestNet(t, 1, 1, 0, false)
	nodes := RunTestNet(t, subnets, daemons, nil, true, nil)
	n := nodes[subnets[1]][0]

	alice, bob, charlie := generateKey(), generateKey(), generateKey()
	batch := n.db.Begin(true)
	require.NoError(n.t, acctesting.CreateLiteTokenAccountWithCredits(batch, alice, protocol.AcmeFaucetAmount, 1e9))
	require.NoError(n.t, acctesting.CreateLiteTokenAccount(batch, bob, 0))
	require.NoError(n.t, acctesting.CreateLiteTokenAccount(batch, charlie, 0))
	require.NoError(t, batch.Commit())

	aliceUrl := acctesting.AcmeLiteAddressTmPriv(alice)
	bobUrl := acctesting.AcmeLiteAddressTmPriv(bob).String()
	charlieUrl := acctesting.AcmeLiteAddressTmPriv(charlie).String()

	n.MustExecuteAndWait(func(send func(*protocol.Envelope)) {
		exch := new(protocol.SendTokens)
		exch.AddRecipient(acctesting.MustParseUrl(bobUrl), big.NewInt(int64(1000)))
		exch.AddRecipient(acctesting.MustParseUrl(charlieUrl), big.NewInt(int64(2000)))

		send(newTxn(aliceUrl.String()).
			WithSigner(aliceUrl.RootIdentity(), 1).
			WithBody(exch).
			Initiate(protocol.SignatureTypeLegacyED25519, alice).
			Build())
	})

	require.Equal(t, int64(protocol.AcmeFaucetAmount*protocol.AcmePrecision-3000), n.GetLiteTokenAccount(aliceUrl.String()).Balance.Int64())
	require.Equal(t, int64(1000), n.GetLiteTokenAccount(bobUrl).Balance.Int64())
	require.Equal(t, int64(2000), n.GetLiteTokenAccount(charlieUrl).Balance.Int64())
}

func TestAdiAccountTx(t *testing.T) {
	subnets, daemons := acctesting.CreateTestNet(t, 1, 1, 0, false)
	nodes := RunTestNet(t, subnets, daemons, nil, true, nil)
	n := nodes[subnets[1]][0]

	fooKey, barKey := generateKey(), generateKey()
	batch := n.db.Begin(true)
	require.NoError(t, acctesting.CreateAdiWithCredits(batch, fooKey, "foo", 1e9))
	require.NoError(t, acctesting.CreateTokenAccount(batch, "foo/tokens", protocol.AcmeUrl().String(), 1, false))
	require.NoError(t, acctesting.CreateADI(batch, barKey, "bar"))
	require.NoError(t, acctesting.CreateTokenAccount(batch, "bar/tokens", protocol.AcmeUrl().String(), 0, false))
	require.NoError(t, batch.Commit())

	n.MustExecuteAndWait(func(send func(*protocol.Envelope)) {
		exch := new(protocol.SendTokens)
		exch.AddRecipient(n.ParseUrl("bar/tokens"), big.NewInt(int64(68)))

		send(newTxn("foo/tokens").
			WithSigner(url.MustParse("foo/book0/1"), 1).
			WithBody(exch).
			Initiate(protocol.SignatureTypeLegacyED25519, fooKey).
			Build())
	})

	require.Equal(t, int64(protocol.AcmePrecision-68), n.GetTokenAccount("foo/tokens").Balance.Int64())
	require.Equal(t, int64(68), n.GetTokenAccount("bar/tokens").Balance.Int64())
}

func TestSendTokensToBadRecipient(t *testing.T) {
	subnets, daemons := acctesting.CreateTestNet(t, 1, 1, 0, false)
	nodes := RunTestNet(t, subnets, daemons, nil, true, nil)
	n := nodes[subnets[1]][0]

	alice := generateKey()
	aliceUrl := acctesting.AcmeLiteAddressTmPriv(alice)
	batch := n.db.Begin(true)
	require.NoError(n.t, acctesting.CreateLiteTokenAccountWithCredits(batch, alice, protocol.AcmeFaucetAmount, 1e9))
	require.NoError(t, batch.Commit())

	// The send should succeed
	txnHashes := n.MustExecuteAndWait(func(send func(*protocol.Envelope)) {
		exch := new(protocol.SendTokens)
		exch.AddRecipient(acctesting.MustParseUrl("foo"), big.NewInt(int64(1000)))

		send(newTxn(aliceUrl.String()).
			WithSigner(aliceUrl.RootIdentity(), 1).
			WithBody(exch).
			Initiate(protocol.SignatureTypeLegacyED25519, alice).
			Build())
	})

	// The synthetic transaction should fail
	res, err := n.api.QueryTx(txnHashes[0][:], time.Second, true, api.QueryOptions{})
	require.NoError(t, err)
	res, err = n.api.QueryTx(res.SyntheticTxids[0][:], time.Second, true, api.QueryOptions{})
	require.NoError(t, err)
	require.Equal(t, protocol.ErrorCodeNotFound.GetEnumValue(), res.Status.Code)

	// Give the synthetic receipt a second to resolve - workaround AC-1238
	time.Sleep(time.Second)

	// The balance should be unchanged
	require.Equal(t, int64(protocol.AcmeFaucetAmount*protocol.AcmePrecision), n.GetLiteTokenAccount(aliceUrl.String()).Balance.Int64())
}

<<<<<<< HEAD
func TestSendCreditsFromAdiAccountToMultiSig(t *testing.T) {
	subnets, daemons := acctesting.CreateTestNet(t, 1, 1, 0, false)
=======
func TestAddCreditsBurnAcme(t *testing.T) {
	subnets, daemons := acctesting.CreateTestNet(t, 1, 1, 0)
>>>>>>> 4ed5c7d5
	nodes := RunTestNet(t, subnets, daemons, nil, true, nil)
	n := nodes[subnets[1]][0]

	fooKey := generateKey()
	batch := n.db.Begin(true)
	defer batch.Discard()
	acmeAmount := 100.00

	require.NoError(t, acctesting.CreateADI(batch, fooKey, "foo"))
	require.NoError(t, acctesting.CreateTokenAccount(batch, "foo/tokens", protocol.AcmeUrl().String(), acmeAmount, false))

	require.NoError(t, batch.Commit())

	require.NoError(t, nodes[subnets[0]][0].db.Update(func(batch *database.Batch) error {
		return acctesting.UpdateAccount(batch, protocol.AcmeUrl(), func(acme *protocol.TokenIssuer) {
			// Make it easier to read the value
			acme.Issued.SetUint64(1e3 * protocol.AcmePrecision)
		})
	}))

	acmeIssuer := n.GetTokenIssuer("acc://ACME")
	acmeBeforeBurn := acmeIssuer.Issued
	acmeToSpendOnCredits := int64(10.0 * protocol.AcmePrecision)
	n.MustExecuteAndWait(func(send func(*protocol.Envelope)) {
		ac := new(protocol.AddCredits)
		ac.Amount = *big.NewInt(acmeToSpendOnCredits)
		ac.Recipient = n.ParseUrl("foo/book0/1")
		ac.Oracle = 500

		send(newTxn("foo/tokens").
			WithSigner(url.MustParse("foo/book0/1"), 1).
			WithBody(ac).
			Initiate(protocol.SignatureTypeLegacyED25519, fooKey).
			Build())
	})

	batch = n.db.Begin(false)
	defer batch.Discard()
	ledger := batch.Account(n.network.NodeUrl(protocol.Ledger))

	// Check each anchor
	var ledgerState *protocol.InternalLedger
	require.NoError(t, ledger.GetStateAs(&ledgerState))
	//Credits I should have received
	credits := big.NewInt(protocol.CreditUnitsPerFiatUnit)                // want to obtain credits
	credits.Mul(credits, big.NewInt(int64(ledgerState.ActiveOracle)))     // fiat units / acme
	credits.Mul(credits, big.NewInt(acmeToSpendOnCredits))                // acme the user wants to spend
	credits.Div(credits, big.NewInt(int64(protocol.AcmeOraclePrecision))) // adjust the precision of oracle to real units
	credits.Div(credits, big.NewInt(int64(protocol.AcmePrecision)))       // adjust the precision of acme to spend to real units

	expectedCreditsToReceive := credits.Uint64()
	//the balance of the account should be

	ks := n.GetKeyPage("foo/book0/1")
	acct := n.GetTokenAccount("foo/tokens")
	acmeIssuer = n.GetTokenIssuer(protocol.AcmeUrl().String())
	acmeAfterBurn := acmeIssuer.Issued
	require.Equal(t, expectedCreditsToReceive, ks.CreditBalance)
	require.Equal(t, int64(acmeAmount*protocol.AcmePrecision)-acmeToSpendOnCredits, acct.Balance.Int64())
	require.Equal(t,
		protocol.FormatBigAmount(acmeBeforeBurn.Sub(&acmeBeforeBurn, big.NewInt(acmeToSpendOnCredits)), protocol.AcmePrecisionPower),
		protocol.FormatBigAmount(&acmeAfterBurn, protocol.AcmePrecisionPower))
}

func TestCreateKeyPage(t *testing.T) {
	subnets, daemons := acctesting.CreateTestNet(t, 1, 1, 0, false)
	nodes := RunTestNet(t, subnets, daemons, nil, true, nil)
	n := nodes[subnets[1]][0]

	fooKey, testKey := generateKey(), generateKey()
	fkh := sha256.Sum256(fooKey.PubKey().Bytes())
	tkh := sha256.Sum256(testKey.PubKey().Bytes())
	batch := n.db.Begin(true)
	require.NoError(t, acctesting.CreateAdiWithCredits(batch, fooKey, "foo", 1e9))
	require.NoError(t, batch.Commit())

	page := n.GetKeyPage("foo/book0/1")
	require.Len(t, page.Keys, 1)
	key := page.Keys[0]
	require.Equal(t, uint64(0), key.LastUsedOn)
	require.Equal(t, fkh[:], key.PublicKeyHash)

	n.MustExecuteAndWait(func(send func(*protocol.Envelope)) {
		cms := new(protocol.CreateKeyPage)
		cms.Keys = append(cms.Keys, &protocol.KeySpecParams{
			KeyHash: tkh[:],
		})

		send(newTxn("foo/book0").
			WithSigner(url.MustParse("foo/book0/1"), 1).
			WithBody(cms).
			Initiate(protocol.SignatureTypeLegacyED25519, fooKey).
			Build())
	})

	page = n.GetKeyPage("foo/book0/2")
	require.Len(t, page.Keys, 1)
	key = page.Keys[0]
	require.Equal(t, uint64(0), key.LastUsedOn)
	require.Equal(t, tkh[:], key.PublicKeyHash)
}

func TestCreateKeyBook(t *testing.T) {
	subnets, daemons := acctesting.CreateTestNet(t, 1, 1, 0, false)
	nodes := RunTestNet(t, subnets, daemons, nil, true, nil)
	n := nodes[subnets[1]][0]

	fooKey, testKey := generateKey(), generateKey()
	batch := n.db.Begin(true)
	require.NoError(t, acctesting.CreateAdiWithCredits(batch, fooKey, "foo", 1e9))
	require.NoError(t, batch.Commit())

	bookUrl := n.ParseUrl("foo/book1")
	pageUrl := n.ParseUrl("foo/book1/1")

	n.MustExecuteAndWait(func(send func(*protocol.Envelope)) {
		csg := new(protocol.CreateKeyBook)
		csg.Url = n.ParseUrl("foo/book1")
		csg.PublicKeyHash = testKey.PubKey().Bytes()

		send(newTxn("foo").
			WithSigner(url.MustParse("foo/book0/1"), 1).
			WithBody(csg).
			Initiate(protocol.SignatureTypeLegacyED25519, fooKey).
			Build())
	})

	book := n.GetKeyBook("foo/book1")
	require.Equal(t, uint64(1), book.PageCount)
	require.Equal(t, bookUrl, book.Url)

	page := n.GetKeyPage("foo/book1/1")
	require.Equal(t, pageUrl, page.Url)
}

func TestAddKeyPage(t *testing.T) {
	subnets, daemons := acctesting.CreateTestNet(t, 1, 1, 0, false)
	nodes := RunTestNet(t, subnets, daemons, nil, true, nil)
	n := nodes[subnets[1]][0]

	fooKey, testKey1, testKey2 := generateKey(), generateKey(), generateKey()

	batch := n.db.Begin(true)
	require.NoError(t, acctesting.CreateADI(batch, fooKey, "foo"))
	require.NoError(t, acctesting.CreateKeyBook(batch, "foo/book1", testKey1.PubKey().Bytes()))
	require.NoError(t, acctesting.AddCredits(batch, n.ParseUrl("foo/book1/1"), 1e9))
	require.NoError(t, batch.Commit())

	n.MustExecuteAndWait(func(send func(*protocol.Envelope)) {
		cms := new(protocol.CreateKeyPage)
		cms.Keys = append(cms.Keys, &protocol.KeySpecParams{
			KeyHash: testKey2.PubKey().Bytes(),
		})

		send(newTxn("foo/book1").
			WithSigner(url.MustParse("foo/book1/1"), 1).
			WithBody(cms).
			Initiate(protocol.SignatureTypeLegacyED25519, testKey1).
			Build())
	})

	page := n.GetKeyPage("foo/book1/2")
	require.Len(t, page.Keys, 1)
	key := page.Keys[0]
	require.Equal(t, uint64(0), key.LastUsedOn)
	require.Equal(t, testKey2.PubKey().Bytes(), key.PublicKeyHash)
}

func TestAddKey(t *testing.T) {
	subnets, daemons := acctesting.CreateTestNet(t, 1, 1, 0, false)
	nodes := RunTestNet(t, subnets, daemons, nil, true, nil)
	n := nodes[subnets[1]][0]

	fooKey, testKey := generateKey(), generateKey()

	batch := n.db.Begin(true)
	require.NoError(t, acctesting.CreateADI(batch, fooKey, "foo"))
	require.NoError(t, acctesting.CreateKeyBook(batch, "foo/book1", testKey.PubKey().Bytes()))
	require.NoError(t, acctesting.AddCredits(batch, n.ParseUrl("foo/book1/1"), 1e9))
	require.NoError(t, batch.Commit())

	newKey := generateKey()
	nkh := sha256.Sum256(newKey.PubKey().Bytes())

	n.MustExecuteAndWait(func(send func(*protocol.Envelope)) {
		op := new(protocol.AddKeyOperation)
		op.Entry.KeyHash = nkh[:]
		body := new(protocol.UpdateKeyPage)
		body.Operation = append(body.Operation, op)

		send(newTxn("foo/book1/1").
			WithSigner(url.MustParse("foo/book1/1"), 1).
			WithBody(body).
			Initiate(protocol.SignatureTypeLegacyED25519, testKey).
			Build())
	})

	page := n.GetKeyPage("foo/book1/1")
	require.Len(t, page.Keys, 2)
	require.Equal(t, nkh[:], page.Keys[1].PublicKeyHash)
}

func TestUpdateKeyPage(t *testing.T) {
	subnets, daemons := acctesting.CreateTestNet(t, 1, 1, 0, false)
	nodes := RunTestNet(t, subnets, daemons, nil, true, nil)
	n := nodes[subnets[1]][0]

	fooKey, testKey := generateKey(), generateKey()

	batch := n.db.Begin(true)
	require.NoError(t, acctesting.CreateADI(batch, fooKey, "foo"))
	require.NoError(t, acctesting.CreateKeyBook(batch, "foo/book1", testKey.PubKey().Bytes()))
	require.NoError(t, acctesting.AddCredits(batch, n.ParseUrl("foo/book1/1"), 1e9))
	require.NoError(t, batch.Commit())

	newKey := generateKey()
	kh := sha256.Sum256(testKey.PubKey().Bytes())
	nkh := sha256.Sum256(newKey.PubKey().Bytes())
	n.MustExecuteAndWait(func(send func(*protocol.Envelope)) {
		op := new(protocol.UpdateKeyOperation)

		op.OldEntry.KeyHash = kh[:]
		op.NewEntry.KeyHash = nkh[:]
		body := new(protocol.UpdateKeyPage)
		body.Operation = append(body.Operation, op)

		send(newTxn("foo/book1/1").
			WithSigner(url.MustParse("foo/book1/1"), 1).
			WithBody(body).
			Initiate(protocol.SignatureTypeLegacyED25519, testKey).
			Build())
	})

	page := n.GetKeyPage("foo/book1/1")
	require.Len(t, page.Keys, 1)
	require.Equal(t, nkh[:], page.Keys[0].PublicKeyHash)
}

func TestUpdateKey(t *testing.T) {
	subnets, daemons := acctesting.CreateTestNet(t, 1, 1, 0, false)
	nodes := RunTestNet(t, subnets, daemons, nil, true, nil)
	n := nodes[subnets[1]][0]

	fooKey, testKey, newKey := generateKey(), generateKey(), generateKey()
	newKeyHash := sha256.Sum256(newKey.PubKey().Bytes())
	testKeyHash := sha256.Sum256(testKey.PubKey().Bytes())
	_ = testKeyHash

	// UpdateKey should always be single-sig, so set the threshold to 2 and
	// ensure the transaction still succeeds.

	batch := n.db.Begin(true)
	defer batch.Discard()
	require.NoError(t, acctesting.CreateADI(batch, fooKey, "foo"))
	require.NoError(t, acctesting.CreateKeyBook(batch, "foo/book1", testKey.PubKey().Bytes()))
	require.NoError(t, acctesting.AddCredits(batch, n.ParseUrl("foo/book1/1"), 1e9))
	require.NoError(t, acctesting.UpdateKeyPage(batch, url.MustParse("foo/book1/1"), func(p *protocol.KeyPage) { p.AcceptThreshold = 2 }))
	require.NoError(t, batch.Commit())

	spec := n.GetKeyPage("foo/book1/1")
	require.Len(t, spec.Keys, 1)
	require.Equal(t, testKeyHash[:], spec.Keys[0].PublicKeyHash)

	txnHashes := n.MustExecuteAndWait(func(send func(*protocol.Envelope)) {
		body := new(protocol.UpdateKey)
		body.NewKeyHash = newKeyHash[:]

		send(newTxn("foo/book1/1").
			WithBody(body).
			WithSigner(url.MustParse("foo/book1/1"), 1).
			Initiate(protocol.SignatureTypeLegacyED25519, testKey).
			Build())
	})
	batch = n.db.Begin(false)
	defer batch.Discard()
	status, err := batch.Transaction(txnHashes[0][:]).GetStatus()
	require.NoError(t, err)
	require.False(t, status.Pending, "Transaction is still pending")

	spec = n.GetKeyPage("foo/book1/1")
	require.Len(t, spec.Keys, 1)
	require.Equal(t, newKeyHash[:], spec.Keys[0].PublicKeyHash)
}

func TestRemoveKey(t *testing.T) {
	subnets, daemons := acctesting.CreateTestNet(t, 1, 1, 0, false)
	nodes := RunTestNet(t, subnets, daemons, nil, true, nil)
	n := nodes[subnets[1]][0]

	fooKey, testKey1, testKey2 := generateKey(), generateKey(), generateKey()

	batch := n.db.Begin(true)
	require.NoError(t, acctesting.CreateADI(batch, fooKey, "foo"))
	require.NoError(t, acctesting.CreateKeyBook(batch, "foo/book1", testKey1.PubKey().Bytes()))
	require.NoError(t, acctesting.AddCredits(batch, n.ParseUrl("foo/book1/1"), 1e9))
	require.NoError(t, batch.Commit())
	h2 := sha256.Sum256(testKey2.PubKey().Bytes())
	// Add second key because CreateKeyBook can't do it
	n.MustExecuteAndWait(func(send func(*protocol.Envelope)) {
		op := new(protocol.AddKeyOperation)

		op.Entry.KeyHash = h2[:]
		body := new(protocol.UpdateKeyPage)
		body.Operation = append(body.Operation, op)

		send(newTxn("foo/book1/1").
			WithSigner(url.MustParse("foo/book1/1"), 1).
			WithBody(body).
			Initiate(protocol.SignatureTypeLegacyED25519, testKey1).
			Build())
	})
	h1 := sha256.Sum256(testKey1.PubKey().Bytes())
	n.MustExecuteAndWait(func(send func(*protocol.Envelope)) {
		op := new(protocol.RemoveKeyOperation)

		op.Entry.KeyHash = h1[:]
		body := new(protocol.UpdateKeyPage)
		body.Operation = append(body.Operation, op)

		send(newTxn("foo/book1/1").
			WithSigner(url.MustParse("foo/book1/1"), 2).
			WithBody(body).
			Initiate(protocol.SignatureTypeLegacyED25519, testKey2).
			Build())
	})

	page := n.GetKeyPage("foo/book1/1")
	require.Len(t, page.Keys, 1)
	require.Equal(t, h2[:], page.Keys[0].PublicKeyHash)
}

func TestSignatorHeight(t *testing.T) {
	subnets, daemons := acctesting.CreateTestNet(t, 1, 1, 0, false)
	nodes := RunTestNet(t, subnets, daemons, nil, true, nil)
	n := nodes[subnets[1]][0]

	liteKey, fooKey := generateKey(), generateKey()

	liteUrl, err := protocol.LiteTokenAddress(liteKey.PubKey().Bytes(), protocol.ACME, protocol.SignatureTypeED25519)
	require.NoError(t, err)
	tokenUrl, err := url.Parse("foo/tokens")
	require.NoError(t, err)
	keyBookUrl, err := url.Parse("foo/book")
	require.NoError(t, err)
	keyPageUrl := protocol.FormatKeyPageUrl(keyBookUrl, 0)
	require.NoError(t, err)

	batch := n.db.Begin(true)
	require.NoError(t, acctesting.CreateLiteTokenAccountWithCredits(batch, liteKey, 1, 1e9))
	require.NoError(t, batch.Commit())

	getHeight := func(u *url.URL) uint64 {
		batch := n.db.Begin(true)
		defer batch.Discard()
		chain, err := batch.Account(u).ReadChain(protocol.MainChain)
		require.NoError(t, err)
		return uint64(chain.Height())
	}

	n.MustExecuteAndWait(func(send func(*protocol.Envelope)) {
		adi := new(protocol.CreateIdentity)
		adi.Url = n.ParseUrl("foo")
		h := sha256.Sum256(fooKey.PubKey().Bytes())
		adi.KeyHash = h[:]
		adi.KeyBookUrl = keyBookUrl

		send(newTxn(liteUrl.RootIdentity().String()).
			WithBody(adi).
			Initiate(protocol.SignatureTypeLegacyED25519, liteKey).
			Build())
	})

	batch = n.db.Begin(true)
	require.NoError(t, acctesting.AddCredits(batch, keyPageUrl, 1e9))
	require.NoError(t, batch.Commit())

	keyPageHeight := getHeight(keyPageUrl)

	n.MustExecuteAndWait(func(send func(*protocol.Envelope)) {
		tac := new(protocol.CreateTokenAccount)
		tac.Url = tokenUrl
		tac.TokenUrl = protocol.AcmeUrl()
		send(newTxn("foo").
			WithSigner(protocol.FormatKeyPageUrl(keyBookUrl, 0), 1).
			WithBody(tac).
			Initiate(protocol.SignatureTypeLegacyED25519, fooKey).
			Build())
	})

	require.Equal(t, keyPageHeight, getHeight(keyPageUrl), "Key page height changed")
}

func TestCreateToken(t *testing.T) {
	subnets, daemons := acctesting.CreateTestNet(t, 1, 1, 0, false)
	nodes := RunTestNet(t, subnets, daemons, nil, true, nil)
	n := nodes[subnets[1]][0]

	fooKey := generateKey()
	batch := n.db.Begin(true)
	require.NoError(t, acctesting.CreateAdiWithCredits(batch, fooKey, "foo", 1e9))
	require.NoError(t, batch.Commit())

	n.MustExecuteAndWait(func(send func(*protocol.Envelope)) {
		body := new(protocol.CreateToken)
		body.Url = n.ParseUrl("foo/tokens")
		body.Symbol = "FOO"
		body.Precision = 10

		send(newTxn("foo").
			WithSigner(url.MustParse("foo/book0/1"), 1).
			WithBody(body).
			Initiate(protocol.SignatureTypeLegacyED25519, fooKey).
			Build())
	})

	n.GetTokenIssuer("foo/tokens")
}

func TestIssueTokens(t *testing.T) {
	subnets, daemons := acctesting.CreateTestNet(t, 1, 1, 0, false)
	nodes := RunTestNet(t, subnets, daemons, nil, true, nil)
	n := nodes[subnets[1]][0]

	fooKey, liteKey := generateKey(), generateKey()
	batch := n.db.Begin(true)
	require.NoError(t, acctesting.CreateAdiWithCredits(batch, fooKey, "foo", 1e9))
	require.NoError(t, acctesting.CreateTokenIssuer(batch, "foo/tokens", "FOO", 10, nil))
	require.NoError(t, batch.Commit())

	liteAddr, err := protocol.LiteTokenAddress(liteKey[32:], "foo/tokens", protocol.SignatureTypeED25519)
	require.NoError(t, err)

	n.MustExecuteAndWait(func(send func(*protocol.Envelope)) {
		body := new(protocol.IssueTokens)
		body.Recipient = liteAddr
		body.Amount.SetUint64(123)

		send(newTxn("foo/tokens").
			WithSigner(url.MustParse("foo/book0/1"), 1).
			WithBody(body).
			Initiate(protocol.SignatureTypeLegacyED25519, fooKey).
			Build())
	})

	account := n.GetLiteTokenAccount(liteAddr.String())
	require.Equal(t, "acc://foo/tokens", account.TokenUrl.String())
	require.Equal(t, int64(123), account.Balance.Int64())
}

type CheckError struct {
	Disable bool
	H       func(err error)
}

func (c *CheckError) ErrorHandler() func(err error) {
	return func(err error) {
		if !c.Disable {
			c.H(err)
		}
	}
}

func TestIssueTokensWithSupplyLimit(t *testing.T) {
	check := CheckError{H: NewDefaultErrorHandler(t)}

	subnets, daemons := acctesting.CreateTestNet(t, 1, 1, 0, false)
	nodes := RunTestNet(t, subnets, daemons, nil, true, check.ErrorHandler())
	n := nodes[subnets[1]][0]

	fooKey, liteKey := generateKey(), generateKey()
	sponsorUrl := acctesting.AcmeLiteAddressTmPriv(liteKey).RootIdentity()
	batch := n.db.Begin(true)

	fooDecimals := 10
	fooPrecision := uint64(math.Pow(10.0, float64(fooDecimals)))

	maxSupply := int64(1000000 * fooPrecision)
	supplyLimit := big.NewInt(maxSupply)
	require.NoError(t, acctesting.CreateAdiWithCredits(batch, fooKey, "foo", 1e9))
	require.NoError(t, acctesting.CreateLiteIdentity(batch, sponsorUrl.String(), 3))
	require.NoError(t, acctesting.CreateLiteTokenAccount(batch, tmed25519.PrivKey(liteKey), 1e9))
	require.NoError(t, batch.Commit())

	var err error

	// issue tokens with supply limit
	n.MustExecuteAndWait(func(send func(*protocol.Envelope)) {
		body := new(protocol.CreateToken)
		body.Url = n.ParseUrl("foo/tokens")
		body.Symbol = "FOO"
		body.Precision = uint64(fooDecimals)
		body.SupplyLimit = supplyLimit

		send(newTxn("foo").
			WithSigner(url.MustParse("foo/book0/1"), 1).
			WithBody(body).
			Initiate(protocol.SignatureTypeLegacyED25519, fooKey).
			Build())
	})

	//test to make sure supply limit is set
	issuer := n.GetTokenIssuer("foo/tokens")
	require.Equal(t, supplyLimit.Int64(), issuer.SupplyLimit.Int64())

	liteAddr, err := protocol.LiteTokenAddress(liteKey[32:], "foo/tokens", protocol.SignatureTypeED25519)
	require.NoError(t, err)
	liteAcmeAddr, err := protocol.LiteTokenAddress(liteKey[32:], protocol.ACME, protocol.SignatureTypeED25519)
	require.NoError(t, err)
	liteId := liteAcmeAddr.RootIdentity()

	underLimit := int64(1000 * fooPrecision)
	atLimit := int64(maxSupply - underLimit)
	overLimit := int64(maxSupply + 1)
	// test under the limit
	n.MustExecuteAndWait(func(send func(*protocol.Envelope)) {
		body := new(protocol.IssueTokens)
		body.Recipient = liteAddr

		body.Amount.SetInt64(underLimit)

		send(newTxn("foo/tokens").
			WithSigner(url.MustParse("foo/book0/1"), 1).
			WithBody(body).
			Initiate(protocol.SignatureTypeLegacyED25519, fooKey).
			Build())
	})

	account := n.GetLiteTokenAccount(liteAddr.String())
	require.Equal(t, underLimit, account.Balance.Int64())

	issuer = n.GetTokenIssuer("foo/tokens")
	require.Equal(t, underLimit, issuer.Issued.Int64())
	//supply limit should not change
	require.Equal(t, maxSupply, issuer.SupplyLimit.Int64())

	// test at the limit
	n.MustExecuteAndWait(func(send func(*protocol.Envelope)) {
		body := new(protocol.IssueTokens)
		body.Recipient = liteAddr

		body.Amount.SetInt64(atLimit)

		send(newTxn("foo/tokens").
			WithSigner(url.MustParse("foo/book0/1"), 1).
			WithBody(body).
			Initiate(protocol.SignatureTypeLegacyED25519, fooKey).
			Build())
	})

	account = n.GetLiteTokenAccount(liteAddr.String())
	//the balance should now be at max supply
	require.Equal(t, maxSupply, account.Balance.Int64())

	//there should be no more tokens available in the tank
	issuer = n.GetTokenIssuer("foo/tokens")
	require.Equal(t, int64(0), issuer.SupplyLimit.Int64()-issuer.Issued.Int64())

	// test over the limit, this should fail, so tell fake tendermint not to give up
	// an error will be displayed on the console, but this is exactly what we expect so don't panic
	check.Disable = true
	_, _, err = n.Execute(func(send func(*protocol.Envelope)) {
		body := new(protocol.IssueTokens)
		body.Recipient = liteAddr

		body.Amount.SetInt64(overLimit)

		send(newTxn("foo/tokens").
			WithSigner(url.MustParse("foo/book0/1"), 1).
			WithBody(body).
			Initiate(protocol.SignatureTypeLegacyED25519, fooKey).
			Build())
	})

	require.Error(t, err, "expected a failure but instead spending over the supply limit passed")

	account = n.GetLiteTokenAccount(liteAddr.String())
	//the balance should be equal to
	require.Greater(t, overLimit, account.Balance.Int64())

	//now lets buy some credits, so we can do a token burn
	check.Disable = false
	n.MustExecuteAndWait(func(send func(*protocol.Envelope)) {
		body := new(protocol.AddCredits)
		//burn the underLimit amount to see if that gets returned to the pool
		body.Recipient = liteAddr.RootIdentity()
		body.Amount.SetUint64(100 * protocol.AcmePrecision)
		body.Oracle = n.GetOraclePrice()

		send(newTxn(liteAcmeAddr.String()).
			WithSigner(liteId.RootIdentity(), 1).
			WithBody(body).
			Initiate(protocol.SignatureTypeLegacyED25519, liteKey).
			Build())
	})

	//now lets burn some tokens to see if they get returned to the supply
	n.MustExecuteAndWait(func(send func(*protocol.Envelope)) {
		body := new(protocol.BurnTokens)
		//burn the underLimit amount to see if that gets returned to the pool
		body.Amount.SetInt64(underLimit)

		send(newTxn(liteAddr.String()).
			WithSigner(liteAddr.RootIdentity(), 1).
			WithBody(body).
			Initiate(protocol.SignatureTypeLegacyED25519, liteKey).
			Build())
	})

	account = n.GetLiteTokenAccount(liteAddr.String())

	// previous balance was maxSupply, so test to make sure underLimit was debited
	require.Equal(t, maxSupply-underLimit, account.Balance.Int64())

	//there should now be the maxSupply - underLimit amount as the amount issued now
	issuer = n.GetTokenIssuer("foo/tokens")
	require.Equal(t, maxSupply-underLimit, issuer.Issued.Int64())

}

func TestInvalidDeposit(t *testing.T) {
	// The lite address ends with `foo/tokens` but the token is `foo2/tokens` so
	// the synthetic transaction will fail. This test verifies that the
	// transaction fails, but more importantly it verifies that
	// `Executor.Commit()` does *not* break if DeliverTx fails with a
	// non-existent origin. This is motivated by a bug that has been fixed. This
	// bug could have been triggered by a failing SyntheticCreateChains,
	// SyntheticDepositTokens, or SyntheticDepositCredits.

	t.Skip("TODO Fix - generate a receipt")

	subnets, daemons := acctesting.CreateTestNet(t, 1, 1, 0, false)
	nodes := RunTestNet(t, subnets, daemons, nil, true, nil)
	n := nodes[subnets[1]][0]

	liteKey := generateKey()
	liteAddr, err := protocol.LiteTokenAddress(liteKey[32:], "foo/tokens", protocol.SignatureTypeED25519)
	require.NoError(t, err)

	id := n.MustExecuteAndWait(func(send func(*protocol.Envelope)) {
		body := new(protocol.SyntheticDepositTokens)
		body.Source = n.network.NodeUrl()
		body.Token = n.ParseUrl("foo2/tokens")
		body.Amount.SetUint64(123)

		send(newTxn(liteAddr.String()).
			WithBody(body).
			InitiateSynthetic(n.network.NodeUrl()).
			Sign(protocol.SignatureTypeLegacyED25519, n.key.Bytes()).
			Build())
	})[0]

	tx := n.GetTx(id[:])
	require.NotZero(t, tx.Status.Code)
}

func DumpAccount(t *testing.T, batch *database.Batch, accountUrl *url.URL) {
	account := batch.Account(accountUrl)
	state, err := account.GetState()
	require.NoError(t, err)
	fmt.Println("Dump", accountUrl, state.Type())
	meta, err := account.GetObject()
	require.NoError(t, err)
	seen := map[[32]byte]bool{}
	for _, cmeta := range meta.Chains {
		chain, err := account.ReadChain(cmeta.Name)
		require.NoError(t, err)
		fmt.Printf("  Chain: %s (%v)\n", cmeta.Name, cmeta.Type)
		height := chain.Height()
		entries, err := chain.Entries(0, height)
		require.NoError(t, err)
		for idx, id := range entries {
			fmt.Printf("    Entry %d: %X\n", idx, id)
			if cmeta.Type != protocol.ChainTypeTransaction {
				continue
			}
			var id32 [32]byte
			require.Equal(t, 32, copy(id32[:], id))
			if seen[id32] {
				continue
			}
			txState, err := batch.Transaction(id).GetState()
			require.NoError(t, err)
			txStatus, err := batch.Transaction(id).GetStatus()
			require.NoError(t, err)
			if seen[*(*[32]byte)(txState.Transaction.GetHash())] {
				fmt.Printf("      TX: hash=%X\n", txState.Transaction.GetHash())
				continue
			}
			fmt.Printf("      TX: type=%v origin=%v status=%#v\n", txState.Transaction.Body.Type(), txState.Transaction.Header.Principal, txStatus)
			seen[id32] = true
		}
	}
}

func TestUpdateValidators(t *testing.T) {
	subnets, daemons := acctesting.CreateTestNet(t, 1, 1, 0, false)
	nodes := RunTestNet(t, subnets, daemons, nil, true, nil)
	n := nodes[subnets[1]][0]

	netUrl := n.network.NodeUrl()
	validators := protocol.FormatKeyPageUrl(n.network.ValidatorBook(), 0)
	nodeKeyAdd1, nodeKeyAdd2, nodeKeyAdd3, nodeKeyUpd := generateKey(), generateKey(), generateKey(), generateKey()

	// Update NetworkGlobals - use 5/12 so that M = 1 for 3 validators and M = 2
	// for 4
	ng := new(protocol.NetworkGlobals)
	ng.ValidatorThreshold.Set(5, 12)
	wd := new(protocol.WriteData)
	d, err := ng.MarshalBinary()
	require.NoError(t, err)
	wd.Entry.Data = append(wd.Entry.Data, d)
	n.MustExecuteAndWait(func(send func(*Tx)) {
		send(newTxn(netUrl.JoinPath(protocol.Globals).String()).
			WithSigner(validators, 1).
			WithBody(wd).
			Initiate(protocol.SignatureTypeLegacyED25519, n.key.Bytes()).
			Build())
	})

	// Verify there is one validator (node key)
	require.ElementsMatch(t, n.client.Validators(), []crypto.PubKey{n.key.PubKey()})
	// Add a validator
	n.MustExecuteAndWait(func(send func(*protocol.Envelope)) {
		body := new(protocol.AddValidator)
		body.PubKey = nodeKeyAdd1.PubKey().Bytes()
		send(newTxn(netUrl.JoinPath(protocol.ValidatorBook).String()).
			WithSigner(validators, 1).
			WithBody(body).
			Initiate(protocol.SignatureTypeLegacyED25519, n.key.Bytes()).
			Build())
	})

	// Verify the validator was added
	require.ElementsMatch(t, n.client.Validators(), []crypto.PubKey{n.key.PubKey(), nodeKeyAdd1.PubKey()})

	// Update a validator
	n.MustExecuteAndWait(func(send func(*protocol.Envelope)) {
		body := new(protocol.UpdateValidatorKey)

		body.PubKey = nodeKeyAdd1.PubKey().Bytes()
		body.NewPubKey = nodeKeyUpd.PubKey().Bytes()

		send(newTxn(netUrl.JoinPath(protocol.ValidatorBook).String()).
			WithSigner(validators, 2).
			WithBody(body).
			Initiate(protocol.SignatureTypeLegacyED25519, n.key.Bytes()).
			Build())
	})

	// Verify the validator was updated
	require.ElementsMatch(t, n.client.Validators(), []crypto.PubKey{n.key.PubKey(), nodeKeyUpd.PubKey()})

	// Add a third validator
	n.MustExecuteAndWait(func(send func(*protocol.Envelope)) {
		body := new(protocol.AddValidator)
		body.PubKey = nodeKeyAdd2.PubKey().Bytes()
		send(newTxn(netUrl.JoinPath(protocol.ValidatorBook).String()).
			WithSigner(validators, 3).
			WithBody(body).
			Initiate(protocol.SignatureTypeLegacyED25519, n.key.Bytes()).
			Build())
	})

	// Verify the validator was added
	require.ElementsMatch(t, n.client.Validators(), []crypto.PubKey{n.key.PubKey(), nodeKeyUpd.PubKey(), nodeKeyAdd2.PubKey()})

	// Verify the Validator threshold
	require.Equal(t, uint64(1), n.GetKeyPage(validators.String()).AcceptThreshold)

	// Add a fourth validator, so the page threshold will become 2
	n.MustExecuteAndWait(func(send func(*protocol.Envelope)) {
		body := new(protocol.AddValidator)
		body.PubKey = nodeKeyAdd3.PubKey().Bytes()

		send(newTxn(netUrl.JoinPath(protocol.ValidatorBook).String()).
			WithSigner(validators, 4).
			WithBody(body).
			Initiate(protocol.SignatureTypeLegacyED25519, n.key.Bytes()).
			Build())
	})

	// Verify the validator was added
	require.ElementsMatch(t, n.client.Validators(), []crypto.PubKey{n.key.PubKey(), nodeKeyUpd.PubKey(), nodeKeyAdd2.PubKey(), nodeKeyAdd3.PubKey()})

	// Verify the Validator threshold
	require.Equal(t, uint64(2), n.GetKeyPage(validators.String()).AcceptThreshold)

	// Remove a validator
	txns := n.MustExecuteAndWait(func(send func(*protocol.Envelope)) {
		body := new(protocol.RemoveValidator)
		body.PubKey = nodeKeyUpd.PubKey().Bytes()

		send(newTxn(netUrl.JoinPath(protocol.ValidatorBook).String()).
			WithSigner(validators, 5).
			WithBody(body).
			Initiate(protocol.SignatureTypeLegacyED25519, n.key.Bytes()).
			Build())
	})

	envHashes, _ := n.MustExecute(func(send func(*protocol.Envelope)) {
		send(acctesting.NewTransaction().
			WithSigner(validators, 5).
			WithTxnHash(txns[0][:]).
			Sign(protocol.SignatureTypeED25519, nodeKeyAdd2.Bytes()).
			Build())
	})
	n.MustWaitForTxns(convertIds32(envHashes...)...)

	// Verify the validator was removed
	pubKeys := n.client.Validators()
	require.ElementsMatch(t, pubKeys, []crypto.PubKey{n.key.PubKey(), nodeKeyAdd2.PubKey(), nodeKeyAdd3.PubKey()})

}

func TestMultisig(t *testing.T) {
	check := CheckError{H: NewDefaultErrorHandler(t)}
	subnets, daemons := acctesting.CreateTestNet(t, 1, 1, 0, false)
	nodes := RunTestNet(t, subnets, daemons, nil, true, check.ErrorHandler())

	key1, key2 := acctesting.GenerateTmKey(t.Name(), 1), acctesting.GenerateTmKey(t.Name(), 2)

	t.Log("Setup")
	n := nodes[subnets[1]][0]
	batch := n.db.Begin(true)
	require.NoError(t, acctesting.CreateADI(batch, key1, "foo"))
	require.NoError(t, acctesting.UpdateKeyPage(batch, url.MustParse("foo/book0/1"), func(page *protocol.KeyPage) {
		hash := sha256.Sum256(key2[32:])
		page.AcceptThreshold = 2
		page.CreditBalance = 1e8
		page.Keys = append(page.Keys, &protocol.KeySpec{
			PublicKeyHash: hash[:],
		})
	}))
	require.NoError(t, batch.Commit())

	t.Log("Initiate the transaction")
	ids := n.MustExecuteAndWait(func(send func(*protocol.Envelope)) {
		send(newTxn("foo").
			WithSigner(url.MustParse("foo/book0/1"), 1).
			WithBody(&protocol.CreateTokenAccount{
				Url:      url.MustParse("foo/tokens"),
				TokenUrl: protocol.AcmeUrl(),
			}).
			Initiate(protocol.SignatureTypeED25519, key1.Bytes()).
			Build())
	})

	txnResp := n.QueryTransaction(fmt.Sprintf("foo?txid=%X", ids[0]))
	require.False(t, txnResp.Status.Delivered, "Transaction is was delivered")
	require.True(t, txnResp.Status.Pending, "Transaction is not pending")

	t.Log("Double signing with key 1 should not complete the transaction")
	sigHashes, _ := n.MustExecute(func(send func(*protocol.Envelope)) {
		send(acctesting.NewTransaction().
			WithTimestampVar(&globalNonce).
			WithSigner(url.MustParse("foo/book0/1"), 1).
			WithTxnHash(ids[0][:]).
			Sign(protocol.SignatureTypeED25519, key1.Bytes()).
			Build())
	})
	n.MustWaitForTxns(convertIds32(sigHashes...)...)

	txnResp = n.QueryTransaction(fmt.Sprintf("foo?txid=%X", ids[0]))
	require.False(t, txnResp.Status.Delivered, "Transaction is was delivered")
	require.True(t, txnResp.Status.Pending, "Transaction is not pending")

	t.Log("Signing with key 2 should complete the transaction")
	sigHashes, _ = n.MustExecute(func(send func(*protocol.Envelope)) {
		send(acctesting.NewTransaction().
			WithTimestampVar(&globalNonce).
			WithSigner(url.MustParse("foo/book0/1"), 1).
			WithTxnHash(ids[0][:]).
			Sign(protocol.SignatureTypeED25519, key2.Bytes()).
			Build())
	})
	n.MustWaitForTxns(convertIds32(sigHashes...)...)

	txnResp = n.QueryTransaction(fmt.Sprintf("foo?txid=%X", ids[0]))
	require.True(t, txnResp.Status.Delivered, "Transaction is was not delivered")
	require.False(t, txnResp.Status.Pending, "Transaction is still pending")

	// this should fail, so tell fake tendermint not to give up
	// an error will be displayed on the console, but this is exactly what we expect so don't panic
	check.Disable = true
	t.Log("Signing a complete transaction should fail")
	_, _, err := n.Execute(func(send func(*protocol.Envelope)) {
		send(acctesting.NewTransaction().
			WithTimestampVar(&globalNonce).
			WithSigner(url.MustParse("foo/book0/1"), 1).
			WithTxnHash(ids[0][:]).
			Sign(protocol.SignatureTypeED25519, key2.Bytes()).
			Build())
	})
	require.Error(t, err)
}

func TestAccountAuth(t *testing.T) {
	check := CheckError{H: NewDefaultErrorHandler(t)}
	subnets, daemons := acctesting.CreateTestNet(t, 1, 1, 0, false)
	nodes := RunTestNet(t, subnets, daemons, nil, true, check.ErrorHandler())
	n := nodes[subnets[1]][0]

	fooKey, barKey := generateKey(), generateKey()
	batch := n.db.Begin(true)
	require.NoError(t, acctesting.CreateAdiWithCredits(batch, fooKey, "foo", 1e9))
	require.NoError(t, acctesting.CreateTokenAccount(batch, "foo/tokens", protocol.AcmeUrl().String(), 1, false))
	require.NoError(t, acctesting.CreateSubADI(batch, "foo", "foo/bar"))
	require.NoError(t, acctesting.CreateTokenAccount(batch, "foo/bar/tokens", protocol.AcmeUrl().String(), 0, false))
	require.NoError(t, acctesting.CreateKeyBook(batch, "foo/bar/book", barKey.PubKey().Bytes()))
	require.NoError(t, acctesting.AddCredits(batch, url.MustParse("foo/bar/book/1"), 1e9))
	require.NoError(t, batch.Commit())

	// Disable auth
	n.MustExecuteAndWait(func(send func(*protocol.Envelope)) {
		send(newTxn("foo/tokens").
			WithSigner(url.MustParse("foo/book0/1"), 1).
			WithBody(&protocol.UpdateAccountAuth{
				Operations: []protocol.AccountAuthOperation{
					&protocol.DisableAccountAuthOperation{
						Authority: url.MustParse("foo/book0"),
					},
				},
			}).
			Initiate(protocol.SignatureTypeLegacyED25519, fooKey).
			Build())
	})

	// An unauthorized signer must not be allowed to enable auth
	check.Disable = true
	_, _, err := n.Execute(func(send func(*protocol.Envelope)) {
		send(newTxn("foo/tokens").
			WithSigner(url.MustParse("foo/bar/book/1"), 1).
			WithBody(&protocol.UpdateAccountAuth{
				Operations: []protocol.AccountAuthOperation{
					&protocol.EnableAccountAuthOperation{
						Authority: url.MustParse("foo/book0"),
					},
				},
			}).
			Initiate(protocol.SignatureTypeLegacyED25519, barKey).
			Build())
	})
	require.Error(t, err, "An unauthorized signer should not be able to enable auth")

	// An unauthorized signer should be able to send tokens
	n.MustExecuteAndWait(func(send func(*protocol.Envelope)) {
		exch := new(protocol.SendTokens)
		exch.AddRecipient(n.ParseUrl("foo/bar/tokens"), big.NewInt(int64(68)))

		send(newTxn("foo/tokens").
			WithSigner(url.MustParse("foo/bar/book/1"), 1).
			WithBody(exch).
			Initiate(protocol.SignatureTypeLegacyED25519, barKey).
			Build())
	})

	require.Equal(t, int64(protocol.AcmePrecision-68), n.GetTokenAccount("foo/tokens").Balance.Int64())
	require.Equal(t, int64(68), n.GetTokenAccount("foo/bar/tokens").Balance.Int64())

	// Enable auth
	n.MustExecuteAndWait(func(send func(*protocol.Envelope)) {
		send(newTxn("foo/tokens").
			WithSigner(url.MustParse("foo/book0/1"), 1).
			WithBody(&protocol.UpdateAccountAuth{
				Operations: []protocol.AccountAuthOperation{
					&protocol.EnableAccountAuthOperation{
						Authority: url.MustParse("foo/book0"),
					},
				},
			}).
			Initiate(protocol.SignatureTypeLegacyED25519, fooKey).
			Build())
	})

	// An unauthorized signer should no longer be able to send tokens
	check.Disable = true
	_, _, err = n.Execute(func(send func(*protocol.Envelope)) {
		exch := new(protocol.SendTokens)
		exch.AddRecipient(n.ParseUrl("foo/bar/tokens"), big.NewInt(int64(68)))

		send(newTxn("foo/tokens").
			WithSigner(url.MustParse("foo/bar/book/1"), 1).
			WithBody(exch).
			Initiate(protocol.SignatureTypeLegacyED25519, barKey).
			Build())
	})
	require.Error(t, err, "expected a failure but instead an unauthorized signature succeeded")
}<|MERGE_RESOLUTION|>--- conflicted
+++ resolved
@@ -722,13 +722,8 @@
 	require.Equal(t, int64(protocol.AcmeFaucetAmount*protocol.AcmePrecision), n.GetLiteTokenAccount(aliceUrl.String()).Balance.Int64())
 }
 
-<<<<<<< HEAD
-func TestSendCreditsFromAdiAccountToMultiSig(t *testing.T) {
-	subnets, daemons := acctesting.CreateTestNet(t, 1, 1, 0, false)
-=======
 func TestAddCreditsBurnAcme(t *testing.T) {
-	subnets, daemons := acctesting.CreateTestNet(t, 1, 1, 0)
->>>>>>> 4ed5c7d5
+	subnets, daemons := acctesting.CreateTestNet(t, 1, 1, 0, false)
 	nodes := RunTestNet(t, subnets, daemons, nil, true, nil)
 	n := nodes[subnets[1]][0]
 
