--- conflicted
+++ resolved
@@ -228,52 +228,6 @@
 	// 	assert.Equal(t, root, mgr.Anchor(), "wrong anchor for %s#chain/%s", meta.Account, meta.Name)
 	// }
 
-<<<<<<< HEAD
-	//set price of acme to $445.00 / token
-	price := 445.00
-	dn.MustExecuteAndWait(func(send func(*Tx)) {
-		ao := new(protocol.AcmeOracle)
-		ao.Price = uint64(price * protocol.AcmeOraclePrecision)
-		wd := new(protocol.WriteData)
-		d, err := json.Marshal(&ao)
-		require.NoError(t, err)
-		wd.Entry.Data = append(wd.Entry.Data, d)
-
-		originUrl := protocol.PriceOracleAuthority
-
-		send(newTxn(originUrl).
-			WithSigner(dn.network.ValidatorPage(0), 1).
-			WithBody(wd).
-			Initiate(protocol.SignatureTypeLegacyED25519, dn.key.Bytes()).
-			Build())
-	})
-
-	// Give it a second for the DN to send its anchor
-	time.Sleep(time.Second)
-
-	// Get the anchor chain manager for DN
-	batch = dn.db.Begin(true)
-	defer batch.Discard()
-	ledger := batch.Account(dn.network.NodeUrl(protocol.Ledger))
-	// Check each anchor
-	var ledgerState *protocol.InternalLedger
-	require.NoError(t, ledger.GetStateAs(&ledgerState))
-	expected := uint64(price * protocol.AcmeOraclePrecision)
-	require.Equal(t, int(expected), int(ledgerState.ActiveOracle))
-
-	time.Sleep(2 * time.Second)
-	// Get the anchor chain manager for BVN
-	batch = n.db.Begin(true)
-	defer batch.Discard()
-	ledger = batch.Account(n.network.NodeUrl(protocol.Ledger))
-
-	// Check each anchor
-	ledgerState = new(protocol.InternalLedger)
-	require.NoError(t, ledger.GetStateAs(&ledgerState))
-	require.Equal(t, ledgerState.ActiveOracle, expected)
-
-=======
->>>>>>> 58e524a3
 	// // TODO Once block indexing has been implemented, verify that the following chains got modified
 	// assert.Subset(t, accounts, []string{
 	// 	"acc://RoadRunner#chain/main",
