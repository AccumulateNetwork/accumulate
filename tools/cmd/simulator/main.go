// Copyright 2024 The Accumulate Authors
//
// Use of this source code is governed by an MIT-style
// license that can be found in the LICENSE file or at
// https://opensource.org/licenses/MIT.

package main

import (
	"bytes"
	"context"
	"encoding/json"
	"fmt"
	"io"
	"log"
	"math/big"
	"net"
	"net/http"
	"os"
	"strings"
	"time"

	"github.com/AccumulateNetwork/jsonrpc2/v15"
	"github.com/rs/zerolog"
	"github.com/spf13/cobra"
	"gitlab.com/accumulatenetwork/accumulate/internal/api/v2"
	"gitlab.com/accumulatenetwork/accumulate/internal/core"
	"gitlab.com/accumulatenetwork/accumulate/internal/database"
	"gitlab.com/accumulatenetwork/accumulate/internal/logging"
	"gitlab.com/accumulatenetwork/accumulate/internal/node/config"
	accumulated "gitlab.com/accumulatenetwork/accumulate/internal/node/daemon"
	"gitlab.com/accumulatenetwork/accumulate/pkg/url"
	"gitlab.com/accumulatenetwork/accumulate/test/simulator"
)

var cmd = &cobra.Command{
	Use:   "simulator",
	Short: "Accumulate network simulator",
	Run:   run,
}

var flag = struct {
	Database  string
	Network   string
	Snapshot  string
	Log       string
	LogFormat string
	Step      string
	Globals   string
<<<<<<< HEAD
	Localhost bool
=======
	BaseAddr  string
>>>>>>> e2f39cf9
	BvnCount  int
	ValCount  int
	BasePort  int
	Cors      []string
}{}

func init() {
	cmd.Flags().StringVarP(&flag.Database, "database", "d", "memory", "The directory to store badger databases in, or 'memory' to use an in-memory database")
	cmd.Flags().StringVarP(&flag.Network, "network", "n", "simple", "A file used to define the network, or 'simple' to use a simple predefined network")
	cmd.Flags().StringVar(&flag.Snapshot, "snapshot", "", "A directory containing snapshots used to initialize the network; uses genesis if unspecified")
	cmd.Flags().StringVar(&flag.Globals, "globals", "", "Override network globals")
	cmd.Flags().StringVarP(&flag.Step, "step", "s", "on-wait", "Frequency at which to step the simulator, or 'on-wait' to step when an API query waits for a transaction")
	cmd.Flags().StringVar(&flag.Log, "log", DefaultLogLevels, "Log levels")
	cmd.Flags().StringVar(&flag.LogFormat, "log-format", "plain", "Log format")
	cmd.Flags().IntVarP(&flag.BvnCount, "bvns", "b", 3, "Number of BVNs to create; applicable only when --network=simple")
	cmd.Flags().IntVarP(&flag.ValCount, "validators", "v", 3, "Number of validators to create per BVN; applicable only when --network=simple")
	cmd.Flags().IntVarP(&flag.BasePort, "port", "p", 26656, "Base port to listen on")
<<<<<<< HEAD
	cmd.Flags().BoolVarP(&flag.Localhost, "localhost", "l", false, "Base loopback URL is 'localhost'")
=======
	cmd.Flags().StringVarP(&flag.BaseAddr, "address", "a", "127.0.1.1", "Base address to listen on")
>>>>>>> e2f39cf9
	cmd.Flags().StringSliceVarP(&flag.Cors, "cors", "c", []string{"*"}, "Specify url's for CORS requests, (default=*)")

	cmd.MarkFlagsMutuallyExclusive("snapshot", "globals")
}

func findLoopback() (ret []net.IP) {
	ips, err := net.LookupIP("localhost")
	if err != nil {
		log.Fatalf("Could not resolve localhost: %v\n", err)
	}

	// Find and print the default 127.x.x.x address (typically 127.0.0.1)
	for i, ip := range ips {
		if ip.To4() != nil && ip.IsLoopback() {
			fmt.Printf("Default 127.x.x.x address: %s\n", ip.String())
			ret = append(ret, ips[i])
		}
	}
	return ret
}

var DefaultLogLevels = config.LogLevel{}.
	Parse(config.DefaultLogLevels).
	SetModule("sim", "info").
	SetModule("executor", "info").
	String()

func main() { _ = cmd.Execute() }

func nextIP(ip net.IP, addToIP int) net.IP {
	// Convert IP to a big.Int
	ipInt := big.NewInt(0).SetBytes(ip.To16()) // To16 ensures it works for both IPv4 and IPv6

	// Add 1 to the IP address
	ipInt.Add(ipInt, big.NewInt(int64(addToIP)))

	// Convert back to IP
	newIP := ipInt.Bytes()

	// Handle IPv4 by slicing the last 4 bytes
	if ip.To4() != nil {
		return net.IP(newIP[len(newIP)-4:])
	}
	return net.IP(newIP)
}

func run(*cobra.Command, []string) {
<<<<<<< HEAD
	localhost := net.ParseIP("127.0.1.1")
	if flag.Localhost {
=======
	var baseAddr net.IP
	if flag.BaseAddr == "localhost" {
>>>>>>> e2f39cf9
		ips := findLoopback()
		if len(ips) == 0 {
			log.Fatal("No IP addresses found")
		}
<<<<<<< HEAD
		localhost = ips[0]
=======
		baseAddr = ips[0]
	} else {
		baseAddr = net.ParseIP(flag.BaseAddr)
>>>>>>> e2f39cf9
	}

	jsonrpc2.DebugMethodFunc = true

	var opts []simulator.Option
	if flag.Database != "memory" {
		opts = append(opts, simulator.BadgerDatabaseFromDirectory(flag.Database, func(err error) { checkf(err, "--database") }))
	}

	var net *accumulated.NetworkInit
	if flag.Network == "simple" {
		net = simulator.NewSimpleNetwork("Simulator", flag.BvnCount, flag.ValCount)
		for i, bvn := range net.Bvns {
			for j, node := range bvn.Nodes {
<<<<<<< HEAD
				node.AdvertizeAddress = nextIP(localhost, i*flag.ValCount+j).String()
=======
				node.AdvertizeAddress = nextIP(baseAddr, i*flag.ValCount+j).String()
>>>>>>> e2f39cf9
				node.BasePort = uint64(flag.BasePort)
			}
		}
	} else {
		f, err := os.Open(flag.Network)
		checkf(err, "--network")
		err = json.NewDecoder(f).Decode(&net)
		checkf(err, "--network")
		err = f.Close()
		checkf(err, "--network")
	}

	values := new(core.GlobalValues)
	if flag.Globals != "" {
		checkf(json.Unmarshal([]byte(flag.Globals), values), "--globals")
	}

	if flag.Snapshot == "" {
		opts = append(opts, simulator.GenesisWith(time.Now(), values))
	} else {
		opts = append(opts, simulator.SnapshotFromDirectory(flag.Snapshot))
	}

	logw, err := logging.NewConsoleWriter(flag.LogFormat)
	check(err)
	level, writer, err := logging.ParseLogLevel(flag.Log, logw)
	checkf(err, "--log")
	logger, err := logging.NewTendermintLogger(zerolog.New(writer), level, false)
	check(err)

	opts = append(opts,
		simulator.WithNetwork(net),
		simulator.WithLogger(logger),
	)
	sim, err := simulator.New(opts...)
	check(err)

	if flag.Step == "on-wait" {
		check(sim.ListenAndServe(context.Background(), simulator.ListenOptions{
			ListenHTTPv2: true,
			ListenHTTPv3: true,
			ServeError:   check,
			HookHTTP: func(h http.Handler, w http.ResponseWriter, r *http.Request) {
<<<<<<< HEAD

				if flag.Cors != nil {
					cors := strings.Join(flag.Cors, ",")
					w.Header().Set("Access-Control-Allow-Origin", cors) // set "*" for testing, but use specific origin in production
					w.Header().Set("Access-Control-Allow-Methods", "GET, POST, PUT, DELETE, OPTIONS")
					w.Header().Set("Access-Control-Allow-Headers", "Content-Type, Authorization")

					// Handle preflight OPTIONS request
					if r.Method == "OPTIONS" {
						w.WriteHeader(http.StatusOK)
						return
					}
=======
				if handleCORS(w, r) {
					return
>>>>>>> e2f39cf9
				}
				onWaitHook(sim, h, w, r)
			},
		}))

		select {}
	}

	step, err := time.ParseDuration(flag.Step)
	checkf(err, "--step")
	go func() {
		t := time.NewTicker(step)
		defer t.Stop()
		for range t.C {
			check(sim.Step())
		}
	}()

	check(sim.ListenAndServe(context.Background(), simulator.ListenOptions{
		ListenHTTPv2: true,
		ListenHTTPv3: true,
		ServeError:   check,
		HookHTTP: func(h http.Handler, w http.ResponseWriter, r *http.Request) {
<<<<<<< HEAD
			if flag.Cors != nil {
				cors := strings.Join(flag.Cors, ",")
				w.Header().Set("Access-Control-Allow-Origin", cors) // set "*" for testing, but use specific origin in production
				w.Header().Set("Access-Control-Allow-Methods", "GET, POST, PUT, DELETE, OPTIONS")
				w.Header().Set("Access-Control-Allow-Headers", "Content-Type, Authorization")

				// Handle preflight OPTIONS request
				if r.Method == "OPTIONS" {
					w.WriteHeader(http.StatusOK)
					return
				}
			}
=======
			if handleCORS(w, r) {
				return
			}
			h.ServeHTTP(w, r)
>>>>>>> e2f39cf9
		},
	}))

	select {}
}

func fatalf(format string, args ...interface{}) {
	fmt.Fprintf(os.Stderr, "Error: "+format+"\n", args...)
	os.Exit(1)
}

func check(err error) {
	if err != nil {
		fatalf("%v", err)
	}
}

func checkf(err error, format string, otherArgs ...interface{}) {
	if err != nil {
		fatalf(format+": %v", append(otherArgs, err)...)
	}
}

func onWaitHook(sim *simulator.Simulator, h http.Handler, w http.ResponseWriter, r *http.Request) {
	if r.URL.Path != "/v2" {
		h.ServeHTTP(w, r)
		return
	}

	// Copy the body
	body, err := io.ReadAll(r.Body)
	check(err)
	r2 := *r
	r = &r2
	r.Body = io.NopCloser(bytes.NewBuffer(body))

	var req jsonrpc2.Request
	if err := json.Unmarshal(body, &req); err != nil {
		h.ServeHTTP(w, r)
		return
	}

	if req.Method != "query-tx" {
		h.ServeHTTP(w, r)
		return
	}

	var params api.TxnQuery
	if err := json.Unmarshal(req.Params.(json.RawMessage), &params); err != nil {
		h.ServeHTTP(w, r)
		return
	}

	if params.Wait == 0 {
		h.ServeHTTP(w, r)
		return
	}

	if params.TxIdUrl == nil {
		waitForHash(sim, params.Txid, params.IgnorePending)
	} else {
		waitForTxID(sim, params.TxIdUrl, params.IgnorePending)
	}

	params.Wait = 0
	req.Params = &params
	body, err = json.Marshal(req)
	check(err)
	r.Body = io.NopCloser(bytes.NewBuffer(body))
	h.ServeHTTP(w, r)
}

func waitForHash(sim *simulator.Simulator, hash []byte, ignorePending bool) {
	var ok bool
	for i := 0; !ok && i < 50; i++ {
		check(sim.ViewAll(func(batch *database.Batch) error {
			st, err := batch.Transaction(hash).Status().Get()
			check(err)
			ok = !ignorePending && st.Pending() || st.Delivered()
			return nil
		}))
		if !ok {
			check(sim.Step())
		}
	}
}

func waitForTxID(sim *simulator.Simulator, txid *url.TxID, ignorePending bool) {
	h := txid.Hash()
	var ok bool
	for i := 0; !ok && i < 50; i++ {
		check(sim.DatabaseFor(txid.Account()).View(func(batch *database.Batch) error {
			st, err := batch.Transaction(h[:]).Status().Get()
			check(err)
			ok = !ignorePending && st.Pending() || st.Delivered()
			return nil
		}))
		if !ok {
			check(sim.Step())
		}
	}
}

func handleCORS(w http.ResponseWriter, r *http.Request) bool {
	if flag.Cors == nil {
		return false
	}

	cors := strings.Join(flag.Cors, ",")
	w.Header().Set("Access-Control-Allow-Origin", cors) // set "*" for testing, but use specific origin in production
	w.Header().Set("Access-Control-Allow-Methods", "GET, POST, PUT, DELETE, OPTIONS")
	w.Header().Set("Access-Control-Allow-Headers", "Content-Type, Authorization")

	// Handle preflight OPTIONS request
	if r.Method == "OPTIONS" {
		w.WriteHeader(http.StatusOK)
		return true
	}
	return false
}<|MERGE_RESOLUTION|>--- conflicted
+++ resolved
@@ -47,11 +47,7 @@
 	LogFormat string
 	Step      string
 	Globals   string
-<<<<<<< HEAD
-	Localhost bool
-=======
 	BaseAddr  string
->>>>>>> e2f39cf9
 	BvnCount  int
 	ValCount  int
 	BasePort  int
@@ -69,11 +65,7 @@
 	cmd.Flags().IntVarP(&flag.BvnCount, "bvns", "b", 3, "Number of BVNs to create; applicable only when --network=simple")
 	cmd.Flags().IntVarP(&flag.ValCount, "validators", "v", 3, "Number of validators to create per BVN; applicable only when --network=simple")
 	cmd.Flags().IntVarP(&flag.BasePort, "port", "p", 26656, "Base port to listen on")
-<<<<<<< HEAD
-	cmd.Flags().BoolVarP(&flag.Localhost, "localhost", "l", false, "Base loopback URL is 'localhost'")
-=======
 	cmd.Flags().StringVarP(&flag.BaseAddr, "address", "a", "127.0.1.1", "Base address to listen on")
->>>>>>> e2f39cf9
 	cmd.Flags().StringSliceVarP(&flag.Cors, "cors", "c", []string{"*"}, "Specify url's for CORS requests, (default=*)")
 
 	cmd.MarkFlagsMutuallyExclusive("snapshot", "globals")
@@ -121,24 +113,15 @@
 }
 
 func run(*cobra.Command, []string) {
-<<<<<<< HEAD
-	localhost := net.ParseIP("127.0.1.1")
-	if flag.Localhost {
-=======
 	var baseAddr net.IP
 	if flag.BaseAddr == "localhost" {
->>>>>>> e2f39cf9
 		ips := findLoopback()
 		if len(ips) == 0 {
 			log.Fatal("No IP addresses found")
 		}
-<<<<<<< HEAD
-		localhost = ips[0]
-=======
 		baseAddr = ips[0]
 	} else {
 		baseAddr = net.ParseIP(flag.BaseAddr)
->>>>>>> e2f39cf9
 	}
 
 	jsonrpc2.DebugMethodFunc = true
@@ -153,11 +136,7 @@
 		net = simulator.NewSimpleNetwork("Simulator", flag.BvnCount, flag.ValCount)
 		for i, bvn := range net.Bvns {
 			for j, node := range bvn.Nodes {
-<<<<<<< HEAD
-				node.AdvertizeAddress = nextIP(localhost, i*flag.ValCount+j).String()
-=======
 				node.AdvertizeAddress = nextIP(baseAddr, i*flag.ValCount+j).String()
->>>>>>> e2f39cf9
 				node.BasePort = uint64(flag.BasePort)
 			}
 		}
@@ -201,23 +180,8 @@
 			ListenHTTPv3: true,
 			ServeError:   check,
 			HookHTTP: func(h http.Handler, w http.ResponseWriter, r *http.Request) {
-<<<<<<< HEAD
-
-				if flag.Cors != nil {
-					cors := strings.Join(flag.Cors, ",")
-					w.Header().Set("Access-Control-Allow-Origin", cors) // set "*" for testing, but use specific origin in production
-					w.Header().Set("Access-Control-Allow-Methods", "GET, POST, PUT, DELETE, OPTIONS")
-					w.Header().Set("Access-Control-Allow-Headers", "Content-Type, Authorization")
-
-					// Handle preflight OPTIONS request
-					if r.Method == "OPTIONS" {
-						w.WriteHeader(http.StatusOK)
-						return
-					}
-=======
 				if handleCORS(w, r) {
 					return
->>>>>>> e2f39cf9
 				}
 				onWaitHook(sim, h, w, r)
 			},
@@ -241,25 +205,10 @@
 		ListenHTTPv3: true,
 		ServeError:   check,
 		HookHTTP: func(h http.Handler, w http.ResponseWriter, r *http.Request) {
-<<<<<<< HEAD
-			if flag.Cors != nil {
-				cors := strings.Join(flag.Cors, ",")
-				w.Header().Set("Access-Control-Allow-Origin", cors) // set "*" for testing, but use specific origin in production
-				w.Header().Set("Access-Control-Allow-Methods", "GET, POST, PUT, DELETE, OPTIONS")
-				w.Header().Set("Access-Control-Allow-Headers", "Content-Type, Authorization")
-
-				// Handle preflight OPTIONS request
-				if r.Method == "OPTIONS" {
-					w.WriteHeader(http.StatusOK)
-					return
-				}
-			}
-=======
 			if handleCORS(w, r) {
 				return
 			}
 			h.ServeHTTP(w, r)
->>>>>>> e2f39cf9
 		},
 	}))
 
