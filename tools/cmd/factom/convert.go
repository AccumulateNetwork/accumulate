--- conflicted
+++ resolved
@@ -10,11 +10,8 @@
 	"time"
 
 	"github.com/FactomProject/factomd/common/entryBlock"
-<<<<<<< HEAD
+	"github.com/FactomProject/factomd/common/interfaces"
 	"github.com/rs/zerolog"
-=======
-	"github.com/FactomProject/factomd/common/interfaces"
->>>>>>> 148cdcdd
 	"github.com/spf13/cobra"
 	"gitlab.com/accumulatenetwork/accumulate/internal/database"
 	"gitlab.com/accumulatenetwork/accumulate/internal/errors"
@@ -78,12 +75,6 @@
 		}
 
 		// Create a map of all the entries in the object file
-<<<<<<< HEAD
-		entries := map[[32]byte][]*entryBlock.Entry{}
-		err = factom.ReadObjectFile(input, logger, func(_ *factom.Header, object interface{}) {
-			entry, ok := object.(*entryBlock.Entry)
-			if !ok {
-=======
 		entries := map[[32]byte][]*EntryData{}
 
 		eblocks := map[[32]byte]*entryBlock.EBlock{}
@@ -91,7 +82,7 @@
 		blockTime := time.Time{}
 		blockHeight := uint32(0)
 
-		err = factom.ReadObjectFile(input, func(header *factom.Header, object interface{}) {
+		err = factom.ReadObjectFile(input, logger, func(header *factom.Header, object interface{}) {
 			switch header.Tag {
 			case factom.TagDBlock:
 				idb, ok := object.(interfaces.IDirectoryBlock)
@@ -141,7 +132,7 @@
 						minute = e.ToMinute()
 						entriesInMinute = 0
 						continue
-					} else if bytes.Compare(e.Bytes(), entryHash[:]) == 0 {
+					} else if bytes.Equal(e.Bytes(), entryHash[:]) {
 						//we have a match, but is it a duplicate? if so, continue on to look for next match
 						if ebEntryIndex[entryHash] <= i {
 							ebEntryIndex[entryHash] = i
@@ -167,7 +158,6 @@
 
 				entries[id] = append(entries[id], &ed)
 			default:
->>>>>>> 148cdcdd
 				return
 			}
 
