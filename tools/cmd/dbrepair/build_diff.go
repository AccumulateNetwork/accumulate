// Copyright 2023 The Accumulate Authors
//
// Use of this source code is governed by an MIT-style
// license that can be found in the LICENSE file or at
// https://opensource.org/licenses/MIT.

package main

import (
	"crypto/sha256"
	"errors"
	"fmt"
	"io"
	"os"

	"github.com/dgraph-io/badger"
	"github.com/spf13/cobra"
)

func runBuildDiff(_ *cobra.Command, args []string) {
	summary := args[0]
	badDB := args[1]
	diffFile := args[2]
	buildDiff(summary, badDB, diffFile)
}

// buildDiff
// Builds a diff file on a node with a bad database because they accepted a bad block.
// The diffFile can be moved to a node with a good database to create
// a Fix File.  What we hope is that the Fix File will be complete
// enough to fix all nodes that need to be backed up (have a bad database)
//
// Diff file format:
//
//	N = 64 bits  -- number of Keys added to the bad state
//	[N][32]bytes -- keys to delete
//
//	N = 64 bits  -- number of keys modified or missing in the bad state
//	[N][8]bytes  -- keys of entries to restore to previous values
<<<<<<< HEAD
func buildDiff(summary, badDB, diffFile string) {
	boldCyan.Print("\n Build Diff\n\n")
=======
func buildDiff(summary, badDB, diffFile string) (NumModified, NumAdded int) {
	boldCyan.Println("\n Build Diff")
>>>>>>> 49dabf7c
	keys := make(map[[8]byte][8]byte)

	// Load up the keys from the good database
	s, err := os.Open(summary)
	checkf(err, "summary file failed to open: %v", err)
	defer func() { err := s.Close(); checkf(err, "summary file failed to close: %v", err) }()
	var cnt int
	for {
		kh := [8]byte{} // 8 bytes of the key hash
		vh := [8]byte{} // 8 bytes of the value hash
		_, err := s.Read(kh[:])
		if errors.Is(err, io.EOF) {
			break
		}
		_, err = s.Read(vh[:])
		check(err)
		keys[kh] = vh

		cnt++
		if cnt%100000 == 0 {
			print(".")
		}
	}
	println()

	// Collect the differences
	var addedKeys [][]byte    // Slice of keys to delete from the bad db
	var modifiedKeys [][]byte // Slice of keys to update from the bad db
	var cntDel int

	// Open the Badger database to be fixed
	db, close := OpenDB(badDB)
	defer close()

	err = db.View(func(txn *badger.Txn) error {
		opts := badger.DefaultIteratorOptions
		opts.PrefetchValues = false // <= What this does is go through the keys in the db
		it := txn.NewIterator(opts) //    in whatever order is best for badger for speed
		defer it.Close()
		for it.Rewind(); it.Valid(); it.Next() {
			cnt++
			if cnt%100000 == 0 {
				print(".")
			}
			item := it.Item()
			k := *(*[32]byte)(item.Key())       //   Get the key and hash it.  IF the key isn't a
			kh := sha256.Sum256(k[:])           //   hash, then this takes care of that case.
			kb := [8]byte{}                     //   Get the first 8 bytes of the key hash
			copy(kb[:], kh[:8])                 //	    in an independent byte array
			if _, exists := keys[kb]; !exists { //   delete keys not in the summary
				addedKeys = append(addedKeys, k[:])
				cntDel++
				continue
			}
			err = item.Value(func(val []byte) error {
				vh := sha256.Sum256(val)
				if keys[kb] != *(*[8]byte)(vh[:]) {
					modifiedKeys = append(modifiedKeys, kb[:]) // Revert keys that exist but value is changed
				}
				return nil
			})
			checkf(err, "read of value failed")
			delete(keys, kb) // Remove the keys from the good db that are found in the bad db
		}
		return nil
	})
	println()
	checkf(err, "View of keys failed")

	for kh := range keys {
		kh := kh
		kb := [8]byte{}
		copy(kb[:], kh[:])
		modifiedKeys = append(modifiedKeys, kb[:]) // All the keys we did not find had to be added back
	}
	fmt.Printf("\nModified: %d Added: %d \n", len(modifiedKeys), len(addedKeys))

	f, err := os.Create(diffFile)
	checkf(err,"failed to open %s",diffFile)
	defer func() { _ = f.Close() }()

	// write out the diff file

	write8(f,len(addedKeys))       //   Number of keys to delete
	for _, dk := range addedKeys { //   32 bytes each
		check2(f.Write(dk))
		if len(dk) != 32 {
			fatalf("Key is not a hash")
		}
	}
	write8(f,len(modifiedKeys))       //   Number of keys to revert
	for _, uk := range modifiedKeys { //   8 bytes of key hashes
		check2(f.Write(uk))
	}

	return len(modifiedKeys), len(addedKeys)
}<|MERGE_RESOLUTION|>--- conflicted
+++ resolved
@@ -8,6 +8,7 @@
 
 import (
 	"crypto/sha256"
+	"encoding/binary"
 	"errors"
 	"fmt"
 	"io"
@@ -37,13 +38,8 @@
 //
 //	N = 64 bits  -- number of keys modified or missing in the bad state
 //	[N][8]bytes  -- keys of entries to restore to previous values
-<<<<<<< HEAD
-func buildDiff(summary, badDB, diffFile string) {
-	boldCyan.Print("\n Build Diff\n\n")
-=======
 func buildDiff(summary, badDB, diffFile string) (NumModified, NumAdded int) {
 	boldCyan.Println("\n Build Diff")
->>>>>>> 49dabf7c
 	keys := make(map[[8]byte][8]byte)
 
 	// Load up the keys from the good database
@@ -121,20 +117,28 @@
 	}
 	fmt.Printf("\nModified: %d Added: %d \n", len(modifiedKeys), len(addedKeys))
 
+	var buff [32]byte
 	f, err := os.Create(diffFile)
 	checkf(err,"failed to open %s",diffFile)
 	defer func() { _ = f.Close() }()
 
-	// write out the diff file
+	wrt64 := func(v uint64) {
+		binary.BigEndian.PutUint64(buff[:], v)
+		_, err := f.Write(buff[:8])
+		check(err)
+	}
+	wrt64int := func(v int) {
+		wrt64(uint64(v))
+	}
 
-	write8(f,len(addedKeys))       //   Number of keys to delete
+	wrt64int(len(addedKeys))       //   Number of keys to delete
 	for _, dk := range addedKeys { //   32 bytes each
 		check2(f.Write(dk))
 		if len(dk) != 32 {
 			fatalf("Key is not a hash")
 		}
 	}
-	write8(f,len(modifiedKeys))       //   Number of keys to revert
+	wrt64int(len(modifiedKeys))       //   Number of keys to revert
 	for _, uk := range modifiedKeys { //   8 bytes of key hashes
 		check2(f.Write(uk))
 	}
