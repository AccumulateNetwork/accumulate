--- conflicted
+++ resolved
@@ -77,7 +77,6 @@
 	Run:   runApplyFix,
 }
 
-<<<<<<< HEAD
 var cmdPrintFix = &cobra.Command{
 	Use:   "printFix [fix file]",
 	Short: "Prints a fix file",
@@ -90,13 +89,13 @@
 	Short: "Checks a fix file",
 	Args:  cobra.ExactArgs(2),
 	Run:   runCheckFix,
-=======
+}
+
 var cmdDumpFixHashes = &cobra.Command{
 	Use:   "dumpFixHashes [fix file] [output file]",
 	Short: "collects all the keys, sorts them, then dumps them in ASCII into the output file",
 	Args:  cobra.ExactArgs(2),
 	Run:   runDumpFixHashes,
->>>>>>> b14e0805
 }
 
 func init() {
@@ -109,12 +108,9 @@
 		cmdBuildFix,
 		cmdPrintFix,
 		cmdApplyFix,
-<<<<<<< HEAD
 		cmdPrintFix,
 		cmdCheckFix,
-=======
 		cmdDumpFixHashes,
->>>>>>> b14e0805
 	)
 }
 
