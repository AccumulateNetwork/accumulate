// Copyright 2023 The Accumulate Authors
//
// Use of this source code is governed by an MIT-style
// license that can be found in the LICENSE file or at
// https://opensource.org/licenses/MIT.

package main

import (
	"fmt"
	"os"

	"github.com/spf13/cobra"
)

func runApplyFix(_ *cobra.Command, args []string) {
	fixFile := args[0]
	badDB := args[1]
	applyFix(fixFile, badDB)
}

// Apply the fix file to a database
func applyFix(fixFile, badDB string) (NumModified, NumAdded uint64) {
	boldCyan.Println("\n Apply Fix")

	f, err := os.Open(fixFile)
	checkf(err, "buildFix failed to open %s", fixFile)
	defer func() { _ = f.Close() }()

	db, close := OpenDB(badDB)
	defer close()

	var buff [1024 * 1024]byte // A big buffer

	// Apply the fixes

	// Keys to be deleted
<<<<<<< HEAD
	var percent float64
	NumAdded := read8(f, buff[:], "keys to delete")
	for i := uint64(0); i < NumAdded; i++ {
		if float64(i)/float64(NumAdded) >= percent*.99 {
			boldYellow.Printf("%02d%% ", int(percent*100))
			percent += .05
		}
		read32(f, buff[:], "key to be deleted")
		txn := db.NewTransaction(true)
		err := txn.Delete(buff[:32])
=======
	txn := db.NewWriteBatch()
	NumAdded = read8(f, buff[:])
	for i := uint64(0); i < NumAdded; i++ {
		read32(f, buff[:])
		err := txn.Delete(copyBuf(buff[:32]))
>>>>>>> 49dabf7c
		checkf(err, "failed to delete")
	}
	fmt.Println()

	percent = 0
	var keyBuff [1024]byte
<<<<<<< HEAD
	NumModified := read8(f, buff[:], "keys modified/restored")
=======
	NumModified = read8(f, buff[:])
>>>>>>> 49dabf7c
	for i := uint64(0); i < NumModified; i++ {
		if float64(i)/float64(NumModified) >= percent*.99 {
			boldYellow.Printf("%02d%% ", int(percent*100))
			percent += .05
		}
		keyLen := read8(f, buff[:], "key length")
		read(f, keyBuff[:keyLen])
		valueLen := read8(f, buff[:], "value length")
		read(f, buff[:valueLen])
		err := txn.Set(copyBuf(keyBuff[:keyLen]), copyBuf(buff[:valueLen]))
		checkf(err, "failed to update a value in the database")
	}
<<<<<<< HEAD
	fmt.Printf("\n\nModified: %d Deleted: %d\n", NumModified, NumAdded)
=======
	check(txn.Flush())

	fmt.Printf("\nModified: %d Deleted: %d\n", NumModified, NumAdded)
	return NumModified, NumAdded
}

func copyBuf(b []byte) []byte {
	c := make([]byte, len(b))
	copy(c, b)
	return c
>>>>>>> 49dabf7c
}<|MERGE_RESOLUTION|>--- conflicted
+++ resolved
@@ -35,50 +35,25 @@
 	// Apply the fixes
 
 	// Keys to be deleted
-<<<<<<< HEAD
-	var percent float64
-	NumAdded := read8(f, buff[:], "keys to delete")
+	txn := db.NewWriteBatch()
+	NumAdded = read8(f, buff[:],"read key to delete")
 	for i := uint64(0); i < NumAdded; i++ {
-		if float64(i)/float64(NumAdded) >= percent*.99 {
-			boldYellow.Printf("%02d%% ", int(percent*100))
-			percent += .05
-		}
-		read32(f, buff[:], "key to be deleted")
-		txn := db.NewTransaction(true)
-		err := txn.Delete(buff[:32])
-=======
-	txn := db.NewWriteBatch()
-	NumAdded = read8(f, buff[:])
-	for i := uint64(0); i < NumAdded; i++ {
-		read32(f, buff[:])
+		read32(f, buff[:],"read key to delete")
 		err := txn.Delete(copyBuf(buff[:32]))
->>>>>>> 49dabf7c
 		checkf(err, "failed to delete")
 	}
 	fmt.Println()
 
-	percent = 0
 	var keyBuff [1024]byte
-<<<<<<< HEAD
-	NumModified := read8(f, buff[:], "keys modified/restored")
-=======
-	NumModified = read8(f, buff[:])
->>>>>>> 49dabf7c
+	NumModified = read8(f, buff[:],"read number modified")
 	for i := uint64(0); i < NumModified; i++ {
-		if float64(i)/float64(NumModified) >= percent*.99 {
-			boldYellow.Printf("%02d%% ", int(percent*100))
-			percent += .05
-		}
-		keyLen := read8(f, buff[:], "key length")
+		keyLen := read8(f, buff[:],"read key of modified key/value")
 		read(f, keyBuff[:keyLen])
-		valueLen := read8(f, buff[:], "value length")
+		valueLen := read8(f, buff[:],"read value of modified key/value")
 		read(f, buff[:valueLen])
 		err := txn.Set(copyBuf(keyBuff[:keyLen]), copyBuf(buff[:valueLen]))
 		checkf(err, "failed to update a value in the database")
 	}
-<<<<<<< HEAD
-	fmt.Printf("\n\nModified: %d Deleted: %d\n", NumModified, NumAdded)
-=======
 	check(txn.Flush())
 
 	fmt.Printf("\nModified: %d Deleted: %d\n", NumModified, NumAdded)
@@ -89,5 +64,4 @@
 	c := make([]byte, len(b))
 	copy(c, b)
 	return c
->>>>>>> 49dabf7c
 }