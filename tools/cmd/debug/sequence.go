// Copyright 2023 The Accumulate Authors
//
// Use of this source code is governed by an MIT-style
// license that can be found in the LICENSE file or at
// https://opensource.org/licenses/MIT.

package main

import (
	"context"
<<<<<<< HEAD
	"fmt"
=======
	"encoding/json"
	"fmt"
	"os"
	"strings"
	"time"
>>>>>>> a9996f3d

	"github.com/fatih/color"
	"github.com/libp2p/go-libp2p/core/peer"
	"github.com/multiformats/go-multiaddr"
	"github.com/spf13/cobra"
<<<<<<< HEAD
	"gitlab.com/accumulatenetwork/accumulate/internal/api/routing"
=======
	"gitlab.com/accumulatenetwork/accumulate/exp/apiutil"
	"gitlab.com/accumulatenetwork/accumulate/internal/api/private"
	"gitlab.com/accumulatenetwork/accumulate/internal/api/routing"
	"gitlab.com/accumulatenetwork/accumulate/internal/core/healing"
	"gitlab.com/accumulatenetwork/accumulate/pkg/accumulate"
>>>>>>> a9996f3d
	"gitlab.com/accumulatenetwork/accumulate/pkg/api/v3"
	"gitlab.com/accumulatenetwork/accumulate/pkg/api/v3/jsonrpc"
	"gitlab.com/accumulatenetwork/accumulate/pkg/api/v3/message"
	"gitlab.com/accumulatenetwork/accumulate/pkg/api/v3/p2p"
<<<<<<< HEAD
	"gitlab.com/accumulatenetwork/accumulate/pkg/errors"
=======
>>>>>>> a9996f3d
	"gitlab.com/accumulatenetwork/accumulate/pkg/types/messaging"
	"gitlab.com/accumulatenetwork/accumulate/pkg/url"
	"gitlab.com/accumulatenetwork/accumulate/protocol"
	"golang.org/x/exp/slog"
)

var cmdSequence = &cobra.Command{
	Use:   "sequence [server]",
	Short: "Debug synthetic and anchor sequencing",
	Run:   sequence,
}

func init() {
	cmd.AddCommand(cmdSequence)
<<<<<<< HEAD
	cmdSequence.Flags().BoolVarP(&verbose, "verbose", "v", false, "More verbose outputt")
=======
	cmdSequence.Flags().BoolVarP(&verbose, "verbose", "v", false, "More verbose output")
	cmdSequence.PersistentFlags().StringVar(&cachedScan, "cached-scan", "", "A cached network scan")
	cmdSequence.Flags().StringVar(&only, "only", "", "Only scan anchors or synthetic transactions")
>>>>>>> a9996f3d
}

func sequence(cmd *cobra.Command, args []string) {
	ctx, cancel, _ := api.ContextWithBatchData(cmd.Context())
	defer cancel()

<<<<<<< HEAD
	c := jsonrpc.NewClient(api.ResolveWellKnownEndpoint(args[0]))
	ns, err := c.NetworkStatus(ctx, api.NetworkStatusOptions{Partition: protocol.Directory})
	check(err)
	Q := api.Querier2{Querier: c}

	node, err := p2p.New(p2p.Options{
		Network:        args[0],
		BootstrapPeers: api.BootstrapServers,
	})
=======
	c := jsonrpc.NewClient(accumulate.ResolveWellKnownEndpoint(args[0], "v3"))
	c.Client.Timeout = time.Hour
	Q := api.Querier2{Querier: c}

	ni, err := c.NodeInfo(ctx, api.NodeInfoOptions{})
>>>>>>> a9996f3d
	check(err)
	defer func() { _ = node.Close() }()

<<<<<<< HEAD
	fmt.Printf("We are %v\n", node.ID())

	router := new(routing.MessageRouter)
	c2 := &message.Client{
		Transport: &message.RoutedTransport{
			Network: args[0],
			Dialer:  &hackDialer{c, node.DialNetwork(), map[string]peer.ID{}},
			Router:  router,
		},
	}
=======
	node, err := p2p.New(p2p.Options{
		Network:        ni.Network,
		BootstrapPeers: accumulate.BootstrapServers,
	})
	check(err)
	defer func() { _ = node.Close() }()

	fmt.Printf("We are %v\n", node.ID())

	var net *healing.NetworkInfo
	if cachedScan != "" {
		data, err := os.ReadFile(cachedScan)
		check(err)
		check(json.Unmarshal(data, &net))
	}

	router := new(routing.MessageRouter)
	c2 := &message.Client{
		Transport: &message.RoutedTransport{
			Network: ni.Network,
			Dialer: &apiutil.StaticDialer{
				Scan:   net,
				Nodes:  c,
				Dialer: node.DialNetwork(),
			},
			Router: router,
		},
	}
	Q.Querier = c2

	fmt.Println("Network status")
	ns, err := c.NetworkStatus(ctx, api.NetworkStatusOptions{Partition: protocol.Directory})
	check(err)
>>>>>>> a9996f3d
	router.Router, err = routing.NewStaticRouter(ns.Routing, nil)
	check(err)

	var scanSynth, scanAnchors bool
	switch only {
	case "":
		scanSynth = true
		scanAnchors = true
	case "a", "anchor", "anchors", "anchoring":
		scanAnchors = true
	case "s", "synth", "synthetic":
		scanSynth = true
	default:
		fatalf("invalid --only %q", only)
	}

	anchors := map[string]*protocol.AnchorLedger{}
	synths := map[string]*protocol.SyntheticLedger{}
	bad := map[Dir]bool{}
	for _, part := range ns.Network.Partitions {
<<<<<<< HEAD
=======
		fmt.Println("Query", part.ID)

>>>>>>> a9996f3d
		// Get anchor ledger
		dst := protocol.PartitionUrl(part.ID)
		var anchor *protocol.AnchorLedger
		_, err = Q.QueryAccountAs(ctx, dst.JoinPath(protocol.AnchorPool), nil, &anchor)
		check(err)
		anchors[part.ID] = anchor

		// Get synthetic ledger
		var synth *protocol.SyntheticLedger
		_, err = Q.QueryAccountAs(ctx, dst.JoinPath(protocol.Synthetic), nil, &synth)
		check(err)
		synths[part.ID] = synth

		// Check pending and received vs delivered
<<<<<<< HEAD
		for _, src := range anchor.Sequence {
			ids, _ := findPendingAnchors(ctx, c2, Q, src.Url, dst, verbose)
			src.Pending = append(src.Pending, ids...)

			checkSequence1(part, src, bad, "anchors")
=======
		if scanAnchors {
			for _, src := range anchor.Sequence {
				ids, _ := findPendingAnchors(ctx, c2, Q, net, src.Url, dst, verbose)
				src.Pending = append(src.Pending, ids...)

				checkSequence1(part, src, bad, "anchors")
			}
>>>>>>> a9996f3d
		}

		if scanSynth {
			for _, src := range synth.Sequence {
				checkSequence1(part, src, bad, "synthetic transactions")
			}
		}
	}

	// Check produced vs received
	for i, a := range ns.Network.Partitions {
		for _, b := range ns.Network.Partitions[i:] {
<<<<<<< HEAD
			checkSequence2(a, b, bad, "anchors",
				anchors[a.ID].Anchor(protocol.PartitionUrl(b.ID)),
				anchors[b.ID].Anchor(protocol.PartitionUrl(a.ID)),
			)
			checkSequence2(a, b, bad, "synthetic transactions",
				synths[a.ID].Partition(protocol.PartitionUrl(b.ID)),
				synths[b.ID].Partition(protocol.PartitionUrl(a.ID)),
			)
=======
			if scanAnchors {
				checkSequence2(a, b, bad, "anchors",
					anchors[a.ID].Anchor(protocol.PartitionUrl(b.ID)),
					anchors[b.ID].Anchor(protocol.PartitionUrl(a.ID)),
				)
			}
			if scanSynth {
				checkSequence2(a, b, bad, "synthetic transactions",
					synths[a.ID].Partition(protocol.PartitionUrl(b.ID)),
					synths[b.ID].Partition(protocol.PartitionUrl(a.ID)),
				)
			}
>>>>>>> a9996f3d
		}
	}

	for _, a := range ns.Network.Partitions {
		for _, b := range ns.Network.Partitions {
			if !bad[Dir{From: a.ID, To: b.ID}] {
				color.Green("✔ %s → %s\n", a.ID, b.ID)
			}
		}
	}
}

type Dir struct {
	From, To string
}

func checkSequence2(a, b *protocol.PartitionInfo, bad map[Dir]bool, kind string, ab, ba *protocol.PartitionSyntheticLedger) {
	if ab.Produced > ba.Received {
		color.Red("🗴 %s → %s has %d unreceived %s (%d → %d)\n", a.ID, b.ID, ab.Produced-ba.Received, kind, ba.Received, ab.Produced)
		bad[Dir{From: a.ID, To: b.ID}] = true
	}
	if a == b {
		return
	}
	if ba.Produced > ab.Received {
		color.Red("🗴 %s → %s has %d unreceived %s (%d → %d)\n", b.ID, a.ID, ba.Produced-ab.Received, kind, ab.Received, ba.Produced)
		bad[Dir{From: b.ID, To: a.ID}] = true
	}
}

func checkSequence1(dst *protocol.PartitionInfo, src *protocol.PartitionSyntheticLedger, bad map[Dir]bool, kind string) {
	id, _ := protocol.ParsePartitionUrl(src.Url)
	if len(src.Pending) > 0 {
		color.Red("🗴 %s → %s has %d pending %s (from %d)\n", id, dst.ID, len(src.Pending), kind, src.Delivered+1)
		bad[Dir{From: id, To: dst.ID}] = true
		if verbose {
			for _, id := range src.Pending {
				fmt.Printf("  %v\n", id)
			}
		}
	}
	if src.Received > src.Delivered {
		color.Red("🗴 %s → %s has %d unprocessed %s (%d → %d)\n", id, dst.ID, src.Received-src.Delivered, kind, src.Delivered, src.Received)
		bad[Dir{From: id, To: dst.ID}] = true
	}
}

<<<<<<< HEAD
func findPendingAnchors(ctx context.Context, C *message.Client, Q api.Querier2, src, dst *url.URL, resolve bool) ([]*url.TxID, map[[32]byte]*protocol.Transaction) {
=======
func findPendingAnchors(ctx context.Context, C *message.Client, Q api.Querier2, net *healing.NetworkInfo, src, dst *url.URL, resolve bool) ([]*url.TxID, map[[32]byte]*protocol.Transaction) {
>>>>>>> a9996f3d
	srcId, _ := protocol.ParsePartitionUrl(src)
	dstId, _ := protocol.ParsePartitionUrl(dst)

	// Check how many have been received
	var dstLedger *protocol.AnchorLedger
	_, err := Q.QueryAccountAs(ctx, dst.JoinPath(protocol.AnchorPool), nil, &dstLedger)
	checkf(err, "query %v → %v anchor ledger", srcId, dstId)
	dstSrcLedger := dstLedger.Partition(src)
	received := dstSrcLedger.Received

	// Check how many should have been sent
	srcDstChain, err := Q.QueryChain(ctx, src.JoinPath(protocol.AnchorPool), &api.ChainQuery{Name: "anchor-sequence"})
	checkf(err, "query %v anchor sequence chain", srcId)

	if received >= srcDstChain.Count-1 {
		return nil, nil
	}

	// Non-verbose mode doesn't care about the actual IDs
	if !resolve {
		return make([]*url.TxID, srcDstChain.Count-received-1), nil
	}

	var ids []*url.TxID
	txns := map[[32]byte]*protocol.Transaction{}
	for i := received + 1; i <= srcDstChain.Count; i++ {
<<<<<<< HEAD
		msg, err := C.Private().Sequence(ctx, src.JoinPath(protocol.AnchorPool), dst, i)
		checkf(err, "query %v → %v anchor #%d", srcId, dstId, i)
=======
		var msg *api.MessageRecord[messaging.Message]
		if net == nil {
			slog.Info("Checking anchor", "source", src, "destination", dst, "number", i, "remaining", srcDstChain.Count-i)
			msg, err = C.Private().Sequence(ctx, src.JoinPath(protocol.AnchorPool), dst, i, private.SequenceOptions{})
			checkf(err, "query %v → %v anchor #%d", srcId, dstId, i)
		} else {
			for _, peer := range net.Peers[strings.ToLower(srcId)] {
				ctx, cancel := context.WithTimeout(ctx, 10*time.Second)
				defer cancel()
				slog.Info("Checking anchor", "source", src, "destination", dst, "number", i, "remaining", srcDstChain.Count-i, "peer", peer.ID)
				msg, err = C.ForPeer(peer.ID).Private().Sequence(ctx, src.JoinPath(protocol.AnchorPool), dst, i, private.SequenceOptions{})
				if err == nil {
					break
				}
				slog.Error("Failed to check anchor", "source", src, "destination", dst, "number", i, "remaining", srcDstChain.Count-i, "peer", peer.ID, "error", err)
			}
			if msg == nil {
				fatalf("query %v → %v anchor #%d failed", srcId, dstId, i)
			}
		}

>>>>>>> a9996f3d
		ids = append(ids, msg.ID)

		txn := msg.Message.(*messaging.TransactionMessage)
		txns[txn.Hash()] = txn.Transaction
	}
	return ids, txns
<<<<<<< HEAD
}

type hackDialer struct {
	api  api.NodeService
	node message.Dialer
	good map[string]peer.ID
}

func (h *hackDialer) Dial(ctx context.Context, addr multiaddr.Multiaddr) (message.Stream, error) {
	// Have we found a good peer?
	if id, ok := h.good[addr.String()]; ok {
		s, err := h.dial(ctx, addr, id)
		if err == nil {
			return s, nil
		}
		fmt.Printf("%v failed with %v\n", id, err)
		delete(h.good, addr.String())
	}

	// Unpack the service address
	network, peer, service, err := api.UnpackAddress(addr)
	if err != nil {
		return nil, err
	}

	// If it specifies a node, do nothing
	if peer != "" {
		return h.node.Dial(ctx, addr)
	}

	// Use the API to find a node
	nodes, err := h.api.FindService(ctx, api.FindServiceOptions{Network: network, Service: service})
	if err != nil {
		return nil, errors.UnknownError.WithFormat("locate nodes for %v: %w", addr, err)
	}
	if len(nodes) == 0 {
		return nil, errors.NoPeer.WithFormat("cannot locate a peer for %v", addr)
	}

	// Try all the nodes
	for _, n := range nodes {
		s, err := h.dial(ctx, addr, n.PeerID)
		if err == nil {
			h.good[addr.String()] = n.PeerID
			return s, nil
		}
		fmt.Printf("%v failed with %v\n", n.PeerID, err)
	}
	return nil, errors.NoPeer.WithFormat("no peers are responding for %v", addr)
}

func (h *hackDialer) dial(ctx context.Context, addr multiaddr.Multiaddr, peer peer.ID) (message.Stream, error) {
	c, err := multiaddr.NewComponent("p2p", peer.String())
	if err != nil {
		return nil, err
	}
	addr = addr.Encapsulate(c)
	return h.node.Dial(ctx, addr)
=======
>>>>>>> a9996f3d
}<|MERGE_RESOLUTION|>--- conflicted
+++ resolved
@@ -8,37 +8,23 @@
 
 import (
 	"context"
-<<<<<<< HEAD
-	"fmt"
-=======
 	"encoding/json"
 	"fmt"
 	"os"
 	"strings"
 	"time"
->>>>>>> a9996f3d
 
 	"github.com/fatih/color"
-	"github.com/libp2p/go-libp2p/core/peer"
-	"github.com/multiformats/go-multiaddr"
 	"github.com/spf13/cobra"
-<<<<<<< HEAD
-	"gitlab.com/accumulatenetwork/accumulate/internal/api/routing"
-=======
 	"gitlab.com/accumulatenetwork/accumulate/exp/apiutil"
 	"gitlab.com/accumulatenetwork/accumulate/internal/api/private"
 	"gitlab.com/accumulatenetwork/accumulate/internal/api/routing"
 	"gitlab.com/accumulatenetwork/accumulate/internal/core/healing"
 	"gitlab.com/accumulatenetwork/accumulate/pkg/accumulate"
->>>>>>> a9996f3d
 	"gitlab.com/accumulatenetwork/accumulate/pkg/api/v3"
 	"gitlab.com/accumulatenetwork/accumulate/pkg/api/v3/jsonrpc"
 	"gitlab.com/accumulatenetwork/accumulate/pkg/api/v3/message"
 	"gitlab.com/accumulatenetwork/accumulate/pkg/api/v3/p2p"
-<<<<<<< HEAD
-	"gitlab.com/accumulatenetwork/accumulate/pkg/errors"
-=======
->>>>>>> a9996f3d
 	"gitlab.com/accumulatenetwork/accumulate/pkg/types/messaging"
 	"gitlab.com/accumulatenetwork/accumulate/pkg/url"
 	"gitlab.com/accumulatenetwork/accumulate/protocol"
@@ -53,51 +39,22 @@
 
 func init() {
 	cmd.AddCommand(cmdSequence)
-<<<<<<< HEAD
-	cmdSequence.Flags().BoolVarP(&verbose, "verbose", "v", false, "More verbose outputt")
-=======
 	cmdSequence.Flags().BoolVarP(&verbose, "verbose", "v", false, "More verbose output")
 	cmdSequence.PersistentFlags().StringVar(&cachedScan, "cached-scan", "", "A cached network scan")
 	cmdSequence.Flags().StringVar(&only, "only", "", "Only scan anchors or synthetic transactions")
->>>>>>> a9996f3d
 }
 
 func sequence(cmd *cobra.Command, args []string) {
 	ctx, cancel, _ := api.ContextWithBatchData(cmd.Context())
 	defer cancel()
 
-<<<<<<< HEAD
-	c := jsonrpc.NewClient(api.ResolveWellKnownEndpoint(args[0]))
-	ns, err := c.NetworkStatus(ctx, api.NetworkStatusOptions{Partition: protocol.Directory})
-	check(err)
-	Q := api.Querier2{Querier: c}
-
-	node, err := p2p.New(p2p.Options{
-		Network:        args[0],
-		BootstrapPeers: api.BootstrapServers,
-	})
-=======
 	c := jsonrpc.NewClient(accumulate.ResolveWellKnownEndpoint(args[0], "v3"))
 	c.Client.Timeout = time.Hour
 	Q := api.Querier2{Querier: c}
 
 	ni, err := c.NodeInfo(ctx, api.NodeInfoOptions{})
->>>>>>> a9996f3d
-	check(err)
-	defer func() { _ = node.Close() }()
-
-<<<<<<< HEAD
-	fmt.Printf("We are %v\n", node.ID())
-
-	router := new(routing.MessageRouter)
-	c2 := &message.Client{
-		Transport: &message.RoutedTransport{
-			Network: args[0],
-			Dialer:  &hackDialer{c, node.DialNetwork(), map[string]peer.ID{}},
-			Router:  router,
-		},
-	}
-=======
+	check(err)
+
 	node, err := p2p.New(p2p.Options{
 		Network:        ni.Network,
 		BootstrapPeers: accumulate.BootstrapServers,
@@ -131,7 +88,6 @@
 	fmt.Println("Network status")
 	ns, err := c.NetworkStatus(ctx, api.NetworkStatusOptions{Partition: protocol.Directory})
 	check(err)
->>>>>>> a9996f3d
 	router.Router, err = routing.NewStaticRouter(ns.Routing, nil)
 	check(err)
 
@@ -152,11 +108,8 @@
 	synths := map[string]*protocol.SyntheticLedger{}
 	bad := map[Dir]bool{}
 	for _, part := range ns.Network.Partitions {
-<<<<<<< HEAD
-=======
 		fmt.Println("Query", part.ID)
 
->>>>>>> a9996f3d
 		// Get anchor ledger
 		dst := protocol.PartitionUrl(part.ID)
 		var anchor *protocol.AnchorLedger
@@ -171,13 +124,6 @@
 		synths[part.ID] = synth
 
 		// Check pending and received vs delivered
-<<<<<<< HEAD
-		for _, src := range anchor.Sequence {
-			ids, _ := findPendingAnchors(ctx, c2, Q, src.Url, dst, verbose)
-			src.Pending = append(src.Pending, ids...)
-
-			checkSequence1(part, src, bad, "anchors")
-=======
 		if scanAnchors {
 			for _, src := range anchor.Sequence {
 				ids, _ := findPendingAnchors(ctx, c2, Q, net, src.Url, dst, verbose)
@@ -185,7 +131,6 @@
 
 				checkSequence1(part, src, bad, "anchors")
 			}
->>>>>>> a9996f3d
 		}
 
 		if scanSynth {
@@ -198,16 +143,6 @@
 	// Check produced vs received
 	for i, a := range ns.Network.Partitions {
 		for _, b := range ns.Network.Partitions[i:] {
-<<<<<<< HEAD
-			checkSequence2(a, b, bad, "anchors",
-				anchors[a.ID].Anchor(protocol.PartitionUrl(b.ID)),
-				anchors[b.ID].Anchor(protocol.PartitionUrl(a.ID)),
-			)
-			checkSequence2(a, b, bad, "synthetic transactions",
-				synths[a.ID].Partition(protocol.PartitionUrl(b.ID)),
-				synths[b.ID].Partition(protocol.PartitionUrl(a.ID)),
-			)
-=======
 			if scanAnchors {
 				checkSequence2(a, b, bad, "anchors",
 					anchors[a.ID].Anchor(protocol.PartitionUrl(b.ID)),
@@ -220,7 +155,6 @@
 					synths[b.ID].Partition(protocol.PartitionUrl(a.ID)),
 				)
 			}
->>>>>>> a9996f3d
 		}
 	}
 
@@ -268,11 +202,7 @@
 	}
 }
 
-<<<<<<< HEAD
-func findPendingAnchors(ctx context.Context, C *message.Client, Q api.Querier2, src, dst *url.URL, resolve bool) ([]*url.TxID, map[[32]byte]*protocol.Transaction) {
-=======
 func findPendingAnchors(ctx context.Context, C *message.Client, Q api.Querier2, net *healing.NetworkInfo, src, dst *url.URL, resolve bool) ([]*url.TxID, map[[32]byte]*protocol.Transaction) {
->>>>>>> a9996f3d
 	srcId, _ := protocol.ParsePartitionUrl(src)
 	dstId, _ := protocol.ParsePartitionUrl(dst)
 
@@ -299,10 +229,6 @@
 	var ids []*url.TxID
 	txns := map[[32]byte]*protocol.Transaction{}
 	for i := received + 1; i <= srcDstChain.Count; i++ {
-<<<<<<< HEAD
-		msg, err := C.Private().Sequence(ctx, src.JoinPath(protocol.AnchorPool), dst, i)
-		checkf(err, "query %v → %v anchor #%d", srcId, dstId, i)
-=======
 		var msg *api.MessageRecord[messaging.Message]
 		if net == nil {
 			slog.Info("Checking anchor", "source", src, "destination", dst, "number", i, "remaining", srcDstChain.Count-i)
@@ -324,72 +250,10 @@
 			}
 		}
 
->>>>>>> a9996f3d
 		ids = append(ids, msg.ID)
 
 		txn := msg.Message.(*messaging.TransactionMessage)
 		txns[txn.Hash()] = txn.Transaction
 	}
 	return ids, txns
-<<<<<<< HEAD
-}
-
-type hackDialer struct {
-	api  api.NodeService
-	node message.Dialer
-	good map[string]peer.ID
-}
-
-func (h *hackDialer) Dial(ctx context.Context, addr multiaddr.Multiaddr) (message.Stream, error) {
-	// Have we found a good peer?
-	if id, ok := h.good[addr.String()]; ok {
-		s, err := h.dial(ctx, addr, id)
-		if err == nil {
-			return s, nil
-		}
-		fmt.Printf("%v failed with %v\n", id, err)
-		delete(h.good, addr.String())
-	}
-
-	// Unpack the service address
-	network, peer, service, err := api.UnpackAddress(addr)
-	if err != nil {
-		return nil, err
-	}
-
-	// If it specifies a node, do nothing
-	if peer != "" {
-		return h.node.Dial(ctx, addr)
-	}
-
-	// Use the API to find a node
-	nodes, err := h.api.FindService(ctx, api.FindServiceOptions{Network: network, Service: service})
-	if err != nil {
-		return nil, errors.UnknownError.WithFormat("locate nodes for %v: %w", addr, err)
-	}
-	if len(nodes) == 0 {
-		return nil, errors.NoPeer.WithFormat("cannot locate a peer for %v", addr)
-	}
-
-	// Try all the nodes
-	for _, n := range nodes {
-		s, err := h.dial(ctx, addr, n.PeerID)
-		if err == nil {
-			h.good[addr.String()] = n.PeerID
-			return s, nil
-		}
-		fmt.Printf("%v failed with %v\n", n.PeerID, err)
-	}
-	return nil, errors.NoPeer.WithFormat("no peers are responding for %v", addr)
-}
-
-func (h *hackDialer) dial(ctx context.Context, addr multiaddr.Multiaddr, peer peer.ID) (message.Stream, error) {
-	c, err := multiaddr.NewComponent("p2p", peer.String())
-	if err != nil {
-		return nil, err
-	}
-	addr = addr.Encapsulate(c)
-	return h.node.Dial(ctx, addr)
-=======
->>>>>>> a9996f3d
 }