--- conflicted
+++ resolved
@@ -9,13 +9,9 @@
 import (
 	"fmt"
 	"log"
-<<<<<<< HEAD
-	"os"
+	"runtime"
 	"sort"
 	"strings"
-=======
-	"runtime"
->>>>>>> 7308694b
 
 	"github.com/dgraph-io/badger"
 	"github.com/spf13/cobra"
@@ -30,12 +26,9 @@
 	badgerCmd.AddCommand(
 		badgerTruncateCmd,
 		badgerCompactCmd,
-<<<<<<< HEAD
 		badgerCloneCmd,
 		badgerLsCmd,
-=======
 		badgerFlattenCmd,
->>>>>>> 7308694b
 	)
 }
 
@@ -56,7 +49,6 @@
 	Args:  cobra.ExactArgs(1),
 }
 
-<<<<<<< HEAD
 var badgerCloneCmd = &cobra.Command{
 	Use:   "clone [source] [destination]",
 	Short: "Clone the database",
@@ -70,17 +62,12 @@
 	Run:  func(_ *cobra.Command, args []string) { badgerLs(args[0]) },
 }
 
-var badgerCompactUseGC = badgerCompactCmd.Flags().Bool("use-gc", false, "Use Badger's GC instead of cloning the database")
-=======
 var badgerFlattenCmd = &cobra.Command{
 	Use:   "flatten [database]",
 	Short: "Flatten Badger's LSM",
 	Args:  cobra.ExactArgs(1),
 	Run:   badgerFlatten,
 }
-
-var compactRatio = badgerCompactCmd.Flags().Float64("ratio", 0.5, "Badger GC ratio")
->>>>>>> 7308694b
 
 func truncate(_ *cobra.Command, args []string) {
 	opt := badger.DefaultOptions(args[0]).
@@ -94,50 +81,27 @@
 }
 
 func compact(_ *cobra.Command, args []string) {
-	if *badgerCompactUseGC {
-		// Based on https://github.com/dgraph-io/badger/issues/718
-		// Credit to https://github.com/mschoch
-
-		db, err := badger.Open(
-			badger.DefaultOptions(args[0]).
-				WithTruncate(true))
-		check(err)
-		defer db.Close()
-
-		count := 0
-		for err == nil {
-			log.Printf("starting value log gc")
-			count++
-			err = db.RunValueLogGC(0.5)
-		}
-		if err == badger.ErrNoRewrite {
-			log.Printf("no rewrite needed")
-		} else if err != nil {
-			log.Fatalf("error running value log gc: %v", err)
-		}
-		log.Printf("completed gc, ran %d times", count)
-		return
-	}
-
-	// Badger's compaction tools do not work. So instead we're just going to
-	// create a new database, copy the latest version of each value, and swap.
-	srcPath := args[0]
-	dstPath := srcPath + ".tmp"
-	badgerClone(srcPath, dstPath)
-
-	// Move source to a backup location
-	bak := srcPath + ".bak"
-	check(os.Rename(srcPath, bak))
-
-	// Move destination to source
-	if err := os.Rename(dstPath, srcPath); err != nil {
-		// Revert
-		log.Printf("Failed to replace %v, reverting", srcPath)
-		check(os.Rename(bak, srcPath))
-	}
-
-	// Delete the backup
-	check(os.RemoveAll(bak))
+	// Based on https://github.com/dgraph-io/badger/issues/718
+	// Credit to https://github.com/mschoch
+
+	db, err := badger.Open(
+		badger.DefaultOptions(args[0]).
+			WithTruncate(true))
+	check(err)
+	defer db.Close()
+
+	count := 0
+	for err == nil {
+		log.Printf("starting value log gc")
+		count++
+		err = db.RunValueLogGC(0.5)
+	}
+	if err == badger.ErrNoRewrite {
+		log.Printf("no rewrite needed")
+	} else {
+		log.Fatalf("error running value log gc: %v", err)
+	}
+	log.Printf("completed gc, ran %d times", count)
 }
 
 func badgerClone(srcPath, dstPath string) {
@@ -272,12 +236,9 @@
 		div *= unit
 		exp++
 	}
-<<<<<<< HEAD
 	s := fmt.Sprintf("%.0f", float64(b)/float64(div))
 	s = strings.Repeat(" ", 4-len(s)) + s
 	return fmt.Sprintf("%s %ciB", s, "KMGTPE"[exp])
-=======
-	log.Printf("completed gc, ran %d times", count)
 }
 
 func badgerFlatten(_ *cobra.Command, args []string) {
@@ -288,5 +249,4 @@
 	defer db.Close()
 
 	check(db.Flatten(runtime.NumCPU()))
->>>>>>> 7308694b
 }