--- conflicted
+++ resolved
@@ -11,12 +11,8 @@
 	m := make(map[uint64]string)
 	n := make(map[uint64][]string)
 	for i := range Networks {
-<<<<<<< HEAD
-		addr := types.GetAddressFromIdentity(Networks[i].Name + ".accumulate")
-=======
 		network := Networks[i] + ".accumulate"
 		addr := types.GetAddressFromIdentity(&network)
->>>>>>> 31121ab6
 		networkid := addr % uint64(len(Networks))
 		if mms := m[networkid]; mms == "" {
 			fmt.Printf("Found New ID : %d for network %s\n", networkid, Networks[i])
