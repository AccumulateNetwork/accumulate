// Copyright 2024 The Accumulate Authors
//
// Use of this source code is governed by an MIT-style
// license that can be found in the LICENSE file or at
// https://opensource.org/licenses/MIT.

package protocol_test

import (
	"crypto/ecdsa"
	"crypto/ed25519"
	"crypto/elliptic"
	"crypto/rand"
	"crypto/rsa"
	"crypto/sha256"
	"crypto/x509"
	"crypto/x509/pkix"
	"encoding/hex"
	"encoding/json"
	"encoding/pem"
	"fmt"
	"math/big"
	"testing"
	"time"

	btc "github.com/btcsuite/btcd/btcec"
	"github.com/btcsuite/btcutil/base58"
	eth "github.com/ethereum/go-ethereum/crypto"
	"github.com/stretchr/testify/require"
	"gitlab.com/accumulatenetwork/accumulate/pkg/build"
	"gitlab.com/accumulatenetwork/accumulate/pkg/types/address"
	"gitlab.com/accumulatenetwork/accumulate/pkg/url"
	. "gitlab.com/accumulatenetwork/accumulate/protocol"
	. "gitlab.com/accumulatenetwork/accumulate/test/harness"
	. "gitlab.com/accumulatenetwork/accumulate/test/helpers"
	"gitlab.com/accumulatenetwork/accumulate/test/simulator"
	acctesting "gitlab.com/accumulatenetwork/accumulate/test/testing"
)

func init() {
	acctesting.EnableDebugFeatures()
}

func TestBTCSignature(t *testing.T) {

	//m/44'/60'/0'/0/0 yellow ->
	privKey := base58.Decode("KxukKhTPU11xH2Wfk2366e375166QE4r7y8FWojU9XPbzLYYSM3j")

	message := "ACME will rule DEFI"
	hash := sha256.Sum256([]byte(message))
	secp := new(BTCSignature)

	privkey, pbkey := btc.PrivKeyFromBytes(btc.S256(), privKey)

	secp.PublicKey = pbkey.SerializeCompressed()

	require.NoError(t, SignBTC(secp, privkey.Serialize(), nil, hash[:]))
	res := secp.Verify(nil, hash[:])

	require.Equal(t, res, true)

}

func TestBTCLegacySignature(t *testing.T) {

	//m/44'/60'/0'/0/0 yellow ->
	privKey := base58.Decode("KxukKhTPU11xH2Wfk2366e375166QE4r7y8FWojU9XPbzLYYSM3j")

	message := "ACME will rule DEFI"
	hash := sha256.Sum256([]byte(message))
	secp := new(BTCLegacySignature)

	privkey, pbkey := btc.PrivKeyFromBytes(btc.S256(), privKey)

	secp.PublicKey = pbkey.SerializeUncompressed()

	require.NoError(t, SignBTCLegacy(secp, privkey.Serialize(), nil, hash[:]))
	res := secp.Verify(nil, hash[:])

	require.Equal(t, res, true)

}

func TestETHSignature(t *testing.T) {

	privKeyHex := "1b48e04041e23c72cacdaa9b0775d31515fc74d6a6d3c8804172f7e7d1248529"

	message := "ACME will rule DEFI"
	hash := sha256.Sum256([]byte(message))
	secp := new(ETHSignature)

	privKey, err := eth.HexToECDSA(privKeyHex)
	require.NoError(t, err)
	secp.PublicKey = eth.FromECDSAPub(&privKey.PublicKey)
	require.NoError(t, SignEthAsDer(secp, eth.FromECDSA(privKey), nil, hash[:]))

	t.Logf("Eth as Der public key  %x", secp.PublicKey)
	t.Logf("Eth as Der signature   %x", secp.Signature)
	t.Logf("Eth ad Der Hash        %x", hash[:])

	//should fail
	require.Equal(t, VerifyUserSignature(secp, hash[:]), false)
	//should pass
	require.Equal(t, VerifyUserSignatureV1(secp, hash[:]), true)

	//public key should still match
	keyComp, err := eth.UnmarshalPubkey(secp.PublicKey)

	require.NoError(t, err)
	require.True(t, keyComp.Equal(privKey.Public()), "public keys don't match")

	//version 2 signature test
	secp = new(ETHSignature)
	secp.PublicKey = eth.FromECDSAPub(&privKey.PublicKey)
	require.NoError(t, SignETH(secp, eth.FromECDSA(privKey), nil, hash[:]))

	t.Logf("Eth as VRS public key %x", secp.PublicKey)
	t.Logf("Eth as VRS signature  %x", secp.Signature)
	t.Logf("Eth ad VRS Hash       %x", hash[:])
	//should fail
	require.Equal(t, VerifyUserSignatureV1(secp, hash[:]), false)
	//should pass
	require.Equal(t, VerifyUserSignature(secp, hash[:]), true)

	t.Logf("Signature: %x", secp.Signature)
}

func TestBTCaddress(t *testing.T) {
	//m/44'/60'/0'/0/0 yellow ->
	//btc private address : "KxukKhTPU11xH2Wfk2366e375166QE4r7y8FWojU9XPbzLYYSM3j"
	pubKey, err := hex.DecodeString("02f7aa1eb14de438735c026c7cc719db11baf82e47f8fa2c86b55bff92b677eae2")
	require.NoError(t, err)
	addr := "1Hdh7MEWekWD4qiHVRa2H8Ar3JR8sXunE"
	btcAddress := BTCaddress(pubKey)
	require.Equal(t, btcAddress, addr)
}

func TestETHaddress(t *testing.T) {
	//m/44'/60'/0'/0/0 yellow ->
	// eth private address : "0x1b48e04041e23c72cacdaa9b0775d31515fc74d6a6d3c8804172f7e7d1248529"
	addr := "0xa27df20e6579ac472481f0ea918165d24bfb713b"
	pubKey, err := hex.DecodeString("02c4755e0a7a0f7082749bf46cdae4fcddb784e11428446a01478d656f588f94c1")
	require.NoError(t, err)
	accEthAddress, err := ETHaddress(pubKey)
	require.NoError(t, err)
	require.Equal(t, addr, accEthAddress)

	checkSum := sha256.Sum256([]byte(addr[2:]))
	accEthLiteAccount, err := url.Parse(fmt.Sprintf("%s%x", addr[2:], checkSum[28:]))
	require.NoError(t, err)
	lta, err := LiteTokenAddressFromHash(ETHhash(pubKey), ACME)
	require.NoError(t, err)
	require.Equal(t, accEthLiteAccount.JoinPath(ACME).String(), lta.String())
}

func mustDecodeHex(t testing.TB, s string) []byte {
	b, err := hex.DecodeString(s)
	require.NoError(t, err)
	return b
}

func TestInitWithOtherKeys(t *testing.T) {
	ethPriv := mustDecodeHex(t, "1b48e04041e23c72cacdaa9b0775d31515fc74d6a6d3c8804172f7e7d1248529")
	_, ethPub := btc.PrivKeyFromBytes(btc.S256(), ethPriv)
	btcPriv := base58.Decode("KxukKhTPU11xH2Wfk2366e375166QE4r7y8FWojU9XPbzLYYSM3j")
	_, btcPub := btc.PrivKeyFromBytes(btc.S256(), btcPriv)
	btclPriv := base58.Decode("KxukKhTPU11xH2Wfk2366e375166QE4r7y8FWojU9XPbzLYYSM3j")
	_, btclPub := btc.PrivKeyFromBytes(btc.S256(), btclPriv)

	cases := map[string]struct {
		PrivKey []byte
		Signer  KeySignature
	}{
		"ETH":       {PrivKey: ethPriv, Signer: &ETHSignature{PublicKey: ethPub.SerializeUncompressed()}},
		"BTC":       {PrivKey: btcPriv, Signer: &BTCSignature{PublicKey: btcPub.SerializeCompressed()}},
		"BTCLegacy": {PrivKey: btclPriv, Signer: &BTCLegacySignature{PublicKey: btclPub.SerializeUncompressed()}},
	}

	for name, c := range cases {
		t.Run(name, func(t *testing.T) {
			alice := url.MustParse("alice")

			// Initialize
			sim := NewSim(t,
				simulator.SimpleNetwork(t.Name(), 1, 1),
				simulator.Genesis(GenesisTime),
			)

			MakeIdentity(t, sim.DatabaseFor(alice), alice)
			UpdateAccount(t, sim.DatabaseFor(alice), alice.JoinPath("book", "1"), func(p *KeyPage) {
				p.CreditBalance = 1e9
				p.AddKeySpec(&KeySpec{PublicKeyHash: c.Signer.GetPublicKeyHash()})
			})

			env := MustBuild(t,
				build.Transaction().For(alice).
					CreateTokenAccount(alice, "tokens").ForToken(ACME).
					SignWith(alice, "book", "1").Version(1).Timestamp(1).Type(c.Signer.Type()).PrivateKey(c.PrivKey))

			// Confirm a simple hash was used and verify that it matches the
			// initiator
			require.Equal(t, env.Transaction[0].Header.Initiator[:], env.Signatures[0].Metadata().Hash())

			// Execute
			st := sim.SubmitTxnSuccessfully(env)
			sim.StepUntil(
				Txn(st.TxID).Succeeds())

			// Verify
			GetAccount[*TokenAccount](t, sim.DatabaseFor(alice), alice.JoinPath("tokens"))
		})
	}
}

const rsaPrivateKey1024 = `-----BEGIN RSA PRIVATE KEY-----
MIICXQIBAAKBgQCgA3+iQ1/zYRcKAATz/y+KYAW0boh9VGEFFamlnhe2I2FuEty4
bFHxu9ntzIS5u1q8Ol49n9pgHF80G4scIKbWqR2M8m0c9YuNDejkXbW/Iqf2tZwk
jArlMFcRxgvePfjqZXUnUqpu0n8A1BNQ3uo5S1RsK9GvwbVvOcLutlzLgwIDAQAB
AoGAL/AcYs5whoeF0XckBL1kzr3pt56NwY5v6ogM5RMx411CKSn5ej7pZdRze6yT
7tjUXCPYa/niAH0/gGroCCs4EAlN/+xCAnF9SM6js4Gu4xMtTstasOyyKN/nlhUE
zrpbcTLr/cJtjXfZniajFmm4Urz7mzdlW5rULyAcZ5g/PNECQQDjZuXeR6qlxxRE
jAwKkou4zRuSu95hCJUf9W3val8I7CTkvyk75xilfwDnzquasRp14xdADHy81TW7
Wp437uVPAkEAtCMQ0YUWrsvftt4Hla5xefczykW8pQ/07FzeN6cN/ajgH3QWJxip
oXJZJ+P9XvFS60PMXhyE0iHjOfyr6X3RjQJBAItbzPV60A6GQVp8xQhZpLzdHc+/
yFmI6/LI8tVtR85tAXMZ34gxaL5LZd+pnSrQ7FlgkSgUPwFuXF5z+1Bl3CsCQBTC
qdCL1xZkFq9bnWIpzZgx3j0kll4rnZ2UAmRFk341dUcKuPbeh8Y8iHvpcaz8gQLu
OGJsRP52u1pWfXWWc40CQQCqwVesy8mZdV1JgglEsrtlvPcK0a/kVZQqPIGpthfV
D56486GwVTwyH6QCTD/ZxMficLzw+DpTXiRZd9UHyoBR
-----END RSA PRIVATE KEY-----`

const rsaPrivateKey2048 = `-----BEGIN RSA PRIVATE KEY-----
MIIEowIBAAKCAQEAn0hLBj7BdMbm5w0iIK3dGSGoHNR9R8H9mYaRkkomKmQAcz7E
uuBVHco2I1966Vx7P04L/Rx3KNo//6QhOoFLeYSi0Q7+xit/NVGQejz/J8jKXKs6
lanUUxefrGnmsAqj+folOnjrHlBHsjzJcmKLvpou8Sf2bSdeLZs15FufQWoDeVv+
xUPllQZghcg8Bbu814Wl+wFlLSN1eaizUbhxzhCmMVfhsnuFYGBqm6sjUVv/R/Ty
xMdnfTLWgPDbWSWg0JQiW4vD5b1XEHPFz209+uCVHtXKlo9d7mf20X4bwuvV3nM6
CDDFi0CIY5ZNbq5cYnD8Ftuz2qCaplRKtiZofwIDAQABAoIBAD2GrEw+Q3X7Osf3
H76lyijiAlEYl0f3nCEIhQSQFcv8EtxxW4agDuDR8jWZtR2dNpJOcH0V2MV0AJKb
8KXruZ636Dh+5VThCmMrHXbKRvk0K06+aYPUNQrfrjLoOU643Xw67tR2TsPH2Nn1
dw7zF+3JGubWO+8P7OYK9Tc/WPXoA2OPtGvQdEQlHAGkJS4u6Gj7u1Wq1BKOwjJJ
Q04TsGhv5U4epVaKMdgCGEY8DZNwf/xkLz6gSLL3gJivlEkEz3zsMLy/CgssnZQd
dzzsF+o5UC+TCZNpbOijweL5rtQh/7gdn9qNNEfdRmIfSdTRltXSYkjRWZWVR1Cd
vUkUs5kCgYEA4pY9PVJwxyrXy3DMyksx6vsHlidLBOxy7RgbE/hwkM72gIG8Fso5
HXMsDTnzAidOZYX6paCGbwf2pMxUpAIhJiJuG6so2KYGORgN0kwceUoya8pOvuGZ
KMllT9cr25VPsfsGP4Sj9DazTrUjXgcbd1ysEdUFBaXurmwRqH0WgNMCgYEAs/Vx
dN7t78Jme7EZRJ+MB0btCLlTuGPaTNkMh4UjnDrLK6mPzfgxAilgAgBH/jhm8OOK
KA+JsmppomiID+URZeGii7h9JJr0V1TjMSUsk7jJzhsQyaWe9o6hKWHbtocOtQXi
ylshJpa5B8/x9bQhxMeLVTxzyRX0QygJcBtUziUCgYEAiYx6kIdDPySa6z0GlKch
HmxVJqmjuNFw0s0XYwAmFUIOEeSvsYYBNgd8bmsHQf9qb+btSS4xbaV/7Hq9xvIj
/WpZPSKiISJoFLCtc0QQ5PBNu3GMbAO3XjMj9VvBnAL/5iNkn5p9jPrHzrfXSHU4
DzWKnyiZa9xXEDs6XPXSe1ECgYBkd6a7xKm5rSJh8+FTem9GsMYslKq0yqpZNOPV
1PKoifpbifKK3wEdX9QFyfpnZz2xRpce/m21ecs3rHwpw40PAAUrU/gps4iuKOod
yc81OXkQ4/NfYGN66u32mHd9U7FWRs7ygiXj0UnDnshKkCI6Jd0X3QQXQ3Z296ct
O1UBMQKBgBo0uw7h63SrJo9QBsDHzgaLW6MHBu7YodeE3844UoMtiKZ2jfN9AOOp
WATvaUxZ6qjUjBMw2dM7j2quqrFS/Orgn/3cxIoA3Lllwx15W21vBHha8iMdGRa/
uThEun/KbtsVzrNADmJZawAgE7dIFVNsetkvPbzR0LIiJSYHvPj+
-----END RSA PRIVATE KEY-----`
const rsaPrivateKey4096 = `-----BEGIN RSA PRIVATE KEY-----
MIIJKQIBAAKCAgEAn1xRbkCu1cE9DyZ8kbSMjdDMkmKBi0VgRkMb8r+mcGHr8reP
A0UnTG6XxOpccNjudZTJwwHBC8vwZ+2sEsrvC3B0e8IobV6We/aYUFy8Wvq1aplh
i3ky485CmxkWtnjDxJLTKvRLTDvsv/NlC2OITB2oQixQEZpOHyDJGfQbmRP5e1zy
1kVWkKCfVbGy0ycjnT7BBXj5yOOjQaLeGt7hepsANGa1V7HFPB4G9BI/6jZRTScp
LVgYhu3nCnseOEIPkQB9Kfmb/kgyIxVm96EvOf2HwMFCf1NATnTA2pndY2r6VndW
hkkza0BWlhX9tdul1uVcFWR4JU6n7gwvWCznDuxC09B0Ufv3BGSc/Q1LbXKnOqfu
Hmw2MpZlYGVgS314YlidNugfDPy/5ApMxhVE3/ymw2bylBRe2y8n66gAS/yA4lfV
6SsTN3XPEMvKkpytefmh+qPasOeqDPv400LxD51gxzjqVIIIDI2rrqcwV2Kd6I5M
eGqx3tZCrrtCQsYE5o/QC0kOWdMV/qmqHjFx6kUi1O0h1oyPqJCbBQ2rWgIYomv6
aopxYZwToK9HOnhGbpdUf5jBR2cKtyPqFxisGBaqpONn0B/Ju9DoZHUHWjDfXCUs
Y6CLs1y0L2jXo9gMhHguskC//1rGwN9+mZ2PhBfgGPKGS9j4Tf+tRTUn/fcCAwEA
AQKCAgEAkBmNdLG+poEW8mUtzR9C3VXKNjAmzcXM+ZvjYM0V9pdFIPQEuMNGduGm
ESSOtGgksGP7UX97jWw7Fe8fYtrn7yMf4Wy+267lSnDAaCKDG42KkDrjrpfIgZ/Y
MKEuHY/0DgNqOXQvxl6FhUjUvMiizZkftb6WJGSwcYtW7UYD0pbySC/TUhfe3+au
TXHirva8SIsfRRCQZawZytc4GXoiz5frRnb9Ua/pFqRcS0VZUDMPr0FTBbKccx4a
hiqwN9TceJTFmTgha3zjAUBwHEk/CCQOJilbNQEVrBv8626odyab+aXtsn3spfXG
le6KvXBBdKFvc9Smo62NQj74bLYls7Z68ciJeHbQUGcXppiqa9/eYzHABHOMkk8P
hlJaPYpHksfrEouRytrNFdHn3ggyRjbKkwu9KQLGnX/2opXICNw/ORMEWBz/ao5D
5vUmffL413M5N+/C/Bc1lnj1L83eIaTU7BddL1jcwwB6eQcHtXIwnKQadGzXxUEs
UmKPyIm+3nXpToh6RvEgJ4gnnRuxXIigzjLUmxayAFsrRHKDFAOUbnMG5BsnwIeC
Dw+ynqnKxdb8OhCSJsalSiU/PDTf0B135TtEI5myifA/CPwhgYOlLk00Xqr16XPb
2fIQYwlkBQWrI6pL3aeDCuUraGPLWixz4UqfjZW2HMpvfkeSFwECggEBAMt58jB6
da1ZLN5eSQR3nqDszFT0cINa0BQjtH62nebg5VvOkt9Tf+lMcpwiuGq+Qt3I+wVD
Sc/BVk7Wecpy3XC7DTIhcyzgs6/ktHXMO8BgaiwsubphBMErg8bR9b65TYc2KTr8
+DsdFRlVABVlMw1ul7m5aaOpWEbmHWrhuteY5SkglPluSZmunqBO6jcCNw2pZzjP
HlAi4EjJkif8D51h0X5I+q9Wzpf9uuCmHwz6M9RbwEBYs7XzeS7wKoHgpjyjfbHG
iCV9JgEQpZocpcD4kwInAoijpwxMcYMxyYMyIN3RIS1u9HWPJ4t25VqlPwivSsrU
yVQ5dWmRwByznIECggEBAMh/IZ8qx2BG9JHIeDzITCM0SSEhtw1k9MJ8MO+15A0L
53u1WsMgh6BFOxCUc76TzgwTZ/GBYBD+k6brXj4mmmVTV3SJVuE3or5gFKFO/aui
XUvm8pamlAOvpmUHyyGAFoBa6wFfjaCGRV3cOWqshCtpUcTd8dvko9g8QKh667AY
6ohcHNNnXzLLQr8Y1fAINBz1HarXg07CEcLGvdOMMZTf3QoYRVxv5b/BbKctY5xv
N8BvhI+3BAN/FGf06UIIzePBmaGEdr/sksI3zjhgCdchaTHwX020IU0PcuDmHWcb
zrT6wtje5zCjn86gdO5hcTauxQMULd17N1ysbmhDPncCggEALNnuhr0Xn2RevY1u
7usnLjXEPJ29B1dHMolESgIbAD9mjzwTp+KR+Wz+fmgw2mah+p1Ip7pTVNY7Hhms
svFq2mSA3iH9b1EAiq8RED46lYcrIB2juu+Tyri6zWKOlsHl0v4fTH9igDVC51iT
MiQigr1z+F5kaMz1RnuG1H55Xvi22r/x1qF228df89oxSnrUg9Bpjl4pQmTNp323
F9U54+kh8oJHr8qks2Ach1RW19d3AUJQOF7VDjBi7/PEiuhn/EnVdRBcBld1vxpa
RoQ2DTk9vmW260OXmOBozRB2aNLt57cnZwpkHF23y8gjej2ejV2GUPtifYxE00Zr
YGg/AQKCAQEAv0EmnWJ9VcXZvsbwi2q11k8mA0jaCRjosi0tsTxdEmTsqAFTVxdM
yQHBWguCbaUoxDQuzx2OuideSbfz6m2Akm9x2WS5T5V21QtqIoXrTTJQtPrVJgg4
4VtI6s8IYiiBTmdsDZ9MxnfO674Lt0phudd5fMYK1KvB759qPk0jTpQ2BWV4yeCt
2xIx1YCnc5UfwQ/BARsb0qEluBtFMOtm0JDLlbmZUJgdHVIxhzew8aTWFedLGJyI
Y51xpcjmSWuEm2IuXvixHltZk5MQUI6sVF82rcCR6NmPeqbl+ssH+Td5cwJRo/bd
qnQrGTvOzyZ8jKEipdE1/zRulySVHTgn+QKCAQBl0C9lrZopIWf918WzGdZDzCWn
M7bSUwBi6nyO7F8ba4qi9/dqPcIFkRsV004wZQvwSWC3V3BRR6BBT2JgiZy/Yt80
/1DrWo66P638MeigDnlyxy/lNPGLXd3GAPZDjZo2dhl5buCOL4LqA6j7zpZULHhj
bd01raM092PuKy2jYgkibO9Lu9ezTMqK9CiSoYbAArKu8p0TH7pc+Tpp5XQa05kx
p/VvKQBFJ5RF5vgWxfb/sXMKva9nge7j7XuaDSlNDeRTI2hegLZI/vBpTwpiGXID
kdarEKxlwkZ6oDnSR/lWivjraLWJlIN3aU81RAcXW+C/U5bgZM8l3GsQHchX
-----END RSA PRIVATE KEY-----`

func TestRsaSha256Signature(t *testing.T) {
	message := "ACME will rule DEFI"
	hash := sha256.Sum256([]byte(message))
	block, _ := pem.Decode([]byte(rsaPrivateKey1024))
	privKey, err := x509.ParsePKCS1PrivateKey(block.Bytes)

	require.NoError(t, err)

	rsaSha256 := new(RsaSha256Signature)
	rsaSha256.PublicKey = x509.MarshalPKCS1PublicKey(&privKey.PublicKey)

	require.NoError(t, SignRsaSha256(rsaSha256, x509.MarshalPKCS1PrivateKey(privKey), nil, hash[:]))

	//should fail
	require.Equal(t, VerifyUserSignature(rsaSha256, hash[:]), true)
	//public key should still match
	keyComp, err := x509.ParsePKCS1PublicKey(rsaSha256.PublicKey)
	require.NoError(t, err)

	require.True(t, keyComp.Equal(privKey.Public()), "public keys don't match")

	//now try 2048 key

	block, _ = pem.Decode([]byte(rsaPrivateKey2048))
	privKey, err = x509.ParsePKCS1PrivateKey(block.Bytes)
	require.NoError(t, err)

	rsaSha256 = new(RsaSha256Signature)
	rsaSha256.PublicKey = x509.MarshalPKCS1PublicKey(&privKey.PublicKey)

	require.NoError(t, SignRsaSha256(rsaSha256, x509.MarshalPKCS1PrivateKey(privKey), nil, hash[:]))

	//should fail
	require.Equal(t, VerifyUserSignature(rsaSha256, hash[:]), true)
	//public key should still match
	keyComp, err = x509.ParsePKCS1PublicKey(rsaSha256.PublicKey)
	require.NoError(t, err)

	require.True(t, keyComp.Equal(privKey.Public()), "public keys don't match")

	//now try 4096 key

	block, _ = pem.Decode([]byte(rsaPrivateKey4096))
	privKey, err = x509.ParsePKCS1PrivateKey(block.Bytes)
	require.NoError(t, err)

	rsaSha256 = new(RsaSha256Signature)
	rsaSha256.PublicKey = x509.MarshalPKCS1PublicKey(&privKey.PublicKey)

	require.NoError(t, SignRsaSha256(rsaSha256, x509.MarshalPKCS1PrivateKey(privKey), nil, hash[:]))

	//should fail
	require.Equal(t, VerifyUserSignature(rsaSha256, hash[:]), true)
	//public key should still match
	keyComp, err = x509.ParsePKCS1PublicKey(rsaSha256.PublicKey)
	require.NoError(t, err)

	require.True(t, keyComp.Equal(privKey.Public()), "public keys don't match")

}

<<<<<<< HEAD
type TypedDataTransaction struct {
	Transaction     json.RawMessage `json:"transaction"`
	TransactionHash [32]byte        `json:"transactionHash"`
}

type Eip712TypedDataPayload struct {
	Types                json.RawMessage `json:"types"`
	PrimaryType          string          `json:"types"`
	TypedDataTransaction TypedDataTransaction
}

func TestEip712TypedDataSignature(t *testing.T) {
	tokenTransaction :=
		`{
  "types": {
    "EIP712Domain": [
      {"name": "name", "type": "string"},
      {"name": "version", "type": "string"},
      {"name": "chainId", "type": "uint"},
    ],
    "SendTokens": [
      {"name": "hash", "type": "bytes32"},
      {"name": "meta", "type": "string"}, 
      {"name": "to", "type": "TokenRecipient[]"}
    ],
    "TokenRecipient": [
      {"name": "url", "type": "string"},
      {"name": "amount", "type": "uint256"} 
    ]
  },
  "primaryType": "SendTokens",
  "domain": {
    "name": "Accumulate",
    "version": "1.0",
    "chainId": 281,
  },
  "message": {
                "header": {
                  "principal": "acc://adi.acme/ACME",
                  "initiator": "84e032fba8a5456f631c822a2b2466c18b3fa7804330ab87088ed6e30d690505"
                },
                "body": {
                  "type": "sendTokens",
                  "to": [
                    {
                      "url": "acc://other.acme/ACME",
                      "amount": "100"
                    }
                  ]
                }
              }
}
`

	sig := Eip712TypedDataSignature{}

=======
func generateTestPkiCertificates() (string, string, string, error) {
	certTemplate := x509.Certificate{
		SerialNumber: big.NewInt(1),
		Subject: pkix.Name{
			CommonName: "example.com",
		},
		NotBefore:             time.Now(),
		NotAfter:              time.Now().Add(365 * 24 * time.Hour),
		KeyUsage:              x509.KeyUsageKeyEncipherment | x509.KeyUsageDigitalSignature,
		ExtKeyUsage:           []x509.ExtKeyUsage{x509.ExtKeyUsageServerAuth},
		BasicConstraintsValid: true,
	}

	// Generate RSA private key
	rsaPrivKey, err := rsa.GenerateKey(rand.Reader, 2048)
	if err != nil {
		return "", "", "", fmt.Errorf("failed to generate RSA key: %v", err)
	}
	rsaCertBytes, err := x509.CreateCertificate(rand.Reader, &certTemplate, &certTemplate, &rsaPrivKey.PublicKey, rsaPrivKey)
	if err != nil {
		return "", "", "", fmt.Errorf("failed to create RSA certificate: %v", err)
	}
	rsaCertPEM := pem.EncodeToMemory(&pem.Block{Type: "CERTIFICATE", Bytes: rsaCertBytes})
	rsaPrivKeyPEM, err := x509.MarshalPKCS8PrivateKey(rsaPrivKey)
	if err != nil {
		return "", "", "", fmt.Errorf("failed to marshal RSA private key: %v", err)
	}
	rsaPrivKeyPEMBytes := pem.EncodeToMemory(&pem.Block{Type: "PRIVATE KEY", Bytes: rsaPrivKeyPEM})

	// Generate ECDSA private key
	ecdsaPrivKey, err := ecdsa.GenerateKey(elliptic.P256(), rand.Reader)
	if err != nil {
		return "", "", "", fmt.Errorf("failed to generate ECDSA key: %v", err)
	}
	ecdsaCertBytes, err := x509.CreateCertificate(rand.Reader, &certTemplate, &certTemplate, &ecdsaPrivKey.PublicKey, ecdsaPrivKey)
	if err != nil {
		return "", "", "", fmt.Errorf("failed to create ECDSA certificate: %v", err)
	}
	ecdsaCertPEM := pem.EncodeToMemory(&pem.Block{Type: "CERTIFICATE", Bytes: ecdsaCertBytes})
	ecdsaPrivKeyPEM, err := x509.MarshalPKCS8PrivateKey(ecdsaPrivKey)
	if err != nil {
		return "", "", "", fmt.Errorf("failed to marshal ECDSA private key: %v", err)
	}
	ecdsaPrivKeyPEMBytes := pem.EncodeToMemory(&pem.Block{Type: "PRIVATE KEY", Bytes: ecdsaPrivKeyPEM})

	// Generate Ed25519 private key
	_, ed25519PrivKey, err := ed25519.GenerateKey(rand.Reader)
	if err != nil {
		return "", "", "", fmt.Errorf("failed to generate Ed25519 key: %v", err)
	}
	ed25519CertBytes, err := x509.CreateCertificate(rand.Reader, &certTemplate, &certTemplate, ed25519PrivKey.Public().(ed25519.PublicKey), ed25519PrivKey)
	if err != nil {
		return "", "", "", fmt.Errorf("failed to create Ed25519 certificate: %v", err)
	}
	ed25519CertPEM := pem.EncodeToMemory(&pem.Block{Type: "CERTIFICATE", Bytes: ed25519CertBytes})
	ed25519PrivKeyPEM, err := x509.MarshalPKCS8PrivateKey(ed25519PrivKey)
	if err != nil {
		return "", "", "", fmt.Errorf("failed to marshal Ed25519 private key: %v", err)
	}
	ed25519PrivKeyPEMBytes := pem.EncodeToMemory(&pem.Block{Type: "PRIVATE KEY", Bytes: ed25519PrivKeyPEM})

	return string(rsaCertPEM) + string(rsaPrivKeyPEMBytes), string(ecdsaCertPEM) + string(ecdsaPrivKeyPEMBytes), string(ed25519CertPEM) + string(ed25519PrivKeyPEMBytes), nil
}

func TestTypesFromCerts(t *testing.T) {
	rsaCert, ecdsaCert, ed25519Cert, err := generateTestPkiCertificates()
	if err != nil {
		t.Fatalf("Failed to generate certificates: %v\n", err)
	}

	message := "ACME will rule DEFI"
	hash := sha256.Sum256([]byte(message))

	pub := &address.PublicKey{}

	var sig UserSignature
	for _, c := range []string{rsaCert, ecdsaCert, ed25519Cert} {
		block, rest := pem.Decode([]byte(c))
		if block.Type == "CERTIFICATE" {
			block, _ = pem.Decode(rest)
		}
		require.Equal(t, block.Type, "PRIVATE KEY")
		privKey, err := x509.ParsePKCS8PrivateKey(block.Bytes)
		require.NoError(t, err)
		switch k := privKey.(type) {
		case *rsa.PrivateKey:
			pk, err := address.FromPrivateKeyBytes(block.Bytes, SignatureTypeRsaSha256)
			require.NoError(t, err)
			pub = address.FromRSAPublicKey(&k.PublicKey)
			require.Equal(t, pk.PublicKey.Key, pub.Key)
			priv := address.FromRSAPrivateKey(k)
			s := new(RsaSha256Signature)
			s.PublicKey = pub.Key
			require.NoError(t, SignRsaSha256(s, priv.Key, nil, hash[:]))
			sig = s
		case *ecdsa.PrivateKey:
			pk, err := address.FromPrivateKeyBytes(block.Bytes, SignatureTypeEcdsaSha256)
			require.NoError(t, err)
			pub = address.FromEcdsaPublicKeyAsPKIX(&k.PublicKey)
			require.Equal(t, pk.PublicKey.Key, pub.Key)
			priv := address.FromEcdsaPrivateKey(k)
			s := new(EcdsaSha256Signature)
			s.PublicKey = pub.Key
			require.NoError(t, SignEcdsaSha256(s, priv.Key, nil, hash[:]))
			sig = s
		case ed25519.PrivateKey:
			pk, err := address.FromPrivateKeyBytes(block.Bytes, SignatureTypeED25519)
			require.NoError(t, err)
			pub = address.FromED25519PublicKey(k.Public().(ed25519.PublicKey))
			require.Equal(t, pk.PublicKey.Key, pub.Key)
			priv := address.FromED25519PrivateKey(k)
			s := new(ED25519Signature)
			s.PublicKey = pub.Key
			SignED25519(s, priv.Key, nil, hash[:])
			sig = s
		default:
			continue
		}

		//should not fail
		require.Equal(t, VerifyUserSignature(sig, hash[:]), true)
	}
>>>>>>> 9222c45b
}<|MERGE_RESOLUTION|>--- conflicted
+++ resolved
@@ -368,64 +368,6 @@
 
 }
 
-<<<<<<< HEAD
-type TypedDataTransaction struct {
-	Transaction     json.RawMessage `json:"transaction"`
-	TransactionHash [32]byte        `json:"transactionHash"`
-}
-
-type Eip712TypedDataPayload struct {
-	Types                json.RawMessage `json:"types"`
-	PrimaryType          string          `json:"types"`
-	TypedDataTransaction TypedDataTransaction
-}
-
-func TestEip712TypedDataSignature(t *testing.T) {
-	tokenTransaction :=
-		`{
-  "types": {
-    "EIP712Domain": [
-      {"name": "name", "type": "string"},
-      {"name": "version", "type": "string"},
-      {"name": "chainId", "type": "uint"},
-    ],
-    "SendTokens": [
-      {"name": "hash", "type": "bytes32"},
-      {"name": "meta", "type": "string"}, 
-      {"name": "to", "type": "TokenRecipient[]"}
-    ],
-    "TokenRecipient": [
-      {"name": "url", "type": "string"},
-      {"name": "amount", "type": "uint256"} 
-    ]
-  },
-  "primaryType": "SendTokens",
-  "domain": {
-    "name": "Accumulate",
-    "version": "1.0",
-    "chainId": 281,
-  },
-  "message": {
-                "header": {
-                  "principal": "acc://adi.acme/ACME",
-                  "initiator": "84e032fba8a5456f631c822a2b2466c18b3fa7804330ab87088ed6e30d690505"
-                },
-                "body": {
-                  "type": "sendTokens",
-                  "to": [
-                    {
-                      "url": "acc://other.acme/ACME",
-                      "amount": "100"
-                    }
-                  ]
-                }
-              }
-}
-`
-
-	sig := Eip712TypedDataSignature{}
-
-=======
 func generateTestPkiCertificates() (string, string, string, error) {
 	certTemplate := x509.Certificate{
 		SerialNumber: big.NewInt(1),
@@ -548,5 +490,68 @@
 		//should not fail
 		require.Equal(t, VerifyUserSignature(sig, hash[:]), true)
 	}
->>>>>>> 9222c45b
+}
+
+//var EIP712DomainType = EIP712Domain{
+//	Name:    "Accumulate",
+//	Version: "0.0.1",
+//	ChainId: 281,
+//}
+
+type TypedDataTransaction struct {
+	Transaction     json.RawMessage `json:"transaction"`
+	TransactionHash [32]byte        `json:"transactionHash"`
+}
+
+type Eip712TypedDataPayload struct {
+	Types                json.RawMessage `json:"types"`
+	PrimaryType          string          `json:"types"`
+	TypedDataTransaction TypedDataTransaction
+}
+
+func TestEip712TypedDataSignature(t *testing.T) {
+	tokenTransaction :=
+		`{
+  "types": {
+    "EIP712Domain": [
+      {"name": "name", "type": "string"},
+      {"name": "version", "type": "string"},
+      {"name": "chainId", "type": "uint"},
+    ],
+    "SendTokens": [
+      {"name": "hash", "type": "bytes32"},
+      {"name": "meta", "type": "string"}, 
+      {"name": "to", "type": "TokenRecipient[]"}
+    ],
+    "TokenRecipient": [
+      {"name": "url", "type": "string"},
+      {"name": "amount", "type": "uint256"} 
+    ]
+  },
+  "primaryType": "SendTokens",
+  "domain": {
+    "name": "Accumulate",
+    "version": "1.0",
+    "chainId": 281,
+  },
+  "message": {
+                "header": {
+                  "principal": "acc://adi.acme/ACME",
+                  "initiator": "84e032fba8a5456f631c822a2b2466c18b3fa7804330ab87088ed6e30d690505"
+                },
+                "body": {
+                  "type": "sendTokens",
+                  "to": [
+                    {
+                      "url": "acc://other.acme/ACME",
+                      "amount": "100"
+                    }
+                  ]
+                }
+              }
+}
+`
+
+	sig := Eip712TypedDataSignature{}
+
 }