--- conflicted
+++ resolved
@@ -9,43 +9,11 @@
 	return h.Url, nil
 }
 
-<<<<<<< HEAD
-func NewAccount(typ AccountType) (Account, error) {
-	new(Anchor).Header()
-	switch typ {
-	case AccountTypeAnchor:
-		return new(Anchor), nil
-	case AccountTypeIdentity:
-		return new(ADI), nil
-	case AccountTypeTokenIssuer:
-		return new(TokenIssuer), nil
-	case AccountTypeTokenAccount:
-		return new(TokenAccount), nil
-	case AccountTypeLiteTokenAccount:
-		return new(LiteTokenAccount), nil
-	case AccountTypeTransaction:
-		return new(TransactionState), nil
-	case AccountTypePendingTransaction:
-		return new(PendingTransactionState), nil
-	case AccountTypeKeyPage:
-		return new(KeyPage), nil
-	case AccountTypeKeyBook:
-		return new(KeyBook), nil
-	case AccountTypeDataAccount:
-		return new(DataAccount), nil
-	case AccountTypeLiteDataAccount:
-		return new(LiteDataAccount), nil
-	case AccountTypeInternalLedger:
-		return new(InternalLedger), nil
-	case AccountTypeLiteIdentity:
-		return new(LiteIdentity), nil
-=======
 // IsTransaction returns true if the account type is a transaction.
 func (t AccountType) IsTransaction() bool {
 	switch t {
 	case AccountTypeTransaction, AccountTypePendingTransaction:
 		return true
->>>>>>> fc87b923
 	default:
 		return false
 	}
