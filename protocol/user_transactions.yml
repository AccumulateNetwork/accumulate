--- conflicted
+++ resolved
@@ -221,15 +221,9 @@
 UpdateValidatorKey:
   union: { type: transaction }
   fields:
-<<<<<<< HEAD
     - name: PubKey
       type: bytes
     - name: NewPubKey
-=======
-    - name: Key
-      type: bytes
-    - name: NewKey
->>>>>>> 6c6fa984
       type: bytes
 
 UpdateKey:
