# Transactions - names should be verbs

Envelope:
  fields:
    - name: Signatures
      repeatable: true
      type: Signature
      marshal-as: value
      zero-value: nil
      unmarshal-with: UnmarshalSignature
    - name: TxHash
      type: bytes
      optional: true
    - name: Transaction
      type: Transaction
      marshal-as: reference
      pointer: true
      optional: true
    - name: hash
      type: bytes
      marshal-as: none

TransactionHeader:
  fields:
    - name: Origin
      type: url
      pointer: true
    - name: KeyPageHeight
      type: uvarint
    - name: KeyPageIndex
      type: uvarint
    - name: Nonce
      type: uvarint
    - name: Memo
      type: string
      optional: true
    - name: Metadata
      type: bytes
      optional: true

Transaction:
  embeddings:
    - TransactionHeader
  fields:
    - name: Body
      type: TransactionBody
      unmarshal-with: UnmarshalTransaction
      marshal-as: value
      zero-value: nil
    - name: hash
      type: bytes
      marshal-as: none

LegacyED25519Signature:
  kind: signature
  fields:
    - name: Nonce
      type: uint
    - name: PublicKey
      type: bytes
    - name: Signature
      type: bytes

RCD1Signature:
  kind: signature
  fields:
    - name: PublicKey
      type: bytes
    - name: Signature
      type: bytes


ED25519Signature:
  kind: signature
  fields:
    - name: PublicKey
      type: bytes
    - name: Signature
      type: bytes

ReceiptSignature:
  kind: signature
  embeddings:
  - Receipt
  fields: []

<<<<<<< HEAD
TxState:
  fields:
    - name: SigInfo
      type: TransactionHeader
      marshal-as: reference
      pointer: true
    - name: Transaction
      type: TransactionPayload
      unmarshal-with: UnmarshalTransaction
      marshal-as: value
      zero-value: nil
    - name: TransactionHash
      type: chain
      marshal-as: none

TransactionState:
  kind: chain
  chain-type: Transaction
  omit-new-func: true
  embeddings:
    - AccountHeader
    - TxState

PendingTransactionState:
  kind: chain
  chain-type: PendingTransaction
  omit-new-func: true
  embeddings:
    - AccountHeader
  fields:
    - name: Signature
      repeatable: true
      type: Signature
      marshal-as: value
      zero-value: nil
      unmarshal-with: UnmarshalSignature
    - name: TransactionState
      type: TxState
      marshal-as: reference
      pointer: true
    - name: Status
      type: rawJson

=======
>>>>>>> bccc7714
##### User #####

CreateIdentity:
  kind: tx
  fields:
    - name: Url
      type: url
      pointer: true
    - name: PublicKey
      type: bytes
      optional: true
    - name: KeyBookUrl
      type: url
      pointer: true
      optional: true
    - name: Manager
      type: url
      pointer: true
      optional: true

CreateTokenAccount:
  kind: tx
  fields:
    - name: Url
      type: url
      pointer: true
    - name: TokenUrl
      type: url
      pointer: true
    - name: KeyBookUrl
      type: url
      pointer: true
      optional: true
    - name: Scratch
      type: bool
      optional: true
    - name: Manager
      type: url
      pointer: true
      optional: true

SendTokens:
  kind: tx
  fields:
    - name: Hash
      type: chain
      optional: true
    - name: Meta
      type: rawJson
      optional: true
    - name: To
      repeatable: true
      type: TokenRecipient
      marshal-as: reference
      pointer: true

CreateDataAccount:
  kind: tx
  fields:
    - name: Url
      type: url
      pointer: true
    - name: KeyBookUrl
      type: url
      pointer: true
      optional: true
    - name: ManagerKeyBookUrl
      type: url
      pointer: true
      optional: true
    - name: Scratch
      type: bool
      optional: true

WriteData:
  kind: tx
  fields:
    - name: Entry
      type: DataEntry
      marshal-as: reference

WriteDataTo:
  kind: tx
  fields:
    - name: Recipient
      type: url
      pointer: true
    - name: Entry
      type: DataEntry
      marshal-as: reference

AcmeFaucet:
  kind: tx
  fields:
    - name: Url
      type: url
      pointer: true

CreateToken:
  kind: tx
  fields:
    - name: Url
      type: url
      pointer: true
    - name: KeyBookUrl
      type: url
      pointer: true
      optional: true
    - name: Symbol
      type: string
    - name: Precision
      type: uvarint
    - name: Properties
      type: url
      pointer: true
      optional: true
    - name: InitialSupply
      type: bigint
      optional: true
    - name: HasSupplyLimit
      type: bool
      optional: true
    - name: Manager
      type: url
      pointer: true
      optional: true

IssueTokens:
  kind: tx
  fields:
    - name: Recipient
      type: url
      pointer: true
    - name: Amount
      type: bigint

BurnTokens:
  kind: tx
  fields:
    - name: Amount
      type: bigint

CreateKeyPage:
  kind: tx
  fields:
    - name: Keys
      repeatable: true
      type: KeySpecParams
      pointer: true
      marshal-as: reference
    - name: Manager
      type: url
      pointer: true
      optional: true

CreateKeyBook:
  kind: tx
  fields:
    - name: Url
      type: url
      pointer: true
    - name: PublicKeyHash
      type: bytes
    - name: Manager
      type: url
      pointer: true
      optional: true

AddCredits:
  kind: tx
  fields:
    - name: Recipient
      type: url
      pointer: true
    - name: Amount
      type: uvarint

UpdateKeyPage:
  kind: tx
  fields:
    - name: Operation
      type: KeyPageOperation
      marshal-as: enum
    - name: Key
      type: bytes
      optional: true
    - name: NewKey
      type: bytes
      optional: true
    - name: Owner
      type: url
      pointer: true
      optional: true
    - name: Threshold
      type: uvarint
      optional: true

SignPending:
  kind: tx
  fields: [ ]

##### Synthetic #####

SyntheticOrigin:
  fields:
    - name: Source
      description: is the subnet the anchor originates from
      type: url
      pointer: true
    - name: Cause
      type: chain

SyntheticCreateChain:
  kind: tx
  embeddings:
    - SyntheticOrigin
  fields:
    - name: Chains
      repeatable: true
      type: ChainParams
      marshal-as: reference


SyntheticWriteData:
  kind: tx
  embeddings:
    - SyntheticOrigin
  fields:
    - name: Entry
      type: DataEntry
      marshal-as: reference

SyntheticDepositTokens:
  kind: tx
  embeddings:
    - SyntheticOrigin
  fields:
    - name: Token
      type: url
      pointer: true
    - name: Amount
      type: bigint

SyntheticAnchor:
  kind: tx
  fields:
    - name: Source
      description: is the subnet the anchor originates from
      type: url
      pointer: true
    - name: Major
      description: indicates whether the anchor is a major block anchor
      type: bool
    - name: RootAnchor
      description: is the anchor of the source's root anchor chain
      type: chain
    - name: RootIndex
      description: is the index of the root anchor chain anchor
      type: uvarint
    - name: Block
      description: is the index of the block
      type: uvarint
    - name: AcmeOraclePrice
      type: uvarint
    - name: Receipts
      description: are receipts for anchors from other subnets that were included in the block
      type: Receipt
      repeatable: true
      marshal-as: reference

SyntheticDepositCredits:
  kind: tx
  embeddings:
    - SyntheticOrigin
  fields:
    - name: Amount
      type: uvarint

SyntheticBurnTokens:
  kind: tx
  embeddings:
    - SyntheticOrigin
  fields:
    - name: Amount
      type: bigint

SyntheticMirror:
  kind: tx
  fields:
    - name: Objects
      repeatable: true
      type: AnchoredRecord
      marshal-as: reference

SyntheticReceipt:
  kind: tx
  embeddings:
    - SyntheticOrigin
  fields:
    - name: TxHash
      type: chain
    - name: Status
      type: rawJson

SegWitDataEntry:
  kind: tx
  embeddings:
    - SyntheticOrigin
  fields:
    - name: EntryUrl
      type: url
      pointer: true
    - name: EntryHash
      type: chain

##### Result Types #####

EmptyResult:
  kind: tx-result
  tx-type: Unknown
  fields: [ ]

WriteDataResult:
  kind: tx-result
  fields:
    - name: EntryHash
      type: chain
    - name: AccountUrl
      type: url
      pointer: true
    - name: AccountID
      type: bytes

##### Data Types #####

TokenRecipient:
  fields:
    - name: Url
      type: url
      pointer: true
    - name: Amount
      type: bigint

ChainParams:
  fields:
    - name: Data
      type: bytes
    - name: IsUpdate
      type: bool

KeySpecParams:
  fields:
    - name: PublicKey
      type: bytes

AnchoredRecord:
  fields:
    - name: Record
      type: bytes
    - name: Anchor
      type: chain

UpdateManager:
  kind: tx
  fields:
    - name: ManagerKeyBook
      type: url
      pointer: true

RemoveManager:
  kind: tx
  fields:<|MERGE_RESOLUTION|>--- conflicted
+++ resolved
@@ -84,52 +84,6 @@
   - Receipt
   fields: []
 
-<<<<<<< HEAD
-TxState:
-  fields:
-    - name: SigInfo
-      type: TransactionHeader
-      marshal-as: reference
-      pointer: true
-    - name: Transaction
-      type: TransactionPayload
-      unmarshal-with: UnmarshalTransaction
-      marshal-as: value
-      zero-value: nil
-    - name: TransactionHash
-      type: chain
-      marshal-as: none
-
-TransactionState:
-  kind: chain
-  chain-type: Transaction
-  omit-new-func: true
-  embeddings:
-    - AccountHeader
-    - TxState
-
-PendingTransactionState:
-  kind: chain
-  chain-type: PendingTransaction
-  omit-new-func: true
-  embeddings:
-    - AccountHeader
-  fields:
-    - name: Signature
-      repeatable: true
-      type: Signature
-      marshal-as: value
-      zero-value: nil
-      unmarshal-with: UnmarshalSignature
-    - name: TransactionState
-      type: TxState
-      marshal-as: reference
-      pointer: true
-    - name: Status
-      type: rawJson
-
-=======
->>>>>>> bccc7714
 ##### User #####
 
 CreateIdentity:
@@ -329,7 +283,7 @@
 
 SignPending:
   kind: tx
-  fields: [ ]
+  fields: []
 
 ##### Synthetic #####
 
