--- conflicted
+++ resolved
@@ -135,13 +135,6 @@
     - name: KeyBookUrl
       type: url
       pointer: true
-<<<<<<< HEAD
-=======
-      optional: true
-    - name: KeyPageUrl
-      type: url
-      pointer: true
->>>>>>> 1452cc67
       optional: true
     - name: Manager
       type: url
