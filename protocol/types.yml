# Naming
#
# Type names that represent persistent objects should be nouns, such as Account,
# Token.
#
# Type names that represent actions (transactions) should be verbs, such as
# CreateAccount, SendTokens.
#
# Type names for fields of a transaction should be suffixed with 'Params', such
# as TokenOutputParams.

# Duration is marshalled as two uvarints: seconds and nanoseconds. A duration of
# 1 hour and 1 ns is marshalled as (3600, 1).

<<<<<<< HEAD
AnonTokenAccount:
=======
LiteTokenAccount:
>>>>>>> a3df96f2
  kind: chain
  fields:
    - name: TokenUrl
      type: string
      is-url: true
    - name: Balance
      type: bigint
    - name: TxCount
      type: uvarint
    - name: Nonce
      type: uvarint
    - name: CreditBalance
      type: bigint

SyntheticCreateChain:
  kind: tx
  fields:
    - name: Cause
      type: chain
    - name: Chains
      type: slice
      slice:
        type: ChainParams
        marshal-as: self

ChainParams:
  fields:
    - name: Data
      type: bytes
    - name: IsUpdate
      type: bool

AddCredits:
  kind: tx
  fields:
    - name: Recipient
      type: string
    - name: Amount
      type: uvarint

SyntheticDepositCredits:
  kind: tx
  fields:
    - name: Cause
      type: chain
    - name: Amount
      type: uvarint

KeySpec:
  fields:
    - name: PublicKey
      type: bytes
    - name: Nonce
      type: uvarint

KeySpecParams:
  fields:
    - name: PublicKey
      type: bytes

KeyPage:
  kind: chain
  chain-type: KeyPage
  fields:
    - name: CreditBalance
      type: bigint
    - name: Keys
      type: slice
      slice:
        type: KeySpec
        pointer: true
        marshal-as: self

CreateKeyPage:
  kind: tx
  tx-type: CreateKeyPage
  fields:
    - name: Url
      type: string
      is-url: true
    - name: Keys
      type: slice
      slice:
        type: KeySpecParams
        pointer: true
        marshal-as: self

KeyBook:
  kind: chain
  fields:
    - name: Pages
      type: chainSet

CreateKeyBook:
  kind: tx
  fields:
    - name: Url
      type: string
      is-url: true
    - name: Pages
      type: chainSet

IdentityCreate:
  kind: tx
  tx-type: CreateIdentity
  fields:
    - name: Url
      type: string
      is-url: true
    - name: PublicKey
      type: bytes
    - name: KeyBookName
      type: string
      optional: true
    - name: KeyPageName
      type: string
      optional: true

TokenAccountCreate:
  kind: tx
  tx-type: CreateTokenAccount
  fields:
    - name: Url
      type: string
      is-url: true
    - name: TokenUrl
      type: string
      is-url: true
    - name: KeyBookUrl
      type: string
      is-url: true

UpdateKeyPage:
  kind: tx
  fields:
    - name: Operation
      type: KeyPageOperation
      marshal-as: self
    - name: Key
      type: bytes
    - name: NewKey
      type: bytes

MetricsRequest:
  fields:
    - name: Metric
      type: string
    - name: Duration
      type: duration

MetricsResponse:
  non-binary: true
  fields:
    - name: Value
      type: any

SyntheticGenesis:
  kind: tx

DirectoryIndexMetadata:
  fields:
  - name: Count
    type: uvarint

DirectoryQueryResult:
  fields:
  - name: Entries
    type: slice
    slice:
      type: string
    optional: true
  - name: ExpandedEntries
    type: slice
    slice:
      type: state.Object
      pointer: true
      marshal-as: self
    optional: true

DataAccount:
  kind: chain
  fields:
  - name: Data
    type: bytes

LiteDataAccount:
  kind: chain
  fields:
  - name: Data
    type: bytes

CreateDataAccount:
  kind: tx
  fields:
  - name: Url
    type: string
    is-url: true
  - name: KeyBookUrl
    type: string
    is-url: true

WriteData:
  kind: tx
  fields:
  - name: Data
    type: bytes

WriteDataTo:
  kind: tx
  fields:
  - name: Recipient
    type: string
    is-url: true
  - name: Data
    type: bytes

IssueTokens:
  kind: tx
  fields:
  - name: Recipient
    type: string
    is-url: true
  - name: Amount
    type: bigint

BurnTokens:
  kind: tx
  fields:
  - name: Amount
    type: bigint

SyntheticWriteData:
  kind: tx
  fields:
  - name: Data
    type: bytes

SyntheticBurnTokens:
  kind: tx
  fields:
    - name: Amount
      type: bigint

AcmeFaucet:
  kind: tx
  fields:
    - name: Url
      type: string
      is-url: true

CreateToken:
  kind: tx
  fields:
    - name: Url
      type: string
      is-url: true
    - name: Symbol
      type: string
    - name: Precision
      type: uvarint
    - name: Properties
      type: string
      is-url: true
      optional: true

TokenIssuer:
  kind: chain
  fields:
    - name: Symbol
      type: string
    - name: Precision
      type: uvarint
    - name: Properties
      type: string
      is-url: true

SyntheticSignTransactions:
  kind: tx
  fields:
    - name: Transactions
      type: slice
      slice:
        type: SyntheticSignature
        marshal-as: self

SyntheticSignature:
  fields:
    - name: Txid
      type: chain
    - name: Signature
      type: bytes
    - name: Nonce
      type: uvarint<|MERGE_RESOLUTION|>--- conflicted
+++ resolved
@@ -12,11 +12,7 @@
 # Duration is marshalled as two uvarints: seconds and nanoseconds. A duration of
 # 1 hour and 1 ns is marshalled as (3600, 1).
 
-<<<<<<< HEAD
-AnonTokenAccount:
-=======
 LiteTokenAccount:
->>>>>>> a3df96f2
   kind: chain
   fields:
     - name: TokenUrl
