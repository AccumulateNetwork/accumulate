--- conflicted
+++ resolved
@@ -318,14 +318,10 @@
 
 // BelongsToDn checks if the give account belongs to the DN.
 func BelongsToDn(u *url.URL) bool {
-<<<<<<< HEAD
 	return IsDnUrl(u) || u.RootIdentity().Equal(AcmeUrl())
-=======
-	return IsDnUrl(u) || u.Identity().Equal(AcmeUrl())
 }
 
 // BvnNameFromSubnetId formats a BVN subnet name from the configuration to a valid URL hostname.
 func BvnNameFromSubnetId(subnetId string) string {
 	return "bvn-" + strings.ToLower(subnetId)
->>>>>>> f71623df
 }