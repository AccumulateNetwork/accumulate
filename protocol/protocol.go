--- conflicted
+++ resolved
@@ -497,13 +497,8 @@
 	return "minor-" + name + "-index"
 }
 
-<<<<<<< HEAD
 func GetMOfN(count int, ratio float64) uint64 {
-	return uint64(math.Round(ratio * float64(count)))
-=======
-func GetValidatorsMOfN(validatorCount int, ratio float64) uint64 {
-	return uint64(math.Ceil(ratio * float64(validatorCount)))
->>>>>>> badac592
+	return uint64(math.Ceil(ratio * float64(count)))
 }
 
 const rootAnchorSuffix = "-root"
