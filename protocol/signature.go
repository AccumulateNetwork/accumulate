package protocol

import (
	"bytes"
	"crypto/ed25519"
	"crypto/sha256"
	"errors"
	"fmt"

	"gitlab.com/accumulatenetwork/accumulate/internal/encoding/hash"
	"gitlab.com/accumulatenetwork/accumulate/internal/url"
	"gitlab.com/accumulatenetwork/accumulate/smt/common"
)

var ErrCannotInitiate = errors.New("signature cannot initiate a transaction: values are missing")

type KeySignature interface {
	Signature
	GetPublicKey() []byte
}

// IsSystem returns true if the signature type is a system signature type.
func (s SignatureType) IsSystem() bool {
	switch s {
	case SignatureTypeSynthetic,
		SignatureTypeReceipt,
		SignatureTypeInternal:
		return true
	default:
		return false
	}
}

func signatureHash(sig Signature) []byte {
	// This should never fail unless the signature uses bigints
	data, _ := sig.MarshalBinary()
	return doSha256(data)
}

func doSha256(data []byte) []byte {
	hash := sha256.Sum256(data)
	return hash[:]
}

func netVal(u *url.URL) *url.URL {
	return FormatKeyPageUrl(u.JoinPath(ValidatorBook), 0)
}

func SignatureDidInitiate(sig Signature, txnInitHash []byte) bool {
	sigInitHash, _ := sig.InitiatorHash()
	sigMetaHash := sig.MetadataHash()
	return bytes.Equal(txnInitHash, sigInitHash) || bytes.Equal(txnInitHash, sigMetaHash)
}

/*
 * Legacy ED25519 Signature
 */

func SignLegacyED25519(sig *LegacyED25519Signature, privateKey, txnHash []byte) {
	data := sig.MetadataHash()
	data = append(data, common.Uint64Bytes(sig.Timestamp)...)
	data = append(data, txnHash...)
	hash := sha256.Sum256(data)
	sig.Signature = ed25519.Sign(privateKey, hash[:])
}

// GetSigner returns Signer.
func (s *LegacyED25519Signature) GetSigner() *url.URL { return s.Signer }

// GetSignerVersion returns SignerVersion.
func (s *LegacyED25519Signature) GetSignerVersion() uint64 { return s.SignerVersion }

// GetTimestamp returns Timestamp.
func (s *LegacyED25519Signature) GetTimestamp() uint64 { return s.Timestamp }

// GetPublicKeyHash returns the hash of PublicKey.
func (s *LegacyED25519Signature) GetPublicKeyHash() []byte { return doSha256(s.PublicKey) }

// GetPublicKey returns PublicKey.
func (s *LegacyED25519Signature) GetPublicKeyHash() []byte { return doSha256(s.PublicKey) }

// GetSignature returns Signature.
func (s *LegacyED25519Signature) GetSignature() []byte { return s.Signature }

// Hash returns the hash of the signature.
func (s *LegacyED25519Signature) Hash() []byte { return signatureHash(s) }

// MetadataHash hashes the signature metadata.
func (s *LegacyED25519Signature) MetadataHash() []byte {
	r := *s           // Copy the struct
	r.Signature = nil // Clear the signature
	return r.Hash()   // Hash it
}

// InitiatorHash calculates the Merkle hash of the signature.
func (s *LegacyED25519Signature) InitiatorHash() ([]byte, error) {
	if len(s.PublicKey) == 0 || s.Signer == nil || s.SignerVersion == 0 || s.Timestamp == 0 {
		return nil, ErrCannotInitiate
	}

	hasher := make(hash.Hasher, 0, 4)
	hasher.AddBytes(s.PublicKey)
	hasher.AddUrl(s.Signer)
	hasher.AddUint(s.SignerVersion)
	hasher.AddUint(s.Timestamp)
	return hasher.MerkleHash(), nil
}

// GetVote returns how the signer votes on a particular transaction
func (s *LegacyED25519Signature) GetVote() VoteType {
	return s.Vote
}

// Verify returns true if this signature is a valid legacy ED25519 signature of
// the hash.
func (e *LegacyED25519Signature) Verify(txnHash []byte) bool {
	if len(e.PublicKey) != 32 || len(e.Signature) != 64 {
		return false
	}
	data := e.MetadataHash()
	data = append(data, common.Uint64Bytes(e.Timestamp)...)
	data = append(data, txnHash...)
	hash := sha256.Sum256(data)
	return ed25519.Verify(e.PublicKey, hash[:], e.Signature)
}

/*
 * ED25519 Signature
 */

func SignED25519(sig *ED25519Signature, privateKey, txnHash []byte) {
	data := sig.MetadataHash()
	data = append(data, txnHash...)
	hash := sha256.Sum256(data)
	sig.Signature = ed25519.Sign(privateKey, hash[:])
}

// GetSigner returns Signer.
func (s *ED25519Signature) GetSigner() *url.URL { return s.Signer }

// GetSignerVersion returns SignerVersion.
func (s *ED25519Signature) GetSignerVersion() uint64 { return s.SignerVersion }

// GetTimestamp returns Timestamp.
func (s *ED25519Signature) GetTimestamp() uint64 { return s.Timestamp }

// GetPublicKeyHash returns the hash of PublicKey.
func (s *ED25519Signature) GetPublicKeyHash() []byte { return doSha256(s.PublicKey) }

// GetPublicKey returns PublicKey.
func (s *ED25519Signature) GetPublicKeyHash() []byte { return doSha256(s.PublicKey) }

// GetSignature returns Signature.
func (s *ED25519Signature) GetSignature() []byte { return s.Signature }

// Hash returns the hash of the signature.
func (s *ED25519Signature) Hash() []byte { return signatureHash(s) }

// MetadataHash hashes the signature metadata.
func (s *ED25519Signature) MetadataHash() []byte {
	r := *s           // Copy the struct
	r.Signature = nil // Clear the signature
	return r.Hash()   // Hash it
}

// InitiatorHash calculates the Merkle hash of the signature.
func (s *ED25519Signature) InitiatorHash() ([]byte, error) {
	if len(s.PublicKey) == 0 || s.Signer == nil || s.SignerVersion == 0 || s.Timestamp == 0 {
		return nil, ErrCannotInitiate
	}

	hasher := make(hash.Hasher, 0, 4)
	hasher.AddBytes(s.PublicKey)
	hasher.AddUrl(s.Signer)
	hasher.AddUint(s.SignerVersion)
	hasher.AddUint(s.Timestamp)
	return hasher.MerkleHash(), nil
}

// GetVote returns how the signer votes on a particular transaction
func (s *ED25519Signature) GetVote() VoteType {
	return s.Vote
}

// Verify returns true if this signature is a valid ED25519 signature of the
// hash.
func (e *ED25519Signature) Verify(txnHash []byte) bool {
	if len(e.PublicKey) != 32 || len(e.Signature) != 64 {
		return false
	}
	data := e.MetadataHash()
	data = append(data, txnHash...)
	hash := sha256.Sum256(data)
	return ed25519.Verify(e.PublicKey, hash[:], e.Signature)
}

/*
 * RCD1 Signature
 */

func SignRCD1(sig *RCD1Signature, privateKey, txnHash []byte) {
	data := sig.MetadataHash()
	data = append(data, txnHash...)
	hash := sha256.Sum256(data)
	sig.Signature = ed25519.Sign(privateKey, hash[:])
}

// GetSigner returns Signer.
func (s *RCD1Signature) GetSigner() *url.URL { return s.Signer }

// GetSignerVersion returns SignerVersion.
func (s *RCD1Signature) GetSignerVersion() uint64 { return s.SignerVersion }

// GetTimestamp returns Timestamp.
func (s *RCD1Signature) GetTimestamp() uint64 { return s.Timestamp }

<<<<<<< HEAD
// GetPublicKey returns PublicKey prefixed with the RCD version number.
func (s *RCD1Signature) GetPublicKeyHash() []byte {
	return GetRCDHashFromPublicKey(s.PublicKey, 1)
}
=======
// GetPublicKeyHash returns RCD1 hash of PublicKey.
func (s *RCD1Signature) GetPublicKeyHash() []byte { return GetRCDHashFromPublicKey(s.PublicKey, 1) }

// GetPublicKey returns PublicKey.
func (s *RCD1Signature) GetPublicKey() []byte { return s.PublicKey }
>>>>>>> 0aa83eaa

// Verify returns true if this signature is a valid RCD1 signature of the hash.
func (e *RCD1Signature) Verify(txnHash []byte) bool {
	if len(e.PublicKey) != 32 || len(e.Signature) != 64 {
		return false
	}
	data := e.MetadataHash()
	data = append(data, txnHash...)
	hash := sha256.Sum256(data)
	return ed25519.Verify(e.PublicKey, hash[:], e.Signature)
}

// GetSignature returns Signature.
func (s *RCD1Signature) GetSignature() []byte {
	return s.Signature
}

// Hash returns the hash of the signature.
func (s *RCD1Signature) Hash() []byte { return signatureHash(s) }

// MetadataHash hashes the signature metadata.
func (s *RCD1Signature) MetadataHash() []byte {
	r := *s           // Copy the struct
	r.Signature = nil // Clear the signature
	return r.Hash()   // Hash it
}

// InitiatorHash calculates the Merkle hash of the signature.
func (s *RCD1Signature) InitiatorHash() ([]byte, error) {
	if len(s.PublicKey) == 0 || s.Signer == nil || s.SignerVersion == 0 || s.Timestamp == 0 {
		return nil, ErrCannotInitiate
	}

	hasher := make(hash.Hasher, 0, 4)
	hasher.AddBytes(s.PublicKey)
	hasher.AddUrl(s.Signer)
	hasher.AddUint(s.SignerVersion)
	hasher.AddUint(s.Timestamp)
	return hasher.MerkleHash(), nil
}

// GetVote returns how the signer votes on a particular transaction
func (s *RCD1Signature) GetVote() VoteType {
	return s.Vote
}

/*
 * Receipt Signature
 */

// GetSigner returns SourceNetwork.
func (s *ReceiptSignature) GetSigner() *url.URL { return netVal(s.SourceNetwork) }

// GetSignerVersion returns 1.
func (s *ReceiptSignature) GetSignerVersion() uint64 { return 1 }

// GetTimestamp returns 1.
func (s *ReceiptSignature) GetTimestamp() uint64 { return 1 }

// GetPublicKey returns nil.
func (s *ReceiptSignature) GetPublicKeyHash() []byte { return nil }

// GetSignature returns the marshalled receipt.
func (s *ReceiptSignature) GetSignature() []byte {
	b, _ := s.Receipt.MarshalBinary()
	return b
}

// Hash returns the hash of the signature.
func (s *ReceiptSignature) Hash() []byte { return signatureHash(s) }

// MetadataHash hashes the signature metadata.
func (s *ReceiptSignature) MetadataHash() []byte { return s.Hash() }

// InitiatorHash returns an error.
func (s *ReceiptSignature) InitiatorHash() ([]byte, error) {
	return nil, fmt.Errorf("a receipt signature cannot initiate a transaction")
}

// GetVote returns how the signer votes on a particular transaction
func (s *ReceiptSignature) GetVote() VoteType {
	return VoteTypeAccept
}

// Verify returns true if this receipt is a valid receipt of the hash.
func (s *ReceiptSignature) Verify(hash []byte) bool {
	return bytes.Equal(s.Start, hash) && s.Receipt.Convert().Validate()
}

/*
 * Synthetic Signature
 */

// GetSigner returns the URL of the destination network's validator key page.
func (s *SyntheticSignature) GetSigner() *url.URL { return netVal(s.DestinationNetwork) }

// GetSignerVersion returns 1.
func (s *SyntheticSignature) GetSignerVersion() uint64 { return 1 }

// GetTimestamp returns 1.
func (s *SyntheticSignature) GetTimestamp() uint64 { return 1 }

// GetPublicKey returns nil.
func (s *SyntheticSignature) GetPublicKeyHash() []byte { return nil }

// GetSignature returns nil.
func (s *SyntheticSignature) GetSignature() []byte { return nil }

// Hash returns the hash of the signature.
func (s *SyntheticSignature) Hash() []byte { return signatureHash(s) }

// MetadataHash hashes the signature metadata.
func (s *SyntheticSignature) MetadataHash() []byte { return s.Hash() }

// InitiatorHash calculates the Merkle hash of the signature.
func (s *SyntheticSignature) InitiatorHash() ([]byte, error) {
	if s.SourceNetwork == nil || s.DestinationNetwork == nil || s.SequenceNumber == 0 {
		return nil, ErrCannotInitiate
	}

	hasher := make(hash.Hasher, 0, 3)
	hasher.AddUrl(s.SourceNetwork)
	hasher.AddUrl(s.DestinationNetwork)
	hasher.AddUint(s.SequenceNumber)
	return hasher.MerkleHash(), nil
}

// GetVote returns how the signer votes on a particular transaction
func (s *SyntheticSignature) GetVote() VoteType {
	return VoteTypeAccept
}

// Verify returns true.
func (s *SyntheticSignature) Verify(hash []byte) bool {
	return true
}

/*
 * Internal Signature
 */

// GetSigner returns SourceNetwork.
func (s *InternalSignature) GetSigner() *url.URL { return netVal(s.Network) }

// GetSignerVersion returns 1.
func (s *InternalSignature) GetSignerVersion() uint64 { return 1 }

// GetTimestamp returns 1.
func (s *InternalSignature) GetTimestamp() uint64 { return 1 }

// GetPublicKey returns nil
func (s *InternalSignature) GetPublicKeyHash() []byte { return nil }

// GetSignature returns nil.
func (s *InternalSignature) GetSignature() []byte { return nil }

// Hash returns the hash of the signature.
func (s *InternalSignature) Hash() []byte { return signatureHash(s) }

// MetadataHash hashes the signature metadata.
func (s *InternalSignature) MetadataHash() []byte { return s.Hash() }

// InitiatorHash returns the network account ID.
func (s *InternalSignature) InitiatorHash() ([]byte, error) {
	if s.Network == nil {
		return nil, ErrCannotInitiate
	}

	return s.Network.AccountID(), nil
}

// GetVote returns how the signer votes on a particular transaction
func (s *InternalSignature) GetVote() VoteType {
	return VoteTypeAccept
}

// Verify returns true.
func (s *InternalSignature) Verify(hash []byte) bool {
	return true
}<|MERGE_RESOLUTION|>--- conflicted
+++ resolved
@@ -77,7 +77,7 @@
 func (s *LegacyED25519Signature) GetPublicKeyHash() []byte { return doSha256(s.PublicKey) }
 
 // GetPublicKey returns PublicKey.
-func (s *LegacyED25519Signature) GetPublicKeyHash() []byte { return doSha256(s.PublicKey) }
+func (s *LegacyED25519Signature) GetPublicKey() []byte { return s.PublicKey }
 
 // GetSignature returns Signature.
 func (s *LegacyED25519Signature) GetSignature() []byte { return s.Signature }
@@ -148,7 +148,7 @@
 func (s *ED25519Signature) GetPublicKeyHash() []byte { return doSha256(s.PublicKey) }
 
 // GetPublicKey returns PublicKey.
-func (s *ED25519Signature) GetPublicKeyHash() []byte { return doSha256(s.PublicKey) }
+func (s *ED25519Signature) GetPublicKey() []byte { return s.PublicKey }
 
 // GetSignature returns Signature.
 func (s *ED25519Signature) GetSignature() []byte { return s.Signature }
@@ -214,18 +214,11 @@
 // GetTimestamp returns Timestamp.
 func (s *RCD1Signature) GetTimestamp() uint64 { return s.Timestamp }
 
-<<<<<<< HEAD
-// GetPublicKey returns PublicKey prefixed with the RCD version number.
-func (s *RCD1Signature) GetPublicKeyHash() []byte {
-	return GetRCDHashFromPublicKey(s.PublicKey, 1)
-}
-=======
 // GetPublicKeyHash returns RCD1 hash of PublicKey.
 func (s *RCD1Signature) GetPublicKeyHash() []byte { return GetRCDHashFromPublicKey(s.PublicKey, 1) }
 
 // GetPublicKey returns PublicKey.
 func (s *RCD1Signature) GetPublicKey() []byte { return s.PublicKey }
->>>>>>> 0aa83eaa
 
 // Verify returns true if this signature is a valid RCD1 signature of the hash.
 func (e *RCD1Signature) Verify(txnHash []byte) bool {
