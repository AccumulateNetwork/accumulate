--- conflicted
+++ resolved
@@ -47,12 +47,7 @@
 func (s SignatureType) IsSystem() bool {
 	switch s {
 	case SignatureTypeSynthetic,
-<<<<<<< HEAD
-		SignatureTypeReceipt,
-		SignatureTypeSystem:
-=======
 		SignatureTypeReceipt:
->>>>>>> b6a4cada
 		return true
 	default:
 		return false
@@ -793,44 +788,6 @@
  * Signature Set
  */
 
-<<<<<<< HEAD
-// GetSigner returns SourceNetwork.
-func (s *SystemSignature) GetSigner() *url.URL { return netVal(s.Network) }
-
-// RoutingLocation returns SourceNetwork.
-func (s *SystemSignature) RoutingLocation() *url.URL { return netVal(s.Network) }
-
-// GetSignerVersion returns 1.
-func (s *SystemSignature) GetSignerVersion() uint64 { return 1 }
-
-// GetTimestamp returns 1.
-func (s *SystemSignature) GetTimestamp() uint64 { return 1 }
-
-// GetPublicKey returns nil
-func (s *SystemSignature) GetPublicKeyHash() []byte { return nil }
-
-// GetSignature returns nil.
-func (s *SystemSignature) GetSignature() []byte { return nil }
-
-// GetTransactionHash returns TransactionHash.
-func (s *SystemSignature) GetTransactionHash() [32]byte { return s.TransactionHash }
-
-// Hash returns the hash of the signature.
-func (s *SystemSignature) Hash() []byte { return signatureHash(s) }
-
-// Metadata returns the signature's metadata.
-func (s *SystemSignature) Metadata() Signature {
-	r := s.Copy()                  // Copy the struct
-	r.TransactionHash = [32]byte{} // Clear the transaction hash
-	return r
-}
-
-// InitiatorHash returns the network account ID.
-func (s *SystemSignature) Initiator() (hash.Hasher, error) {
-	if s.Network == nil {
-		return nil, ErrCannotInitiate
-	}
-=======
 // GetVote returns Vote.
 func (s *SignatureSet) GetVote() VoteType { return s.Vote }
 
@@ -842,22 +799,10 @@
 
 // Hash returns the hash of the signature.
 func (s *SignatureSet) Hash() []byte { return signatureHash(s) }
->>>>>>> b6a4cada
 
 // RoutingLocation returns Signer.
 func (s *SignatureSet) RoutingLocation() *url.URL { return s.Signer }
 
-<<<<<<< HEAD
-// GetVote returns how the signer votes on a particular transaction
-func (s *SystemSignature) GetVote() VoteType {
-	return VoteTypeAccept
-}
-
-// Verify returns true.
-func (s *SystemSignature) Verify(hash []byte) bool {
-	return true
-}
-=======
 // Initiator returns an error.
 func (s *SignatureSet) Initiator() (hash.Hasher, error) {
 	return nil, fmt.Errorf("cannot initate a transaction")
@@ -865,7 +810,6 @@
 
 // Metadata panics.
 func (s *SignatureSet) Metadata() Signature { panic("not supported") }
->>>>>>> b6a4cada
 
 /*
  * Remote Signature
