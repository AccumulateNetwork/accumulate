--- conflicted
+++ resolved
@@ -75,13 +75,8 @@
       marshal-as: reference
       repeatable: true
     - name: Receipts
-<<<<<<< HEAD
       description: are receipts for anchors from other partitions that were included in the block
-      type: Receipt
-=======
-      description: are receipts for anchors from other subnets that were included in the block
       type: managed.Receipt
->>>>>>> 97973d2b
       repeatable: true
       marshal-as: reference
     - name: MakeMajorBlock
