--- conflicted
+++ resolved
@@ -171,15 +171,9 @@
       type: hash
       optional: true
 
-<<<<<<< HEAD
-SystemSignature:
-  union: { type: signature }
-  description: is used when executing transactions internally
-=======
 SignatureSet:
   union: { type: signature, value: Set }
   description: is used when forwarding a set of signatures
->>>>>>> b6a4cada
   fields:
     - name: Vote
       type: VoteType
