# Transaction signatures

LegacyED25519Signature:
  union: { type: signature }
  fields:
    - name: Timestamp
      type: uint
    - name: PublicKey
      type: bytes
    - name: Signature
      type: bytes
    - name: Signer
      type: url
      pointer: true
    - name: SignerVersion
      type: uint
    - name: Vote
      type: VoteType
      marshal-as: enum
      optional: true
    - name: TransactionHash
      type: hash
      optional: true

RCD1Signature:
  union: { type: signature }
  fields:
    - name: PublicKey
      type: bytes
    - name: Signature
      type: bytes
    - name: Signer
      type: url
      pointer: true
    - name: SignerVersion
      type: uint
    - name: Timestamp
      type: uint
      optional: true
    - name: Vote
      type: VoteType
      marshal-as: enum
      optional: true
    - name: TransactionHash
      type: hash
      optional: true
    - name: Memo
      type: string
      optional: true
    - name: Data
      type: bytes
      optional: true

ED25519Signature:
  union: { type: signature }
  fields:
    - name: PublicKey
      type: bytes
    - name: Signature
      type: bytes
    - name: Signer
      type: url
      pointer: true
    - name: SignerVersion
      type: uint
    - name: Timestamp
      type: uint
      optional: true
    - name: Vote
      type: VoteType
      marshal-as: enum
      optional: true
    - name: TransactionHash
      type: hash
      optional: true
    - name: Memo
      type: string
      optional: true
    - name: Data
      type: bytes
      optional: true

BTCSignature:
  union: { type: signature }
  fields:
    - name: PublicKey
      type: bytes
    - name: Signature
      type: bytes
    - name: Signer
      type: url
      pointer: true
    - name: SignerVersion
      type: uint
    - name: Timestamp
      type: uint
      optional: true
    - name: Vote
      type: VoteType
      marshal-as: enum
      optional: true
    - name: TransactionHash
      type: hash
      optional: true
    - name: Memo
      type: string
      optional: true
    - name: Data
      type: bytes
      optional: true

BTCLegacySignature:
  union: { type: signature }
  fields:
    - name: PublicKey
      type: bytes
    - name: Signature
      type: bytes
    - name: Signer
      type: url
      pointer: true
    - name: SignerVersion
      type: uint
    - name: Timestamp
      type: uint
      optional: true
    - name: Vote
      type: VoteType
      marshal-as: enum
      optional: true
    - name: TransactionHash
      type: hash
      optional: true
    - name: Memo
      type: string
      optional: true
    - name: Data
      type: bytes
      optional: true

ETHSignature:
  union: { type: signature }
  fields:
    - name: PublicKey
      type: bytes
    - name: Signature
      type: bytes
    - name: Signer
      type: url
      pointer: true
    - name: SignerVersion
      type: uint
    - name: Timestamp
      type: uint
      optional: true
    - name: Vote
      type: VoteType
      marshal-as: enum
      optional: true
    - name: TransactionHash
      type: hash
      optional: true
    - name: Memo
      type: string
      optional: true
    - name: Data
      type: bytes
      optional: true

RsaSha256Signature:
  union: { type: signature }
  fields:
    - name: PublicKey
      type: bytes
    - name: Signature
      type: bytes
    - name: Signer
      type: url
      pointer: true
    - name: SignerVersion
      type: uint
    - name: Timestamp
      type: uint
      optional: true
    - name: Vote
      type: VoteType
      marshal-as: enum
      optional: true
    - name: TransactionHash
      type: hash
      optional: true
    - name: Memo
      type: string
      optional: true
    - name: Data
      type: bytes
      optional: true

<<<<<<< HEAD
Eip712TypedDataSignature:
=======

EcdsaSha256Signature:
>>>>>>> 9222c45b
  union: { type: signature }
  fields:
    - name: PublicKey
      type: bytes
    - name: Signature
      type: bytes
    - name: Signer
      type: url
      pointer: true
    - name: SignerVersion
      type: uint
    - name: Timestamp
      type: uint
      optional: true
    - name: Vote
      type: VoteType
      marshal-as: enum
      optional: true
    - name: TransactionHash
      type: hash
      optional: true
    - name: Memo
      type: string
      optional: true
    - name: Data
      type: bytes
      optional: true

ReceiptSignature:
  union: { type: signature }
  fields:
    - name: SourceNetwork
      description: is the network that produced the transaction
      type: url
      pointer: true
    - name: Proof
      type: merkle.Receipt
      marshal-as: reference
    - name: TransactionHash
      type: hash
      optional: true

PartitionSignature:
  union: { type: signature, value: Partition }
  description: is used to initiate transactions between BVNs
  fields:
    - name: SourceNetwork
      description: is the network that produced the transaction
      type: url
      pointer: true
    - name: DestinationNetwork
      description: is the network that the transaction is sent to
      type: url
      pointer: true
    - name: SequenceNumber
      description: is the sequence number of the transaction
      type: uint
    - name: TransactionHash
      type: hash
      optional: true

SignatureSet:
  union: { type: signature, value: Set }
  description: is used when forwarding a set of signatures
  fields:
    - name: Vote
      type: VoteType
      marshal-as: enum
      optional: true
    - name: Signer
      type: url
      pointer: true
    - name: TransactionHash
      type: hash
      optional: true
    - name: Signatures
      type: Signature
      marshal-as: union
      repeatable: true
    - name: Authority
      type: url
      pointer: true

RemoteSignature:
  union: { type: signature }
  description: is used when forwarding a signature from one partition to another
  fields:
    - name: Destination
      type: url
      pointer: true
    - name: Signature
      type: Signature
      marshal-as: union
    - name: Cause
      type: hash
      repeatable: true

DelegatedSignature:
  union: { type: signature }
  description: is used when signing a transaction on behalf of another authority
  fields:
    - name: Signature
      type: Signature
      marshal-as: union
    - name: Delegator
      description: is the authority that delegated its authority to the signer
      type: url
      pointer: true

InternalSignature:
  union: { type: signature }
  description: is used for internally produced transactions
  fields:
    - name: Cause
      description: is the hash of the transaction that produced the signed transaction
      type: hash
    - name: TransactionHash
      type: hash

AuthoritySignature:
  union: { type: signature }
  description: is a signature produced by an authority
  fields:
    - name: Origin
      description: is the signer that produced this signature
      type: url
      pointer: true
    - name: Authority
      description: is the authority that produced this signature
      type: url
      pointer: true
    - name: Vote
      description: is the authority's vote
      type: VoteType
      marshal-as: enum
      optional: true
    - name: TxID
      description: is the ID of the transaction this was produced for
      type: txid
      pointer: true
    - name: Cause
      description: is the ID of the signature that produced this
      type: txid
      pointer: true
    - name: Delegator
      type: url
      pointer: true
      repeatable: true
    - name: Memo
      type: string
      optional: true<|MERGE_RESOLUTION|>--- conflicted
+++ resolved
@@ -196,12 +196,37 @@
       type: bytes
       optional: true
 
-<<<<<<< HEAD
+
+EcdsaSha256Signature:
+  union: { type: signature }
+  fields:
+    - name: PublicKey
+      type: bytes
+    - name: Signature
+      type: bytes
+    - name: Signer
+      type: url
+      pointer: true
+    - name: SignerVersion
+      type: uint
+    - name: Timestamp
+      type: uint
+      optional: true
+    - name: Vote
+      type: VoteType
+      marshal-as: enum
+      optional: true
+    - name: TransactionHash
+      type: hash
+      optional: true
+    - name: Memo
+      type: string
+      optional: true
+    - name: Data
+      type: bytes
+      optional: true
+
 Eip712TypedDataSignature:
-=======
-
-EcdsaSha256Signature:
->>>>>>> 9222c45b
   union: { type: signature }
   fields:
     - name: PublicKey
