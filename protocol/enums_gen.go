--- conflicted
+++ resolved
@@ -139,13 +139,11 @@
 // TransactionTypeUpdateKeyPage adds, removes, or updates keys in a key page, which *does not* produce a synthetic transaction.
 const TransactionTypeUpdateKeyPage TransactionType = 15
 
-<<<<<<< HEAD
+// TransactionTypeUpdateManager updates manager for the existing chain.
+const TransactionTypeUpdateManager TransactionType = 16
+
 // TransactionTypeRemoveManager remove manager from existing chain.
 const TransactionTypeRemoveManager TransactionType = 17
-=======
-// TransactionTypeUpdateManager updates manager for the existing chain.
-const TransactionTypeUpdateManager TransactionType = 16
->>>>>>> e57d917d
 
 // TransactionTypeSignPending is used to sign a pending transaction.
 const TransactionTypeSignPending TransactionType = 48
@@ -641,13 +639,10 @@
 		return "addCredits"
 	case TransactionTypeUpdateKeyPage:
 		return "updateKeyPage"
-<<<<<<< HEAD
+	case TransactionTypeUpdateManager:
+		return "updateManager"
 	case TransactionTypeRemoveManager:
 		return "removeManager"
-=======
-	case TransactionTypeUpdateManager:
-		return "updateManager"
->>>>>>> e57d917d
 	case TransactionTypeSignPending:
 		return "signPending"
 	case TransactionTypeSyntheticCreateChain:
@@ -712,13 +707,10 @@
 		return TransactionTypeAddCredits, true
 	case "updateKeyPage":
 		return TransactionTypeUpdateKeyPage, true
-<<<<<<< HEAD
+	case "updateManager":
+		return TransactionTypeUpdateManager, true
 	case "removeManager":
 		return TransactionTypeRemoveManager, true
-=======
-	case "updateManager":
-		return TransactionTypeUpdateManager, true
->>>>>>> e57d917d
 	case "signPending":
 		return TransactionTypeSignPending, true
 	case "syntheticCreateChain":
