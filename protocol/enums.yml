ExecutorVersion:
  V1:
    value: 1
    description: is the first version of the executor system
  V1SignatureAnchoring:
    value: 2
    label: v1-signatureAnchoring
    description: introduces anchoring of signature chains into the root chain
<<<<<<< HEAD
  V1Halt:
    value: 3
    label: v1-halt
    description: halts transaction processing in preparation for v2
  V2:
    value: 4
    description: is the second version of the execute system
=======
  V1ActivationFix:
    value: 3
    label: v1-activationFix
    description: fixes a problem that prevented v1-signatureAnchoring from being activated correctly
>>>>>>> f57db0b1

PartitionType:
  Directory:
    value: 1
  BlockValidator:
    value: 2
    aliases: [block-validator]

DataEntryType:
  Unknown:
    value: 0
  Factom:
    value: 1
  Accumulate:
    value: 2

ObjectType:
  Unknown:
    value: 0
    description: is used when the object type is not known
  Account:
    value: 0x01
    description: represents an account object
  Transaction:
    value: 0x02
    description: represents a transaction object

SignatureType:
  Unknown:
    value: 0
    description: is used when the signature type is not known
  LegacyED25519:
    value: 1
    description: represents a legacy ED25519 signature
  ED25519:
    value: 2
    description: represents an ED25519 signature
  RCD1:
    value: 3
    description: represents an RCD1 signature
  Receipt:
    value: 4
    description: represents a Merkle tree receipt
  Partition:
    value: 5
    aliases: [ synthetic ]
    description: is used when sending synthetic and system transactions
  Set:
    value: 6
    description: is used when forwarding multiple signatures
  Remote:
    value: 7
    description: is used when forwarding a signature from one partition to another
  BTC:
    value: 8
    description: represents an BTC signature
  BTCLegacy:
    value: 9
    description: represents an BTC signature with uncompressed public key
  ETH:
    value: 10
    description: represents an ETH signature
  Delegated:
    value: 11
    description: represents a signature for a delegated authority
  Internal:
    value: 12
    description: is used for internally produced transactions
  Authority:
    value: 13
    description: is a signature produced by an authority

KeyPageOperationType:
  Unknown:
    value: 0
    description: is used when the key page operation is not known
  Update:
    value: 1
    description: replaces a key in the page with a new key
  Remove:
    value: 2
    description: removes a key from the page
  Add:
    value: 3
    description: adds a key to the page
  SetThreshold:
    value: 4
    description: sets the signing threshold (the M of "M of N" signatures required)
  UpdateAllowed:
    value: 5
    description: updates the transactions the key page is allowed to execute

AccountAuthOperationType:
  Unknown:
    value: 0
    description: is used when the authorization operation is not known
  Enable:
    value: 1
    description: enables authorization checks for an authority
  Disable:
    value: 2
    description: disables authorization checks for an authority
  AddAuthority:
    value: 3
    description: adds an authority
  RemoveAuthority:
    value: 4
    description: removes an authority

TransactionMax:
  User:
    value: 0x30
    description: is the highest number reserved for user transactions
  Synthetic:
    value: 0x5F
    description: is the highest number reserved for synthetic transactions
  System:
    value: 0xFF
    description: is the highest number reserved for internal transactions

TransactionType:
  ##### USER TRANSACTIONS #####
  Unknown:
    value: 0
    description: represents an unknown transaction type
  CreateIdentity:
    value: 0x01
    description: creates an ADI, which produces a synthetic chain
  CreateTokenAccount:
    value: 0x02
    description: creates an ADI token account, which produces a synthetic chain create transaction
  SendTokens:
    value: 0x03
    description: transfers tokens between token accounts, which produces a synthetic deposit tokens transaction
  CreateDataAccount:
    value: 0x04
    description: creates an ADI Data Account, which produces a synthetic chain create transaction
  WriteData:
    value: 0x05
    description: writes data to an ADI Data Account, which *does not* produce a synthetic transaction
  WriteDataTo:
    value: 0x06
    description: writes data to a Lite Data Account, which produces a synthetic write data transaction
  AcmeFaucet:
    value: 0x07
    description: produces a synthetic deposit tokens transaction that deposits ACME tokens into a lite token account
  CreateToken:
    value: 0x08
    description: creates a token issuer, which produces a synthetic chain create transaction
  IssueTokens:
    value: 0x09
    description: issues tokens to a token account, which produces a synthetic token deposit transaction
  BurnTokens:
    value: 0x0A
    description: burns tokens from a token account, which produces a synthetic burn tokens transaction
  CreateLiteTokenAccount:
    value: 0x0B
    description: create a lite token account
  CreateKeyPage:
    value: 0x0C
    description: creates a key page, which produces a synthetic chain create transaction
  CreateKeyBook:
    value: 0x0D
    description: creates a key book, which produces a synthetic chain create transaction
  AddCredits:
    value: 0x0E
    description: converts ACME tokens to credits, which produces a synthetic deposit credits transaction
  UpdateKeyPage:
    value: 0x0F
    description: adds, removes, or updates keys in a key page, which *does not* produce a synthetic transaction
  LockAccount:
    value: 0x10
    description: sets a major block height that prevents tokens from being transferred out of a lite token account until that height has been reached
  BurnCredits:
    value: 0x11
    description: burns credits from a credit account
  TransferCredits:
    value: 0x12
    description: transfers credits between credit accounts within the same domain
  UpdateAccountAuth:
    value: 0x15
    description: updates authorization for an account
  UpdateKey:
    value: 0x16
    description: update key for existing keys
  ActivateProtocolVersion:
    value: 0x2F
    description: activates a new version of the protocol
  Remote:
    value: 0x30
    aliases: [ signPending ]
    description: is used to sign a remote transaction

  ##### SYNTHETIC TRANSACTIONS #####
  SyntheticCreateIdentity:
    value: 0x31
    description: creates an identity
  SyntheticWriteData:
    value: 0x32
    description: writes data to a data account
  SyntheticDepositTokens:
    value: 0x33
    description: deposits tokens into token accounts
  SyntheticDepositCredits:
    value: 0x34
    description: deposits credits into a credit holder
  SyntheticBurnTokens:
    value: 0x35
    description: returns tokens to a token issuer's pool of issuable tokens
  SyntheticForwardTransaction:
    value: 0x36
    description: forwards a transaction from one partition to another

  ##### SYSTEM TRANSACTIONS #####
  SystemGenesis:
    value: 0x60
    description: initializes system chains
  DirectoryAnchor:
    value: 0x61
    description: anchors one network to another
  BlockValidatorAnchor:
    value: 0x62
    description: system transaction for partition data
  SystemWriteData:
    value: 0x63
    description: writes data to a system data account

AccountType:
  Unknown:
    value: 0
    description: represents an unknown account type
  AnchorLedger:
    value: 1
    description: anchors the other partitions
  Identity:
    value: 2
    description: is an Identity account, aka an ADI
  TokenIssuer:
    value: 3
    description: is a Token Issuer account
    aliases: [ token ]
  TokenAccount:
    value: 4
    description: is an ADI Token Account
  LiteTokenAccount:
    value: 5
    description: is a Lite Token Account
  BlockLedger:
    value: 6
    description: is a Block Ledger account
  KeyPage:
    value: 9
    description: is a Key Page account
  KeyBook:
    value: 10
    description: is a Key Book account
  DataAccount:
    value: 11
    description: is an ADI Data Account
  LiteDataAccount:
    value: 12
    description: is a Lite Data Account
  UnknownSigner:
    value: 13
    description: represents an unknown signer account
  SystemLedger:
    value: 14
    description: is a ledger that tracks the state of internal operations
  LiteIdentity:
    value: 15
    description: is a lite identity account
  SyntheticLedger:
    value: 16
    description: is a ledger that tracks the status of produced and received synthetic transactions

AllowedTransactionBit:
  UpdateKeyPage:
    value: 1
    description: is the offset of the UpdateKeyPage bit
  UpdateAccountAuth:
    value: 2
    description: is the offset of the UpdateAccountAuth bit

VoteType:
  Accept:
    value: 0x0
    description: vote yea in favor of proposal
  Reject:
    value: 0x1
    description: vote nay against a proposal
  Abstain:
    value: 0x2
    description: chose not to vote on a proposal
  Suggest:
    value: 0x3
    description: put forth a proposal

BookType:
  Normal:
    value: 0
    description: is a normal key book
  Validator:
    value: 0x01
    description: is a validator key book
  Operator:
    value: 0x02
    description: Operator key book<|MERGE_RESOLUTION|>--- conflicted
+++ resolved
@@ -6,21 +6,17 @@
     value: 2
     label: v1-signatureAnchoring
     description: introduces anchoring of signature chains into the root chain
-<<<<<<< HEAD
+  V1ActivationFix:
+    value: 3
+    label: v1-activationFix
+    description: fixes a problem that prevented v1-signatureAnchoring from being activated correctly
   V1Halt:
-    value: 3
+    value: 4
     label: v1-halt
     description: halts transaction processing in preparation for v2
   V2:
-    value: 4
+    value: 5
     description: is the second version of the execute system
-=======
-  V1ActivationFix:
-    value: 3
-    label: v1-activationFix
-    description: fixes a problem that prevented v1-signatureAnchoring from being activated correctly
->>>>>>> f57db0b1
-
 PartitionType:
   Directory:
     value: 1
