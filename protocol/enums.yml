ExecutorVersion:
  V1:
    value: 1
    description: is the first version of the executor system
  V1SignatureAnchoring:
    value: 2
    label: v1-signatureAnchoring
    description: introduces anchoring of signature chains into the root chain
  V1DoubleHashEntries:
    value: 3
    label: v1-doubleHashEntries
    description: fixes a problem that prevented v1-signatureAnchoring from being activated correctly and enables double-hashed data entries
  V1Halt:
    value: 4
    label: v1-halt
    description: halts transaction processing in preparation for v2
  V2:
    value: 5
    description: is the second version of the executor system
  V2Baikonur:
    value: 6
    aliases: [v2-baikonur]
    description: enables the Baikonur release
  V2Vandenberg:
    value: 7
    label: v2-vandenberg
    description: enables the Vandenberg release

  VNext:
    value: 8
    description: is a placeholder for testing. DO NOT USE

PartitionType:
  Directory:
    value: 1
  BlockValidator:
    value: 2
    aliases: [block-validator]
  BlockSummary:
    value: 3
    aliases: [block-summary]
  Bootstrap:
    value: 4

DataEntryType:
  Unknown:
    value: 0
  Factom:
    value: 1
  Accumulate:
    value: 2
  DoubleHash:
    value: 3

ObjectType:
  Unknown:
    value: 0
    description: is used when the object type is not known
  Account:
    value: 0x01
    description: represents an account object
  Transaction:
    value: 0x02
    description: represents a transaction object

SignatureType:
  Unknown:
    value: 0
    description: is used when the signature type is not known
  LegacyED25519:
    value: 1
    description: represents a legacy ED25519 signature
  ED25519:
    value: 2
    description: represents an ED25519 signature
  RCD1:
    value: 3
    description: represents an RCD1 signature
  Receipt:
    value: 4
    description: represents a Merkle tree receipt
  Partition:
    value: 5
    aliases: [ synthetic ]
    description: is used when sending synthetic and system transactions
  Set:
    value: 6
    description: is used when forwarding multiple signatures
  Remote:
    value: 7
    description: is used when forwarding a signature from one partition to another
  BTC:
    value: 8
    description: represents an BTC signature
  BTCLegacy:
    value: 9
    description: represents an BTC signature with uncompressed public key
  ETH:
    value: 10
    description: represents an ETH signature
  Delegated:
    value: 11
    description: represents a signature for a delegated authority
  Internal:
    value: 12
    description: is used for internally produced transactions
  Authority:
    value: 13
    description: is a signature produced by an authority
  RsaSha256:
    value: 14
<<<<<<< HEAD
    description: represents an RSA signature of SHA256 hashed data
  Eip712TypedData:
    value: 16
    description: implements EIP-712 sign typed data specification
=======
    description: represents an RSA signature of SHA256 hashed data (PKCS#1 encoding)
  EcdsaSha256:
    value: 15
    description: represents a signature of SHA256 hashed data from an ecdsa algorithm with supported standard curves from NIST, SECG, and Brainpool typically (SEC, ANS.1 enocding)
>>>>>>> 9222c45b

KeyPageOperationType:
  Unknown:
    value: 0
    description: is used when the key page operation is not known
  Update:
    value: 1
    description: replaces a key in the page with a new key
  Remove:
    value: 2
    description: removes a key from the page
  Add:
    value: 3
    description: adds a key to the page
  SetThreshold:
    value: 4
    description: sets the signing threshold (the M of "M of N" signatures required)
  UpdateAllowed:
    value: 5
    description: updates the transactions the key page is allowed to execute
  SetRejectThreshold:
    value: 6
    description: sets the rejection threshold
  SetResponseThreshold:
    value: 7
    description: sets the response threshold

AccountAuthOperationType:
  Unknown:
    value: 0
    description: is used when the authorization operation is not known
  Enable:
    value: 1
    description: enables authorization checks for an authority
  Disable:
    value: 2
    description: disables authorization checks for an authority
  AddAuthority:
    value: 3
    description: adds an authority
  RemoveAuthority:
    value: 4
    description: removes an authority

NetworkMaintenanceOperationType:
  Unknown:
    value: 0
    description: is used when the operation type is not known
  PendingTransactionGC:
    value: 1
    description: removes pending transaction garbage

TransactionMax:
  User:
    value: 0x30
    description: is the highest number reserved for user transactions
  Synthetic:
    value: 0x5F
    description: is the highest number reserved for synthetic transactions
  System:
    value: 0xFF
    description: is the highest number reserved for internal transactions

TransactionType:
  ##### USER TRANSACTIONS #####
  Unknown:
    value: 0
    description: represents an unknown transaction type
  CreateIdentity:
    value: 0x01
    description: creates an ADI, which produces a synthetic chain
  CreateTokenAccount:
    value: 0x02
    description: creates an ADI token account, which produces a synthetic chain create transaction
  SendTokens:
    value: 0x03
    description: transfers tokens between token accounts, which produces a synthetic deposit tokens transaction
  CreateDataAccount:
    value: 0x04
    description: creates an ADI Data Account, which produces a synthetic chain create transaction
  WriteData:
    value: 0x05
    description: writes data to an ADI Data Account, which *does not* produce a synthetic transaction
  WriteDataTo:
    value: 0x06
    description: writes data to a Lite Data Account, which produces a synthetic write data transaction
  AcmeFaucet:
    value: 0x07
    description: produces a synthetic deposit tokens transaction that deposits ACME tokens into a lite token account
  CreateToken:
    value: 0x08
    description: creates a token issuer, which produces a synthetic chain create transaction
  IssueTokens:
    value: 0x09
    description: issues tokens to a token account, which produces a synthetic token deposit transaction
  BurnTokens:
    value: 0x0A
    description: burns tokens from a token account, which produces a synthetic burn tokens transaction
  CreateLiteTokenAccount:
    value: 0x0B
    description: create a lite token account
  CreateKeyPage:
    value: 0x0C
    description: creates a key page, which produces a synthetic chain create transaction
  CreateKeyBook:
    value: 0x0D
    description: creates a key book, which produces a synthetic chain create transaction
  AddCredits:
    value: 0x0E
    description: converts ACME tokens to credits, which produces a synthetic deposit credits transaction
  UpdateKeyPage:
    value: 0x0F
    description: adds, removes, or updates keys in a key page, which *does not* produce a synthetic transaction
  LockAccount:
    value: 0x10
    description: sets a major block height that prevents tokens from being transferred out of a lite token account until that height has been reached
  BurnCredits:
    value: 0x11
    description: burns credits from a credit account
  TransferCredits:
    value: 0x12
    description: transfers credits between credit accounts within the same domain
  UpdateAccountAuth:
    value: 0x15
    description: updates authorization for an account
  UpdateKey:
    value: 0x16
    description: update key for existing keys
  NetworkMaintenance:
    value: 0x2E
    description: executes network maintenance operations
  ActivateProtocolVersion:
    value: 0x2F
    description: activates a new version of the protocol
  Remote:
    value: 0x30
    aliases: [ signPending ]
    description: is used to sign a remote transaction

  ##### SYNTHETIC TRANSACTIONS #####
  SyntheticCreateIdentity:
    value: 0x31
    description: creates an identity
  SyntheticWriteData:
    value: 0x32
    description: writes data to a data account
  SyntheticDepositTokens:
    value: 0x33
    description: deposits tokens into token accounts
  SyntheticDepositCredits:
    value: 0x34
    description: deposits credits into a credit holder
  SyntheticBurnTokens:
    value: 0x35
    description: returns tokens to a token issuer's pool of issuable tokens
  SyntheticForwardTransaction:
    value: 0x36
    description: forwards a transaction from one partition to another

  ##### SYSTEM TRANSACTIONS #####
  SystemGenesis:
    value: 0x60
    description: initializes system chains
  DirectoryAnchor:
    value: 0x61
    description: anchors one network to another
  BlockValidatorAnchor:
    value: 0x62
    description: system transaction for partition data
  SystemWriteData:
    value: 0x63
    description: writes data to a system data account

AccountType:
  Unknown:
    value: 0
    description: represents an unknown account type
  AnchorLedger:
    value: 1
    description: anchors the other partitions
  Identity:
    value: 2
    description: is an Identity account, aka an ADI
  TokenIssuer:
    value: 3
    description: is a Token Issuer account
    aliases: [ token ]
  TokenAccount:
    value: 4
    description: is an ADI Token Account
  LiteTokenAccount:
    value: 5
    description: is a Lite Token Account
  BlockLedger:
    value: 6
    description: is a Block Ledger account
  KeyPage:
    value: 9
    description: is a Key Page account
  KeyBook:
    value: 10
    description: is a Key Book account
  DataAccount:
    value: 11
    description: is an ADI Data Account
  LiteDataAccount:
    value: 12
    description: is a Lite Data Account
  UnknownSigner:
    value: 13
    description: represents an unknown signer account
  SystemLedger:
    value: 14
    description: is a ledger that tracks the state of internal operations
  LiteIdentity:
    value: 15
    description: is a lite identity account
  SyntheticLedger:
    value: 16
    description: is a ledger that tracks the status of produced and received synthetic transactions

AllowedTransactionBit:
  UpdateKeyPage:
    value: 1
    description: is the offset of the UpdateKeyPage bit
  UpdateAccountAuth:
    value: 2
    description: is the offset of the UpdateAccountAuth bit

VoteType:
  Accept:
    value: 0x0
    description: vote yea in favor of proposal
  Reject:
    value: 0x1
    description: vote nay against a proposal
  Abstain:
    value: 0x2
    description: chose not to vote on a proposal
  Suggest:
    value: 0x3
    description: put forth a proposal

BookType:
  Normal:
    value: 0
    description: is a normal key book
  Validator:
    value: 0x01
    description: is a validator key book
  Operator:
    value: 0x02
    description: Operator key book<|MERGE_RESOLUTION|>--- conflicted
+++ resolved
@@ -109,17 +109,13 @@
     description: is a signature produced by an authority
   RsaSha256:
     value: 14
-<<<<<<< HEAD
-    description: represents an RSA signature of SHA256 hashed data
-  Eip712TypedData:
-    value: 16
-    description: implements EIP-712 sign typed data specification
-=======
     description: represents an RSA signature of SHA256 hashed data (PKCS#1 encoding)
   EcdsaSha256:
     value: 15
     description: represents a signature of SHA256 hashed data from an ecdsa algorithm with supported standard curves from NIST, SECG, and Brainpool typically (SEC, ANS.1 enocding)
->>>>>>> 9222c45b
+  Eip712TypedData:
+    value: 16
+    description: implements EIP-712 sign typed data specification
 
 KeyPageOperationType:
   Unknown:
