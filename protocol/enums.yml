--- conflicted
+++ resolved
@@ -10,17 +10,14 @@
     value: 3
     label: v1-activationFix
     description: fixes a problem that prevented v1-signatureAnchoring from being activated correctly
-<<<<<<< HEAD
   V1Halt:
     value: 4
     label: v1-halt
     description: halts transaction processing in preparation for v2
   V2:
     value: 5
-    description: is the second version of the execute system
-=======
-
->>>>>>> f57db0b1
+    description: is the second version of the executor system
+
 PartitionType:
   Directory:
     value: 1
