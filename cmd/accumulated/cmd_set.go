package main

import (
	"context"
	"encoding/json"
	"fmt"
<<<<<<< HEAD
	"github.com/gorhill/cronexpr"
=======
	neturl "net/url"
>>>>>>> 56269e1a
	"strconv"
	"strings"

	"github.com/spf13/cobra"
	"github.com/tendermint/tendermint/privval"
	"gitlab.com/accumulatenetwork/accumulate/config"
	"gitlab.com/accumulatenetwork/accumulate/internal/api/v2"
	"gitlab.com/accumulatenetwork/accumulate/internal/client"
	"gitlab.com/accumulatenetwork/accumulate/internal/core"
	"gitlab.com/accumulatenetwork/accumulate/pkg/client/signing"
	"gitlab.com/accumulatenetwork/accumulate/protocol"
)

func init() {
	cmdMain.AddCommand(cmdSet)
	cmdSet.AddCommand(
		cmdSetOracle,
		cmdSetSchedule,
	)

	cmdSet.PersistentFlags().StringVarP(&flagSet.Server, "server", "s", "", "Override the API URL")
}

var flagSet = struct {
	Server string
}{}

var cmdSet = &cobra.Command{
	Use:   "set",
	Short: "Set network values",
}

var cmdSetOracle = &cobra.Command{
	Use:   "oracle [value]",
	Short: "Set the oracle",
	Args:  cobra.ExactArgs(1),
	Run:   setOracle,
}

var cmdSetSchedule = &cobra.Command{
	Use:   "schedule [CRON expression]",
	Short: "Set the major block schedule",
	Args:  cobra.ExactArgs(1),
	Run:   setSchedule,
}

func setOracle(_ *cobra.Command, args []string) {
	cfg, client := loadConfigAndClient()

	newValue, err := strconv.ParseFloat(args[0], 64)
	checkf(err, "oracle value")

	if cfg.Accumulate.NetworkType != config.Directory {
		fatalf("node is not a directory node")
	}

	oracle := new(protocol.DataAccount)
	req := new(api.GeneralQuery)
	req.Url = cfg.Accumulate.Describe.NodeUrl(protocol.Oracle)
	_, err = client.QueryAccountAs(context.Background(), req, oracle)
	checkf(err, "get oracle")

	values := new(core.GlobalValues)
	err = values.ParseOracle(oracle.Entry)
	checkf(err, "parse oracle")

	values.Oracle.Price = uint64(newValue * protocol.AcmeOraclePrecision)
	transaction := new(protocol.Transaction)
	transaction.Header.Principal = cfg.Accumulate.Describe.NodeUrl(protocol.Oracle)
	transaction.Body = &protocol.WriteData{
		Entry:        values.FormatOracle(),
		WriteToState: true,
	}

	submitTransactionWithNode(cfg, client, transaction, oracle)
}

func setSchedule(_ *cobra.Command, args []string) {
	cfg, client := loadConfigAndClient()
	if cfg.Accumulate.Network.Type != config.Directory {
		fatalf("node is not a directory node")
	}

	_, err := cronexpr.Parse(args[0])
	checkf(err, "CRON expression is invalid")

	globals := new(protocol.DataAccount)
	req := new(api.GeneralQuery)
	req.Url = cfg.Accumulate.Network.NodeUrl(protocol.Globals)
	_, err = client.QueryAccountAs(context.Background(), req, globals)
	checkf(err, "get globals")

	values := new(core.GlobalValues)
	err = values.ParseGlobals(globals.Entry)
	checkf(err, "parse globals")

	values.Globals.MajorBlockSchedule = args[0]
	transaction := new(protocol.Transaction)
	transaction.Header.Principal = cfg.Accumulate.Network.NodeUrl(protocol.Globals)
	transaction.Body = &protocol.WriteData{
		Entry:        values.FormatGlobals(),
		WriteToState: true,
	}

	submitTransactionWithNode(cfg, client, transaction, globals)
}

func loadConfigAndClient() (*config.Config, *client.Client) {
	cfg, err := config.Load(flagMain.WorkDir)
	checkf(err, "--work-dir")

	server := flagSet.Server
	if server == "" {
		addr := cfg.Accumulate.LocalAddress
		if !strings.Contains(addr, "://") {
			addr = "http://" + addr
		}
		u, err := neturl.Parse(addr)
		checkf(err, "invalid address")

		port, err := strconv.ParseInt(u.Port(), 0, 16)
		checkf(err, "invalid port number on address")

		u, err = config.OffsetPort(addr, int(port), int(config.PortOffsetAccumulateApi))
		checkf(err, "applying offset to node's local address")
		server = u.String()
	}

	client, err := client.New(server)
	checkf(err, "--server")

	return cfg, client
}

func submitTransactionWithNode(cfg *config.Config, client *client.Client, transaction *protocol.Transaction, account protocol.FullAccount) {
	signer := new(protocol.KeyPage)
	req := new(api.GeneralQuery)
	req.Url = account.GetAuth().KeyBook().JoinPath("1")
	_, err := client.QueryAccountAs(context.Background(), req, signer)
	checkf(err, "get oracle signer")

	pv, err := privval.LoadFilePV(
		cfg.PrivValidator.KeyFile(),
		cfg.PrivValidator.StateFile(),
	)
	checkf(err, "load private validator")

	signature, err := new(signing.Builder).
		UseSimpleHash().
		SetType(protocol.SignatureTypeED25519).
		SetUrl(signer.Url).
		SetVersion(signer.Version).
		SetPrivateKey(pv.Key.PrivKey.Bytes()).
		SetTimestampToNow().
		Initiate(transaction)
	checkf(err, "sign transaction")

	resp, err := client.ExecuteDirect(context.Background(), &api.ExecuteRequest{
		Envelope: &protocol.Envelope{
			Transaction: []*protocol.Transaction{transaction},
			Signatures:  []protocol.Signature{signature},
		},
	})
	checkf(err, "submit transaction")

	if resp.Code == 0 {
		fmt.Printf("Submitted transaction\nHash: %x\nSignature: %x\n", resp.TransactionHash, resp.SignatureHashes[0])
		return
	}

	data, err := json.Marshal(resp.Result)
	checkf(err, "remarshal result")
	result := new(protocol.TransactionStatus)
	err = json.Unmarshal(data, result)
	checkf(err, "unmarshal result")

	if result.Error != nil {
		fmt.Printf("Transaction failed\nHash: %x\nSignature: %x\n%+v\n", resp.TransactionHash, resp.SignatureHashes[0], result.Error)
		return
	}

	fmt.Printf("Transaction failed\nHash: %x\nSignature: %x\nCode: %d\n%s\n", resp.TransactionHash, resp.SignatureHashes[0], result.Code, result.Message)
}<|MERGE_RESOLUTION|>--- conflicted
+++ resolved
@@ -4,11 +4,8 @@
 	"context"
 	"encoding/json"
 	"fmt"
-<<<<<<< HEAD
 	"github.com/gorhill/cronexpr"
-=======
 	neturl "net/url"
->>>>>>> 56269e1a
 	"strconv"
 	"strings"
 
