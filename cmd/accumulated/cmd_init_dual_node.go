--- conflicted
+++ resolved
@@ -15,12 +15,8 @@
 	"github.com/spf13/cobra"
 	rpchttp "github.com/tendermint/tendermint/rpc/client/http"
 	cfg "gitlab.com/accumulatenetwork/accumulate/config"
-<<<<<<< HEAD
-	"gitlab.com/accumulatenetwork/accumulate/internal/client"
-=======
 	client "gitlab.com/accumulatenetwork/accumulate/pkg/client/api/v2"
 	"gitlab.com/accumulatenetwork/accumulate/protocol"
->>>>>>> fa7db36e
 )
 
 var cmdInitDualNode = &cobra.Command{
@@ -129,27 +125,6 @@
 	checkf(err, "invalid DN port number")
 	dnBasePort := bvnBasePort - uint64(cfg.PortOffsetBlockValidator)
 
-<<<<<<< HEAD
-	flagInitNode.ListenIP = fmt.Sprintf("http://0.0.0.0:%d", dnBasePort)
-	if flagInitDualNode.PublicIP == "" {
-		flagInitNode.PublicIP, err = resolvePublicIp()
-		checkf(err, "cannot resolve public ip address")
-	} else {
-		flagInitNode.PublicIP = flagInitDualNode.PublicIP
-	}
-	flagInitNode.SkipVersionCheck = flagInitDualNode.SkipVersionCheck
-	flagInitNode.GenesisDoc = flagInitDualNode.GenesisDoc
-	flagInitNode.SeedProxy = flagInitDualNode.SeedProxy
-	flagInitNode.Follower = false
-
-	// configure the BVN first so we know how to setup the bvn.
-	args = []string{u.String()}
-
-	initNode(cmd, args)
-
-	c, err := cfg.Load(filepath.Join(flagMain.WorkDir, "dnn"))
-	check(err)
-=======
 	err = setFlagsForInit()
 	if err != nil {
 		return err
@@ -158,18 +133,12 @@
 	// configure the directory node
 	dnnUrl := fmt.Sprintf("%s://%s:%d", u.Scheme, u.Hostname(), dnBasePort)
 	args = []string{dnnUrl}
->>>>>>> fa7db36e
 
 	_, err = initNode(cmd, args)
 	if err != nil {
 		return err
 	}
 
-<<<<<<< HEAD
-	//now find out what bvn we are on then let
-	_ = netAddr
-
-=======
 	args = []string{bvnHost}
 
 	_, err = initNode(cmd, args)
@@ -202,7 +171,6 @@
 		return nil, fmt.Errorf("expecting directory but received %v", c.Accumulate.NetworkType)
 	}
 
->>>>>>> fa7db36e
 	if flagInit.NoEmptyBlocks {
 		c.Consensus.CreateEmptyBlocks = false
 	}
@@ -217,24 +185,6 @@
 		return nil, fmt.Errorf("bvn partition not found in configuration, %s", bvnId)
 	}
 
-<<<<<<< HEAD
-	flagInitNode.ListenIP = fmt.Sprintf("http://0.0.0.0:%v", dnBasePort+cfg.PortOffsetBlockValidator)
-
-	partition, _, err := findInDescribe("", partitionName, &c.Accumulate.Network)
-	checkf(err, "cannot find partition %s in network configuration", partitionName)
-
-	if partition.Type == cfg.NetworkTypeDirectory {
-		fatalf("network partition of second node configuration must be a block validator. Please specify {network-name}.{bvn-partition-id} first parameter to init dual")
-	}
-	bvnHost, err := findHealthyNodeOnPartition(partition)
-	checkf(err, "cannot find a healthy node on partition %s", partitionName)
-
-	args = []string{fmt.Sprintf("tcp://%s:%d", bvnHost, dnBasePort+cfg.PortOffsetBlockValidator)}
-
-	initNode(cmd, args)
-
-	c, err = cfg.Load(filepath.Join(flagMain.WorkDir, "bvnn"))
-=======
 	_, err = ensureNodeOnPartition(bvn, c.Accumulate.LocalAddress, cfg.NodeTypeValidator)
 	if err != nil {
 		return nil, err
@@ -247,7 +197,6 @@
 
 	return c, nil
 }
->>>>>>> fa7db36e
 
 func finalizeBvnn() (*cfg.Config, error) {
 	c, err := cfg.Load(filepath.Join(flagMain.WorkDir, "bvnn"))
@@ -265,19 +214,11 @@
 
 	//in dual mode, the key between bvn and dn is shared.
 	//This will be cleaned up when init system is overhauled with AC-1263
-<<<<<<< HEAD
-
-=======
->>>>>>> fa7db36e
 	if len(c.P2P.PersistentPeers) > 0 {
 		c.P2P.BootstrapPeers = c.P2P.PersistentPeers
 		c.P2P.PersistentPeers = ""
 	}
 
-<<<<<<< HEAD
-	err = cfg.Store(c)
-	checkf(err, "cannot store configuration file for node")
-=======
 	dn := c.Accumulate.Network.GetPartitionByID(protocol.Directory)
 	if dn == nil {
 		return nil, fmt.Errorf("cannot find directory parition on network in configuration")
@@ -300,7 +241,6 @@
 		err = initDualNodeFromPeer(cmd, args)
 	}
 	check(err)
->>>>>>> fa7db36e
 }
 
 func resolvePublicIp() (string, error) {
@@ -327,11 +267,7 @@
 
 func findHealthyNodeOnPartition(partition *cfg.Partition) (string, error) {
 	for _, p := range partition.Nodes {
-<<<<<<< HEAD
-		addr, _, err := resolveAddr(p.Address)
-=======
 		addr, err := resolveAddr(p.Address)
->>>>>>> fa7db36e
 		if err != nil {
 			continue
 		}
@@ -358,8 +294,6 @@
 		return addr, nil
 	}
 	return "", fmt.Errorf("no viable node found on partition %s", partition.Id)
-<<<<<<< HEAD
-=======
 }
 
 func ensureNodeOnPartition(partition *cfg.Partition, addr string, t cfg.NodeType) (*url.URL, error) {
@@ -387,5 +321,4 @@
 
 	partition.Nodes = append(partition.Nodes, cfg.Node{Address: u.String(), Type: t})
 	return u, nil
->>>>>>> fa7db36e
 }