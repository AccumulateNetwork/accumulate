--- conflicted
+++ resolved
@@ -276,19 +276,7 @@
 
 	cda := protocol.CreateDataAccount{}
 	cda.Url = accountUrl
-<<<<<<< HEAD
-
-	if len(args) > 2 {
-		keybook, err := url.Parse(args[2])
-		if err != nil {
-			return "", fmt.Errorf("invalid key book url")
-		}
-		cda.Authorities = append(cda.Authorities, keybook)
-	}
-
-=======
-	cda.Scratch = flagAccount.Scratch
->>>>>>> 5ac97594
+
 	for _, authUrlStr := range Authorities {
 		authUrl, err := url.Parse(authUrlStr)
 		if err != nil {
