--- conflicted
+++ resolved
@@ -112,18 +112,6 @@
 	Args:  cobra.ExactArgs(0),
 	Run: func(cmd *cobra.Command, args []string) {
 		out, err := walletd.ListKeyPublic()
-<<<<<<< HEAD
-		printOutput(cmd, out, err)
-	},
-}
-var keyImportMnemonicCmd = &cobra.Command{
-	Use:   "mnemonic [12 word mnemonic phrase]",
-	Short: "Import secret bip39 mnemonic phrase from command line",
-	Args:  cobra.MinimumNArgs(12),
-	Run: func(cmd *cobra.Command, args []string) {
-		out, err := ImportMnemonic(args)
-=======
->>>>>>> 281a421e
 		printOutput(cmd, out, err)
 	},
 }
@@ -595,37 +583,6 @@
 	return seed, nil
 }
 
-<<<<<<< HEAD
-func ImportMnemonic(mnemonic []string) (string, error) {
-	mns := strings.Join(mnemonic, " ")
-
-	if !bip39.IsMnemonicValid(mns) {
-		return "", fmt.Errorf("invalid mnemonic provided")
-	}
-
-	// Generate a Bip32 HD wallet for the mnemonic and a user supplied password
-	seed := bip39.NewSeed(mns, "")
-
-	root, _ := walletd.GetWallet().Get(walletd.BucketMnemonic, []byte("seed"))
-	if len(root) != 0 {
-		return "", fmt.Errorf("mnemonic seed phrase already exists within wallet")
-	}
-
-	err := walletd.GetWallet().Put(walletd.BucketMnemonic, []byte("seed"), seed)
-	if err != nil {
-		return "", fmt.Errorf("DB: seed write error, %v", err)
-	}
-
-	err = walletd.GetWallet().Put(walletd.BucketMnemonic, []byte("phrase"), []byte(mns))
-	if err != nil {
-		return "", fmt.Errorf("DB: phrase write error %s", err)
-	}
-
-	return "mnemonic import successful", nil
-}
-
-=======
->>>>>>> 281a421e
 func ExportKeys() (out string, err error) {
 	b, err := walletd.GetWallet().GetBucket(walletd.BucketKeys)
 	if err != nil {
