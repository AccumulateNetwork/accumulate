package cmd

import (
	"bufio"
	"bytes"
	"crypto/ed25519"
	"crypto/sha256"
	"encoding/binary"
	"encoding/hex"
	"encoding/json"
	"fmt"
	"io/ioutil"
	"strconv"
	"strings"

	"github.com/howeyc/gopass"
	"github.com/spf13/cobra"
	tmjson "github.com/tendermint/tendermint/libs/json"
	"github.com/tendermint/tendermint/privval"
	"github.com/tyler-smith/go-bip32"
	"gitlab.com/accumulatenetwork/accumulate/cmd/accumulate/db"
	"gitlab.com/accumulatenetwork/accumulate/internal/url"
	"gitlab.com/accumulatenetwork/accumulate/protocol"
	"gitlab.com/accumulatenetwork/accumulate/types"
)

func init() {
	keyImportCmd.AddCommand(keyImportPrivateCmd)
	keyImportCmd.AddCommand(keyImportFactoidCmd)
	keyImportCmd.AddCommand(keyImportLiteCmd)
	keyImportCmd.AddCommand(keyImportMnemonicCmd)
	keyExportCmd.AddCommand(keyExportPrivateCmd)
	keyExportCmd.AddCommand(keyExportMnemonicCmd)
	keyExportCmd.AddCommand(keyExportAllCmd)
	keyExportCmd.AddCommand(keyExportSeedCmd)

	keyCmd.AddCommand(keyImportCmd)
	keyCmd.AddCommand(keyExportCmd)
	keyCmd.AddCommand(keyGenerateCmd)
	keyCmd.AddCommand(keyListCmd)
	keyImportPrivateCmd.Flags().StringVar(&SigType, "sigtype", "ed25519", "Specify the signature type use rcd1 for RCD1 type ; ed25519 for ED25519 ; legacyed25519 for LegacyED25519 ; btc for Bitcoin ; btclegacy for Legacy Bitcoin  ; eth for Ethereum ")
	keyImportLiteCmd.Flags().StringVar(&SigType, "sigtype", "ed25519", "Specify the signature type use rcd1 for RCD1 type ; ed25519 for ED25519 ; legacyed25519 for LegacyED25519 ; btc for Bitcoin ; btclegacy for Legacy Bitcoin  ; eth for Ethereum ")
	keyGenerateCmd.Flags().StringVar(&SigType, "sigtype", "ed25519", "Specify the signature type use rcd1 for RCD1 type ; ed25519 for ED25519 ; legacyed25519 for LegacyED25519 ; btc for Bitcoin ; btclegacy for Legacy Bitcoin  ; eth for Ethereum ")
}

var keyImportCmd = &cobra.Command{
	Use:   "import",
	Short: "Import private key from hex or factoid secret address",
	Run: func(cmd *cobra.Command, args []string) {
		fmt.Println("Usage:")
		PrintKey()
	},
}

var keyImportPrivateCmd = &cobra.Command{
	Use:   "private [key name/label]",
	Short: "Import private key in hex from terminal input",
	Args:  cobra.ExactArgs(1),
	Run: func(cmd *cobra.Command, args []string) {
		var out string
		var err error
		var sigType protocol.SignatureType
		var found bool
		if SigType != "" {
			sigType, found = protocol.SignatureTypeByName(SigType)
			if !found {
				err = fmt.Errorf("unknown signature type %s", SigType)
			}
		}
		if err == nil {
			out, err = ImportKeyPrompt(cmd, args[0], sigType)
		}
		printOutput(cmd, out, err)
	},
}

<<<<<<< HEAD
		if len(args) > 0 && err == nil {
			switch arg := args[0]; arg {
			case "import":
				if len(args) == 3 {
					switch args[1] {
					case "private":
						// log.Panicln(args)
						out, err = ImportKeyPrompt(cmd, args[2], sigType)
					case "public":
						//reserved for future use.
						fallthrough
					case "lite":
						out, err = ImportKeyPrompt(cmd, "", sigType)
					case "factoid":
						out, err = ImportFactoidKey(cmd)
					default:
						PrintKeyImport()
					}
				} else if len(args) > 3 {
					switch args[1] {
					case "private":
						out, err = ImportKeyPrompt(cmd, args[2], sigType)
					case "public":
						//reserved for future use.
						fallthrough
					default:
						PrintKeyImport()
					}
				} else if len(args) == 2 {
					if args[1] == "factoid" {
						out, err = ImportFactoidKey(cmd)
					} else {
						PrintKeyImport()
					}
				} else {
					PrintKeyImport()
				}
			case "export":
				if len(args) > 1 {
					switch args[1] {
					case "all":
						out, err = ExportKeys()
					case "seed":
						out, err = ExportSeed()
					case "private":
						if len(args) > 2 {
							out, err = ExportKey(args[2])
						} else {
							PrintKeyExport()
						}
					case "mnemonic":
						out, err = ExportMnemonic()
					default:
						PrintKeyExport()
					}
				} else {
					PrintKeyExport()
				}
			case "list":
				out, err = ListKeyPublic()
			case "generate":
				if len(args) > 1 {
					out, err = GenerateKey(args[1])
				} else {
					PrintKeyGenerate()
				}
			default:
				fmt.Println("Usage:")
				PrintKey()
=======
var keyImportFactoidCmd = &cobra.Command{
	Use:   "factoid",
	Short: "Import secret factoid key from terminal input",
	Args:  cobra.ExactArgs(0),
	Run: func(cmd *cobra.Command, args []string) {
		out, err := ImportFactoidKey(cmd)
		printOutput(cmd, out, err)
	},
}

var keyImportLiteCmd = &cobra.Command{
	Use:   "lite",
	Short: "Import private key in hex and label the key with a lite address",
	Args:  cobra.ExactArgs(0),
	Run: func(cmd *cobra.Command, args []string) {
		var out string
		var err error
		var sigType protocol.SignatureType
		var found bool
		if SigType != "" {
			sigType, found = protocol.SignatureTypeByName(SigType)
			if !found {
				err = fmt.Errorf("unknown signature type %s", SigType)
>>>>>>> 1ea2df84
			}
		}
		if err == nil {
			out, err = ImportKeyPrompt(cmd, "", sigType)
		}
		printOutput(cmd, out, err)
	},
}

var keyListCmd = &cobra.Command{
	Use:   "list",
	Short: "list keys in the wallet",
	Args:  cobra.ExactArgs(0),
	Run: func(cmd *cobra.Command, args []string) {
		out, err := ListKeyPublic()
		printOutput(cmd, out, err)
	},
}
var keyImportMnemonicCmd = &cobra.Command{
	Use:   "mnemonic [12 word mnemonic phrase]",
	Short: "Import secret bip39 mnemonic phrase from command line",
	Args:  cobra.MinimumNArgs(12),
	Run: func(cmd *cobra.Command, args []string) {
		out, err := ImportMnemonic(args)
		printOutput(cmd, out, err)
	},
}

var keyExportAllCmd = &cobra.Command{
	Use:   "all",
	Short: "export wallet with private keys and accounts",
	Args:  cobra.ExactArgs(0),
	Run: func(cmd *cobra.Command, args []string) {
		out, err := ExportKeys()
		printOutput(cmd, out, err)
	},
}

var keyExportMnemonicCmd = &cobra.Command{
	Use:   "all",
	Short: "export mnemonic phrase",
	Args:  cobra.ExactArgs(0),
	Run: func(cmd *cobra.Command, args []string) {
		out, err := ExportMnemonic()
		printOutput(cmd, out, err)
	},
}

var keyExportSeedCmd = &cobra.Command{
	Use:   "seed",
	Short: "export key seed",
	Args:  cobra.ExactArgs(0),
	Run: func(cmd *cobra.Command, args []string) {
		out, err := ExportSeed()
		printOutput(cmd, out, err)
	},
}

var keyExportPrivateCmd = &cobra.Command{
	Use:   "private",
	Short: "export key private",
	Args:  cobra.ExactArgs(1),
	Run: func(cmd *cobra.Command, args []string) {
		out, err := ExportKey(args[0])
		printOutput(cmd, out, err)
	},
}

var keyExportCmd = &cobra.Command{
	Use:   "export",
	Short: "export wallet private data and accounts",
	Args:  cobra.MinimumNArgs(1),
	Run: func(cmd *cobra.Command, args []string) {
		PrintKeyExport()
	},
}

var keyGenerateCmd = &cobra.Command{
	Use:   "generate [key name/label]",
	Short: "generate key private and give it a name",
	Args:  cobra.ExactArgs(1),
	Run: func(cmd *cobra.Command, args []string) {
		out, err := GenerateKey(args[0])
		printOutput(cmd, out, err)
	},
}

var keyCmd = &cobra.Command{
	Use:   "key",
	Short: "Create and manage Keys for ADI Key Books, and Pages",
	Run: func(cmd *cobra.Command, args []string) {
		fmt.Println("Usage:")
		PrintKey()
	},
}

type KeyResponse struct {
	Label       types.String `json:"name,omitempty"`
	PrivateKey  types.Bytes  `json:"privateKey,omitempty"`
	PublicKey   types.Bytes  `json:"publicKey,omitempty"`
	KeyInfo     KeyInfo      `json:"keyInfo,omitempty"`
	LiteAccount *url.URL     `json:"liteAccount,omitempty"`
	Seed        types.Bytes  `json:"seed,omitempty"`
	Mnemonic    types.String `json:"mnemonic,omitempty"`
}

func PrintKeyPublic() {
	fmt.Println("  accumulate key list			List generated keys associated with the wallet")
}

func PrintKeyExport() {
	fmt.Println("  accumulate key export all			            export all keys in wallet")
	fmt.Println("  accumulate key export private [key name]			export the private key by key name")
	fmt.Println("  accumulate key export mnemonic		            export the mnemonic phrase if one was entered")
	fmt.Println("  accumulate key export seed                       export the seed generated from the mnemonic phrase")
}

func PrintKeyGenerate() {
	fmt.Println("  accumulate key generate [key name]     Generate a new key and give it a name in the wallet")
}

func PrintKeyImport() {
	fmt.Println("  accumulate key import mnemonic [mnemonic phrase...]     Import the mneumonic phrase used to generate keys in the wallet")
	fmt.Println("  accumulate key import private [key name]      Import a key and give it a name in the wallet, prompt for key")
	fmt.Println("  accumulate key import factoid   Import a factoid private address, prompt for key")

	fmt.Println("  accumulate key import lite        Import a key as a lite address, prompt for key")
}

func PrintKey() {
	PrintKeyGenerate()
	PrintKeyPublic()
	PrintKeyImport()

	PrintKeyExport()
}

func resolvePrivateKey(s string) (*Key, error) {
	k, err := parseKey(s)
	if err != nil {
		return nil, err
	}

	if k.PrivateKey != nil {
		return k, nil
	}

	return LookupByPubKey(k.PublicKey)
}

func resolvePublicKey(s string) (*Key, error) {
	return parseKey(s)
}

func parseKey(s string) (*Key, error) {
	privKey, err := hex.DecodeString(s)
	if err == nil && len(privKey) == 64 {
		return &Key{PrivateKey: privKey, PublicKey: privKey[32:], KeyInfo: KeyInfo{Type: protocol.SignatureTypeED25519}}, nil
	}

	k, err := pubKeyFromString(s)
	if err == nil {
		return k, nil
	}

	k, err = LookupByLabel(s)
	if err == nil {
		return k, nil
	}

	b, err := ioutil.ReadFile(s)
	if err != nil {
		return nil, fmt.Errorf("cannot resolve signing key, invalid key specifier: %q is not a label, key, or file", s)
	}

	var pvkey privval.FilePVKey
	if tmjson.Unmarshal(b, &pvkey) == nil {
		var pub, priv []byte
		if pvkey.PubKey != nil {
			pub = pvkey.PubKey.Bytes()
		}
		if pvkey.PrivKey != nil {
			priv = pvkey.PrivKey.Bytes()
		}
		// TODO Check the key type
		return &Key{PrivateKey: priv, PublicKey: pub, KeyInfo: KeyInfo{Type: protocol.SignatureTypeED25519}}, nil
	}

	return nil, fmt.Errorf("cannot resolve signing key, invalid key specifier: %q is in an unsupported format", s)
}

func pubKeyFromString(s string) (*Key, error) {
	var pubKey types.Bytes32
	if len(s) != 64 {
		return nil, fmt.Errorf("invalid public key or wallet key name")
	}
	i, err := hex.Decode(pubKey[:], []byte(s))

	if err != nil {
		return nil, err
	}

	if i != 32 {
		return nil, fmt.Errorf("invalid public key")
	}

	return &Key{PublicKey: pubKey[:], KeyInfo: KeyInfo{Type: protocol.SignatureTypeED25519}}, nil
}

func LookupByLiteTokenUrl(lite string) (*Key, error) {
	liteKey, isLite := LabelForLiteTokenAccount(lite)
	if !isLite {
		return nil, fmt.Errorf("invalid lite account %s", liteKey)
	}

	label, err := GetWallet().Get(BucketLite, []byte(liteKey))
	if err != nil {
		return nil, fmt.Errorf("lite account not found %s", lite)
	}

	return LookupByLabel(string(label))
}

func LookupByLiteIdentityUrl(lite string) (*Key, error) {
	liteKey, isLite := LabelForLiteIdentity(lite)
	if !isLite {
		return nil, fmt.Errorf("invalid lite identity %s", liteKey)
	}

	label, err := GetWallet().Get(BucketLite, []byte(liteKey))
	if err != nil {
		return nil, fmt.Errorf("lite identity account not found %s", lite)
	}

	return LookupByLabel(string(label))
}

func LookupByLabel(label string) (*Key, error) {
	k := new(Key)
	return k, k.LoadByLabel(label)
}

// LabelForLiteTokenAccount returns the identity of the token account if label
// is a valid token account URL. Otherwise, LabelForLiteTokenAccount returns the
// original value.
func LabelForLiteTokenAccount(label string) (string, bool) {
	u, err := url.Parse(label)
	if err != nil {
		return label, false
	}

	key, _, err := protocol.ParseLiteTokenAddress(u)
	if key == nil || err != nil {
		return label, false
	}

	return u.Hostname(), true
}

// LabelForLiteIdentity returns the label of the LiteIdentity if label
// is a valid LiteIdentity account URL. Otherwise, LabelForLiteIdentity returns the
// original value.
func LabelForLiteIdentity(label string) (string, bool) {
	u, err := url.Parse(label)
	if err != nil {
		return label, false
	}

	key, err := protocol.ParseLiteIdentity(u)
	if key == nil || err != nil {
		return label, false
	}

	return u.Hostname(), true
}

func LookupByPubKey(pubKey []byte) (*Key, error) {
	k := new(Key)
	return k, k.LoadByPublicKey(pubKey)
}

func GenerateKey(label string) (string, error) {
	var out string
	if _, err := strconv.ParseInt(label, 10, 64); err == nil {
		return "", fmt.Errorf("key name cannot be a number")
	}

	if label != "" {
		_, _, _, errFs := protocol.GetFactoidAddressRcdHashPkeyFromPrivateFs(label)
		_, errFA := protocol.GetRCDFromFactoidAddress(label)
		if errFs == nil || errFA == nil {
			return "", fmt.Errorf("key name cannot be a factoid address")
		}
		u, err := url.Parse(label)
		if err != nil {
			return "", err
		}
		_, _, err = protocol.ParseLiteTokenAddress(u)
		if err != nil {
			return "", fmt.Errorf("key name cannot look like an account")
		}
	}

	sigtype, err := ValidateSigType(SigType)
	if err != nil {
		return "", err
	}

	var privKey []byte
	var pubKey []byte

	if sigtype == protocol.SignatureTypeBTCLegacy || sigtype == protocol.SignatureTypeETH {
		privKey, pubKey = protocol.SECP256K1UncompressedKeypair()
	} else if sigtype == protocol.SignatureTypeBTC {
		privKey, pubKey = protocol.SECP256K1Keypair()
	} else {
		privKey, err = GeneratePrivateKey()
		if err != nil {
			return "", err
		}
		pubKey = privKey[32:]
	}

	var keyHash []byte
	if sigtype == protocol.SignatureTypeRCD1 {
		keyHash = protocol.GetRCDHashFromPublicKey(pubKey, 1)
		if label == "" {
			label, err = protocol.GetFactoidAddressFromRCDHash(keyHash)
			if err != nil {
				return "", err
			}
		}
	} else if sigtype == protocol.SignatureTypeBTC || sigtype == protocol.SignatureTypeBTCLegacy {
		keyHash = protocol.BTCHash(pubKey)
		if label == "" {
			label = protocol.BTCaddress(pubKey)
		}
	} else if sigtype == protocol.SignatureTypeETH {
		keyHash = protocol.ETHhash(pubKey)
		if label == "" {
			label = protocol.ETHaddress(pubKey)
		}
	} else {
		h := sha256.Sum256(pubKey)
		keyHash = h[:]
	}

	lt, err := protocol.LiteTokenAddressFromHash(keyHash, protocol.ACME)
	if err != nil {
		return "", fmt.Errorf("no label specified and cannot import as lite token account")
	}
	liteLabel, _ := LabelForLiteTokenAccount(lt.String())

	if label == "" {
		label = liteLabel
	}

	//here will change the label if it is a lite account specified, otherwise just use the label
	label, _ = LabelForLiteTokenAccount(label)

	_, err = LookupByLabel(label)
	if err == nil {
		return "", fmt.Errorf("key already exists for key name %s", label)
	}

	k := new(Key)
	k.PrivateKey = privKey
	k.PublicKey = pubKey
	k.KeyInfo.Type = sigtype
	err = k.Save(label, liteLabel)
	if err != nil {
		return "", err
	}

	if WantJsonOutput {
		a := KeyResponse{}
		a.Label = types.String(label)
		a.PublicKey = pubKey
		a.LiteAccount = lt
		a.KeyInfo = KeyInfo{Type: sigtype}
		dump, err := json.Marshal(&a)
		if err != nil {
			return "", err
		}
		out += fmt.Sprintf("%s\n", string(dump))
	} else {
		out += fmt.Sprintf("\tname\t\t:\t%s\n\tlite account\t:\t%s\n\tpublic key\t:\t%x\n\tkey type\t:\t%s\n", label, lt, pubKey, sigtype)
	}
	return out, nil
}

func ListKeyPublic() (out string, err error) {
	out = "Public Key\t\t\t\t\t\t\t\tKey name\n"
	b, err := GetWallet().GetBucket(BucketLabel)
	if err != nil {
		return "", err
	}

	for _, v := range b.KeyValueList {
		out += fmt.Sprintf("%x\t%s\n", v.Value, v.Key)
	}
	return out, nil
}

func FindLabelFromPublicKeyHash(pubKeyHash []byte) (lab string, err error) {
	b, err := GetWallet().GetBucket(BucketLabel)
	if err != nil {
		return lab, err
	}

	for _, v := range b.KeyValueList {
		keyHash := sha256.Sum256(v.Value)
		if bytes.Equal(keyHash[:], pubKeyHash) {
			lab = string(v.Key)
			break
		}
	}

	if lab == "" {
		err = fmt.Errorf("key name not found for key hash %x", pubKeyHash)
	}
	return lab, err
}

func FindLabelFromPubKey(pubKey []byte) (lab string, err error) {
	b, err := GetWallet().GetBucket(BucketLabel)
	if err != nil {
		return lab, err
	}

	for _, v := range b.KeyValueList {
		if bytes.Equal(v.Value, pubKey) {
			lab = string(v.Key)
			break
		}
	}

	if lab == "" {
		err = fmt.Errorf("key name not found for %x", pubKey)
	}
	return lab, err
}

func ImportKeyPrompt(cmd *cobra.Command, label string, signatureType protocol.SignatureType) (out string, err error) {
	token, err := getPasswdPrompt(cmd, "Private Key : ", true)
	if err != nil {
		return "", db.ErrInvalidPassword
	}
	tokenBytes, err := hex.DecodeString(token)
	if err != nil {
		return "", err
	}
	return ImportKey(tokenBytes, label, signatureType)
}

func getPasswdPrompt(cmd *cobra.Command, prompt string, mask bool) (string, error) {
	rd, ok := cmd.InOrStdin().(gopass.FdReader)
	if ok {
		bytes, err := gopass.GetPasswdPrompt(prompt, mask, rd, cmd.ErrOrStderr())
		return string(bytes), err
	}

	_, err := fmt.Fprint(cmd.OutOrStdout(), prompt)
	if err != nil {
		return "", err
	}
	line, err := bufio.NewReader(cmd.InOrStdin()).ReadString('\n')
	if err != nil {
		return "", err
	}
	return strings.TrimSuffix(line, "\n"), nil
}

// ImportKey will import the private key and assign it to the label
func ImportKey(token []byte, label string, signatureType protocol.SignatureType) (out string, err error) {

	var liteLabel string
	pk := new(Key)

	if err := pk.Initialize(token, signatureType); err != nil {
		return "", err
	}
	pk.KeyInfo.Derivation = "external"

	lt, err := protocol.LiteTokenAddress(pk.PublicKey, protocol.ACME, pk.KeyInfo.Type)
	if err != nil {
		return "", fmt.Errorf("no label specified and cannot import as lite token account")
	}
	liteLabel, _ = LabelForLiteTokenAccount(lt.String())

	if label == "" {
		label = liteLabel
	}

	//here will change the label if it is a lite account specified, otherwise just use the label
	label, _ = LabelForLiteTokenAccount(label)

	_, err = LookupByLabel(label)
	if err == nil {
		return "", fmt.Errorf("key name is already being used")
	}

	_, err = LookupByPubKey(pk.PublicKey)
	lab := "not found"
	if err == nil {
		b, _ := GetWallet().GetBucket(BucketLabel)
		if b != nil {
			for _, v := range b.KeyValueList {
				if bytes.Equal(v.Value, pk.PublicKey) {
					lab = string(v.Key)
					break
				}
			}
			return "", fmt.Errorf("private key already exists in wallet by key name of %s", lab)
		}
	}

	err = pk.Save(label, liteLabel)
	if err != nil {
		return "", err
	}

	if WantJsonOutput {
		a := KeyResponse{}
		a.Label = types.String(label)
		a.PublicKey = types.Bytes(pk.PublicKey)
		a.LiteAccount = lt
		a.KeyInfo = pk.KeyInfo
		dump, err := json.Marshal(&a)
		if err != nil {
			return "", err
		}
		out = fmt.Sprintf("%s\n", string(dump))
	} else {
		out = fmt.Sprintf("\tname\t\t:\t%s\n\tlite account\t:\t%s\n\tpublic key\t:\t%x\n\tkey type\t:\t%s\n\tderivation\t:\t%s\n", label, lt, pk.PublicKey, pk.KeyInfo.Type, pk.KeyInfo.Derivation)
	}
	return out, nil
}

func ExportKey(label string) (string, error) {
	k, err := LookupByLabel(label)
	if err != nil {
		k, err := pubKeyFromString(label)
		if err != nil {
			return "", fmt.Errorf("no private key found for key name %s", label)
		}
		_, err = LookupByPubKey(k.PublicKey)
		if err != nil {
			return "", fmt.Errorf("no private key found for key name %s", label)
		}
	}

	if WantJsonOutput {
		a := KeyResponse{}
		a.Label = types.String(label)
		a.PrivateKey = k.PrivateKey
		a.PublicKey = k.PublicKey
		a.KeyInfo = k.KeyInfo
		dump, err := json.Marshal(&a)
		if err != nil {
			return "", err
		}
		return fmt.Sprintf("%s\n", string(dump)), nil
	} else {
		return fmt.Sprintf("name\t\t\t:\t%s\n\tprivate key\t:\t%x\n\tpublic key\t:\t%x\nkey type\t\t:\t%s\n\tderivation\t:\t%s\n", label, k.PrivateKey, k.PublicKey, k.KeyInfo.Type, k.KeyInfo.Derivation), nil
	}
}

func GeneratePrivateKey() ([]byte, error) {
	seed, err := lookupSeed()
	if err != nil {
		//if private key seed doesn't exist, just create a key
		_, privKey, err := ed25519.GenerateKey(nil)
		if err != nil {
			return nil, err
		}
		return privKey, nil
	}

	//if we do have a seed, then create a new key
	masterKey, _ := bip32.NewMasterKey(seed)

	ct, err := getKeyCountAndIncrement()
	if err != nil {
		return nil, err
	}

	newKey, err := masterKey.NewChildKey(ct)
	if err != nil {
		return nil, err
	}
	privKey := ed25519.NewKeyFromSeed(newKey.Key)
	return privKey, nil
}

func getKeyCountAndIncrement() (count uint32, err error) {

	ct, _ := GetWallet().Get(BucketMnemonic, []byte("count"))
	if ct != nil {
		count = binary.LittleEndian.Uint32(ct)
	}

	ct = make([]byte, 8)
	binary.LittleEndian.PutUint32(ct, count+1)
	err = GetWallet().Put(BucketMnemonic, []byte("count"), ct)
	if err != nil {
		return 0, err
	}

	return count, nil
}

func lookupSeed() (seed []byte, err error) {
	seed, err = GetWallet().Get(BucketMnemonic, []byte("seed"))
	if err != nil {
		return nil, fmt.Errorf("mnemonic seed doesn't exist")
	}

	return seed, nil
}

func ExportKeys() (out string, err error) {
	b, err := GetWallet().GetBucket(BucketKeys)
	if err != nil {
		return "", err
	}

	if WantJsonOutput {
		out += "{\"keys\":["
	}
	for i, v := range b.KeyValueList {
		label, err := FindLabelFromPubKey(v.Key)
		if err != nil {
			if WantJsonOutput {
				if i != 0 {
					out += ","
				}
				out += fmt.Sprintf("{\"error\":\"cannot find data for for key %x\"}", v.Key)
			} else {
				out += fmt.Sprintf("Error: Cannot find data for key %x\n", v.Key)
			}
		} else {

			str, err := ExportKey(label)
			if err != nil {
				out += fmt.Sprintf("invalid key for key name %s (error %v)\n", label, err)
			} else {
				if WantJsonOutput && i != 0 {
					out += ","
				}
				out += str
			}
		}
	}
	if WantJsonOutput {
		out += "]}"
		var b bytes.Buffer
		err := json.Indent(&b, []byte(out), "", "    ")
		if err == nil {
			out = b.String()
		}
	}
	return out, nil
}

func ExportSeed() (string, error) {
	seed, err := GetWallet().Get(BucketMnemonic, []byte("seed"))
	if err != nil {
		return "", fmt.Errorf("mnemonic seed not found")
	}
	if WantJsonOutput {
		a := KeyResponse{}
		a.Seed = seed
		dump, err := json.Marshal(&a)
		if err != nil {
			return "", err
		}
		return fmt.Sprintf("%s\n", string(dump)), nil
	} else {
		return fmt.Sprintf(" seed: %x\n", seed), nil
	}
}

func ExportMnemonic() (string, error) {
	phrase, err := GetWallet().Get(BucketMnemonic, []byte("phrase"))
	if err != nil {
		return "", err
	}
	if WantJsonOutput {
		a := KeyResponse{}
		a.Mnemonic = types.String(phrase)
		dump, err := json.Marshal(&a)
		if err != nil {
			return "", err
		}
		return fmt.Sprintf("%s\n", string(dump)), nil
	} else {
		return fmt.Sprintf("mnemonic phrase: %s\n", string(phrase)), nil
	}
}

func ImportFactoidKey(cmd *cobra.Command) (out string, err error) {
	token, err := getPasswdPrompt(cmd, "Private Key : ", true)
	if err != nil {
		return "", db.ErrInvalidPassword
	}
	if !strings.Contains(token, "Fs") {
		return "", fmt.Errorf("key to import is not a factoid address")
	}
	label, _, privatekey, err := protocol.GetFactoidAddressRcdHashPkeyFromPrivateFs(string(token))
	if err != nil {
		return "", err
	}
	return ImportKey(privatekey, label, protocol.SignatureTypeRCD1)
}<|MERGE_RESOLUTION|>--- conflicted
+++ resolved
@@ -18,6 +18,7 @@
 	tmjson "github.com/tendermint/tendermint/libs/json"
 	"github.com/tendermint/tendermint/privval"
 	"github.com/tyler-smith/go-bip32"
+	"github.com/tyler-smith/go-bip39"
 	"gitlab.com/accumulatenetwork/accumulate/cmd/accumulate/db"
 	"gitlab.com/accumulatenetwork/accumulate/internal/url"
 	"gitlab.com/accumulatenetwork/accumulate/protocol"
@@ -28,7 +29,6 @@
 	keyImportCmd.AddCommand(keyImportPrivateCmd)
 	keyImportCmd.AddCommand(keyImportFactoidCmd)
 	keyImportCmd.AddCommand(keyImportLiteCmd)
-	keyImportCmd.AddCommand(keyImportMnemonicCmd)
 	keyExportCmd.AddCommand(keyExportPrivateCmd)
 	keyExportCmd.AddCommand(keyExportMnemonicCmd)
 	keyExportCmd.AddCommand(keyExportAllCmd)
@@ -74,77 +74,6 @@
 	},
 }
 
-<<<<<<< HEAD
-		if len(args) > 0 && err == nil {
-			switch arg := args[0]; arg {
-			case "import":
-				if len(args) == 3 {
-					switch args[1] {
-					case "private":
-						// log.Panicln(args)
-						out, err = ImportKeyPrompt(cmd, args[2], sigType)
-					case "public":
-						//reserved for future use.
-						fallthrough
-					case "lite":
-						out, err = ImportKeyPrompt(cmd, "", sigType)
-					case "factoid":
-						out, err = ImportFactoidKey(cmd)
-					default:
-						PrintKeyImport()
-					}
-				} else if len(args) > 3 {
-					switch args[1] {
-					case "private":
-						out, err = ImportKeyPrompt(cmd, args[2], sigType)
-					case "public":
-						//reserved for future use.
-						fallthrough
-					default:
-						PrintKeyImport()
-					}
-				} else if len(args) == 2 {
-					if args[1] == "factoid" {
-						out, err = ImportFactoidKey(cmd)
-					} else {
-						PrintKeyImport()
-					}
-				} else {
-					PrintKeyImport()
-				}
-			case "export":
-				if len(args) > 1 {
-					switch args[1] {
-					case "all":
-						out, err = ExportKeys()
-					case "seed":
-						out, err = ExportSeed()
-					case "private":
-						if len(args) > 2 {
-							out, err = ExportKey(args[2])
-						} else {
-							PrintKeyExport()
-						}
-					case "mnemonic":
-						out, err = ExportMnemonic()
-					default:
-						PrintKeyExport()
-					}
-				} else {
-					PrintKeyExport()
-				}
-			case "list":
-				out, err = ListKeyPublic()
-			case "generate":
-				if len(args) > 1 {
-					out, err = GenerateKey(args[1])
-				} else {
-					PrintKeyGenerate()
-				}
-			default:
-				fmt.Println("Usage:")
-				PrintKey()
-=======
 var keyImportFactoidCmd = &cobra.Command{
 	Use:   "factoid",
 	Short: "Import secret factoid key from terminal input",
@@ -168,7 +97,6 @@
 			sigType, found = protocol.SignatureTypeByName(SigType)
 			if !found {
 				err = fmt.Errorf("unknown signature type %s", SigType)
->>>>>>> 1ea2df84
 			}
 		}
 		if err == nil {
@@ -184,15 +112,6 @@
 	Args:  cobra.ExactArgs(0),
 	Run: func(cmd *cobra.Command, args []string) {
 		out, err := ListKeyPublic()
-		printOutput(cmd, out, err)
-	},
-}
-var keyImportMnemonicCmd = &cobra.Command{
-	Use:   "mnemonic [12 word mnemonic phrase]",
-	Short: "Import secret bip39 mnemonic phrase from command line",
-	Args:  cobra.MinimumNArgs(12),
-	Run: func(cmd *cobra.Command, args []string) {
-		out, err := ImportMnemonic(args)
 		printOutput(cmd, out, err)
 	},
 }
@@ -883,4 +802,32 @@
 		return "", err
 	}
 	return ImportKey(privatekey, label, protocol.SignatureTypeRCD1)
+}
+
+func ImportMnemonic(mnemonic []string) (string, error) {
+	mns := strings.Join(mnemonic, " ")
+
+	if !bip39.IsMnemonicValid(mns) {
+		return "", fmt.Errorf("invalid mnemonic provided")
+	}
+
+	// Generate a Bip32 HD wallet for the mnemonic and a user supplied password
+	seed := bip39.NewSeed(mns, "")
+
+	root, _ := GetWallet().Get(BucketMnemonic, []byte("seed"))
+	if len(root) != 0 {
+		return "", fmt.Errorf("mnemonic seed phrase already exists within wallet")
+	}
+
+	err := GetWallet().Put(BucketMnemonic, []byte("seed"), seed)
+	if err != nil {
+		return "", fmt.Errorf("DB: seed write error, %v", err)
+	}
+
+	err = GetWallet().Put(BucketMnemonic, []byte("phrase"), []byte(mns))
+	if err != nil {
+		return "", fmt.Errorf("DB: phrase write error %s", err)
+	}
+
+	return "mnemonic import successful", nil
 }