package cmd

import (
	"bytes"
	"crypto/ed25519"
	"crypto/sha256"
	"encoding/binary"
	"encoding/hex"
	"encoding/json"
	"errors"
	"fmt"
	"io/ioutil"
	"strconv"
	"strings"

	"github.com/spf13/cobra"
	tmjson "github.com/tendermint/tendermint/libs/json"
	"github.com/tendermint/tendermint/privval"
	"github.com/tyler-smith/go-bip32"
	"github.com/tyler-smith/go-bip39"
	"gitlab.com/accumulatenetwork/accumulate/cmd/accumulate/db"
	"gitlab.com/accumulatenetwork/accumulate/internal/url"
	"gitlab.com/accumulatenetwork/accumulate/protocol"
	"gitlab.com/accumulatenetwork/accumulate/types"
)

func init() {
	keyCmd.AddCommand(keyUpdateCmd)
}

var keyCmd = &cobra.Command{
	Use:   "key",
	Short: "Create and manage Keys for ADI Key Books, and Pages",
	Run: func(cmd *cobra.Command, args []string) {
		var out string
		var err error
		if len(args) > 0 {
			switch arg := args[0]; arg {
			case "import":
				if len(args) == 3 {
					if args[1] == "lite" {
						out, err = ImportKey(args[2], "")
					} else if args[1] == "factoid" {
						out, err = ImportFactoidKey(args[2])
					} else {
						PrintKeyImport()
					}
				} else if len(args) > 3 {
					switch args[1] {
					case "mnemonic":
						out, err = ImportMnemonic(args[2:])
					case "private":
						out, err = ImportKey(args[2], args[3])
					case "public":
						//reserved for future use.
						fallthrough
					default:
						PrintKeyImport()
					}
				} else {
					PrintKeyImport()
				}
			case "export":
				if len(args) > 1 {
					switch args[1] {
					case "all":
						out, err = ExportKeys()
					case "seed":
						out, err = ExportSeed()
					case "private":
						if len(args) > 2 {
							out, err = ExportKey(args[2])
						} else {
							PrintKeyExport()
						}
					case "mnemonic":
						out, err = ExportMnemonic()
					default:
						PrintKeyExport()
					}
				} else {
					PrintKeyExport()
				}
			case "list":
				out, err = ListKeyPublic()
			case "generate":
				if len(args) > 1 {
					out, err = GenerateKey(args[1])
				} else {
					PrintKeyGenerate()
				}
			default:
				fmt.Println("Usage:")
				PrintKey()
			}
		} else {
			fmt.Println("Usage:")
			PrintKey()
		}
		printOutput(cmd, out, err)
	},
}

func init() {
	keyCmd.Flags().StringVar(&SigType, "sigtype", "legacyed25519", "Specify the signature type use rcd1 for RCD1 type ; ed25519 for ED25519 ; legacyed25519 for LegacyED25519")
<<<<<<< HEAD

=======
}

var keyUpdateCmd = &cobra.Command{
	Use:   "update [key page url] [original key name] [key index (optional)] [key height (optional)] [new key name]",
	Short: "Self-update a key",
	Args:  cobra.RangeArgs(3, 5),
	Run:   runCmdFunc(UpdateKey),
>>>>>>> 0aa83eaa
}

type KeyResponse struct {
	Label      types.String `json:"name,omitempty"`
	PrivateKey types.Bytes  `json:"privateKey,omitempty"`
	PublicKey  types.Bytes  `json:"publicKey,omitempty"`
	Seed       types.Bytes  `json:"seed,omitempty"`
	Mnemonic   types.String `json:"mnemonic,omitempty"`
}

func PrintKeyPublic() {
	fmt.Println("  accumulate key list			List generated keys associated with the wallet")
}

func PrintKeyExport() {
	fmt.Println("  accumulate key export all			            export all keys in wallet")
	fmt.Println("  accumulate key export private [key name]			export the private key by key name")
	fmt.Println("  accumulate key export mnemonic		            export the mnemonic phrase if one was entered")
	fmt.Println("  accumulate key export seed                       export the seed generated from the mnemonic phrase")
}

func PrintKeyGenerate() {
	fmt.Println("  accumulate key generate [key name]     Generate a new key and give it a name in the wallet")
}

func PrintKeyImport() {
	fmt.Println("  accumulate key import mnemonic [mnemonic phrase...]     Import the mneumonic phrase used to generate keys in the wallet")
	fmt.Println("  accumulate key import private [private key hex] [key name]      Import a key and give it a name in the wallet")
	fmt.Println("  accumulate key import factoid [factoid private address]  Import a factoid private address")

	fmt.Println("  accumulate key import lite [private key hex]       Import a key as a lite address")
}

func PrintKey() {
	PrintKeyGenerate()
	PrintKeyPublic()
	PrintKeyImport()

	PrintKeyExport()
}

func resolveKeyTypeAndHash(pubKey []byte) (protocol.SignatureType, []byte, error) {
	sig, err := Db.Get(BucketSigType, pubKey)
	switch {
	case err == nil:
		// Ok

	case errors.Is(err, db.ErrNotFound),
		errors.Is(err, db.ErrNoBucket):
		// Default to legacy ED25519
		hash := sha256.Sum256(pubKey)
		return protocol.SignatureTypeLegacyED25519, hash[:], nil

	default:
		return 0, nil, err
	}

	sigType, err := ValidateSigType(string(sig))
	if err != nil {
		return 0, nil, err
	}

	switch sigType {
	case protocol.SignatureTypeLegacyED25519,
		protocol.SignatureTypeED25519:
		hash := sha256.Sum256(pubKey)
		return sigType, hash[:], nil

	case protocol.SignatureTypeRCD1:
		hash := protocol.GetRCDHashFromPublicKey(pubKey, 1)
		return sigType, hash, nil

	default:
		return 0, nil, fmt.Errorf("unsupported signature type %v", sigType)
	}
}

func resolvePrivateKey(s string) ([]byte, error) {
	pub, priv, err := parseKey(s)
	if err != nil {
		return nil, err
	}

	if priv != nil {
		return priv, nil
	}

	return LookupByPubKey(pub)
}

func resolvePublicKey(s string) (pubKey, keyHash []byte, sigType protocol.SignatureType, err error) {
	pub, _, err := parseKey(s)
	if err != nil {
		return nil, nil, 0, err
<<<<<<< HEAD
	}

	sigType, keyHash, err = resolveKeyTypeAndHash(pub)
	if err != nil {
		return nil, nil, 0, err
	}

=======
	}

	sigType, keyHash, err = resolveKeyTypeAndHash(pub)
	if err != nil {
		return nil, nil, 0, err
	}

>>>>>>> 0aa83eaa
	return pub, keyHash, sigType, nil
}

func parseKey(s string) (pubKey, privKey []byte, err error) {
	pubKey, err = pubKeyFromString(s)
	if err == nil {
		return pubKey, nil, nil
	}

	privKey, err = LookupByLabel(s)
	if err == nil {
		// Assume ED25519
		return privKey[32:], privKey, nil
	}

	b, err := ioutil.ReadFile(s)
	if err != nil {
		return nil, nil, fmt.Errorf("cannot resolve signing key, invalid key specifier: %q is not a label, key, or file", s)
	}

	var pvkey privval.FilePVKey
	if tmjson.Unmarshal(b, &pvkey) == nil {
		var pub, priv []byte
		if pvkey.PubKey != nil {
			pub = pvkey.PubKey.Bytes()
		}
		if pvkey.PrivKey != nil {
			priv = pvkey.PrivKey.Bytes()
		}
		return pub, priv, nil
	}

	return nil, nil, fmt.Errorf("cannot resolve signing key, invalid key specifier: %q is in an unsupported format", s)
}

func pubKeyFromString(s string) ([]byte, error) {
	var pubKey types.Bytes32
	if len(s) != 64 {
		return nil, fmt.Errorf("invalid public key or wallet key name")
	}
	i, err := hex.Decode(pubKey[:], []byte(s))

	if err != nil {
		return nil, err
	}

	if i != 32 {
		return nil, fmt.Errorf("invalid public key")
	}

	return pubKey[:], nil
}

func LookupByLabel(label string) ([]byte, error) {
	label, _ = LabelForLiteTokenAccount(label)

	pubKey, err := Db.Get(BucketLabel, []byte(label))
	if err != nil {
		return nil, fmt.Errorf("valid key not found for %s", label)
	}
	return LookupByPubKey(pubKey)
}

// LabelForLiteTokenAccount returns the identity of the token account if label
// is a valid token account URL. Otherwise, LabelForLiteTokenAccount returns the
// original value.
func LabelForLiteTokenAccount(label string) (string, bool) {
	u, err := url.Parse(label)
	if err != nil {
		return label, false
	}

	key, _, err := protocol.ParseLiteTokenAddress(u)
	if key == nil || err != nil {
		return label, false
	}

	return u.Hostname(), true
}

func LookupByPubKey(pubKey []byte) ([]byte, error) {
	return Db.Get(BucketKeys, pubKey)
}

func GenerateKey(label string) (string, error) {
	var out string
	if _, err := strconv.ParseInt(label, 10, 64); err == nil {
		return "", fmt.Errorf("key name cannot be a number")
	}

	privKey, err := GeneratePrivateKey()
	if err != nil {
		return "", err
	}

	pubKey := privKey[32:]

	if label == "" {
		ltu, err := protocol.LiteTokenAddress(pubKey, protocol.AcmeUrl().String())
		if err != nil {
			return "", fmt.Errorf("unable to create lite token account")
		}
		label = ltu.String()
	}

	label, _ = LabelForLiteTokenAccount(label)

	_, err = LookupByLabel(label)
	if err == nil {
		return "", fmt.Errorf("key already exists for key name %s", label)
	}

	err = Db.Put(BucketKeys, pubKey, privKey)
	if err != nil {
		return "", err
	}

	err = Db.Put(BucketLabel, []byte(label), pubKey)
	if err != nil {
		return "", err
	}

	sigtype, err := ValidateSigType(SigType)
	if err != nil {
		return "", err
	}
	err = Db.Put(BucketSigType, privKey[32:], []byte(sigtype.String()))
	if err != nil {
		return "", err
	}

	if WantJsonOutput {
		a := KeyResponse{}
		a.Label = types.String(label)
		a.PublicKey = pubKey
		dump, err := json.Marshal(&a)
		if err != nil {
			return "", err
		}
		out += fmt.Sprintf("%s\n", string(dump))
	} else {
		out += fmt.Sprintf("%s :\t%x", label, pubKey)
	}
	return out, nil
}

func ListKeyPublic() (out string, err error) {
	out = fmt.Sprintf("%s\t\t\t\t\t\t\t\tKey name\n", "Public Key")
	b, err := Db.GetBucket(BucketLabel)
	if err != nil {
		return "", err
	}

	for _, v := range b.KeyValueList {
		out += fmt.Sprintf("%x\t%s\n", v.Value, v.Key)
	}
	return out, nil
}

func FindLabelFromPubKey(pubKey []byte) (lab string, err error) {
	b, err := Db.GetBucket(BucketLabel)
	if err != nil {
		return lab, err
	}

	for _, v := range b.KeyValueList {
		if bytes.Equal(v.Value, pubKey) {
			lab = string(v.Key)
			break
		}
	}

	if lab == "" {
		err = fmt.Errorf("key name not found for %x", pubKey)
	}
	return lab, err
}

// ImportKey will import the private key and assign it to the label
func ImportKey(pkhex string, label string) (out string, err error) {

	var pk ed25519.PrivateKey

	token, err := hex.DecodeString(pkhex)
	if err != nil {
		return "", err
	}

	if len(token) == 32 {
		pk = ed25519.NewKeyFromSeed(token)
	} else {
		pk = token
	}

	if label == "" {

		lt, err := protocol.LiteTokenAddress(pk[32:], protocol.AcmeUrl().String())
		if err != nil {
			return "", fmt.Errorf("no label specified and cannot import as lite token account")
		}
		label = lt.String()
	}

	//here will change the label if it is a lite account specified, otherwise just use the label
	label, _ = LabelForLiteTokenAccount(label)

	_, err = LookupByLabel(label)
	if err == nil {
		return "", fmt.Errorf("key name is already being used")
	}

	_, err = LookupByPubKey(pk[32:])
	lab := "not found"
	if err == nil {
		b, _ := Db.GetBucket(BucketLabel)
		if b != nil {
			for _, v := range b.KeyValueList {
				if bytes.Equal(v.Value, pk[32:]) {
					lab = string(v.Key)
					break
				}
			}
			return "", fmt.Errorf("private key already exists in wallet by key name of %s", lab)
		}
	}

	err = Db.Put(BucketKeys, pk[32:], pk)
	if err != nil {
		return "", err
	}

	err = Db.Put(BucketLabel, []byte(label), pk[32:])
	if err != nil {
		return "", err
	}

	if WantJsonOutput {
		a := KeyResponse{}
		a.Label = types.String(label)
		a.PublicKey = types.Bytes(pk[32:])
		dump, err := json.Marshal(&a)
		if err != nil {
			return "", err
		}
		out = fmt.Sprintf("%s\n", string(dump))
	} else {
		out = fmt.Sprintf("\tname\t\t:%s\n\tpublic key\t:%x\n", label, pk[32:])
	}
	return out, nil
}

func ExportKey(label string) (string, error) {
	pk, err := LookupByLabel(label)
	if err != nil {
		pubk, err := pubKeyFromString(label)
		if err != nil {
			return "", fmt.Errorf("no private key found for key name %s", label)
		}
		pk, err = LookupByPubKey(pubk)
		if err != nil {
			return "", fmt.Errorf("no private key found for key name %s", label)
		}
		label, err = FindLabelFromPubKey(pubk)
		if err != nil {
			return "", fmt.Errorf("no private key found for key name %s", label)
		}
	}

	if WantJsonOutput {
		a := KeyResponse{}
		a.Label = types.String(label)
		a.PrivateKey = pk[:32]
		a.PublicKey = pk[32:]
		dump, err := json.Marshal(&a)
		if err != nil {
			return "", err
		}
		return fmt.Sprintf("%s\n", string(dump)), nil
	} else {
		return fmt.Sprintf("name\t\t\t:\t%s\n\tprivate key\t:\t%x\n\tpublic key\t:\t%x\n", label, pk[:32], pk[32:]), nil
	}
}

func GeneratePrivateKey() ([]byte, error) {
	seed, err := lookupSeed()
	if err != nil {
		//if private key seed doesn't exist, just create a key
		_, privKey, err := ed25519.GenerateKey(nil)
		if err != nil {
			return nil, err
		}
		return privKey, nil
	}

	//if we do have a seed, then create a new key
	masterKey, _ := bip32.NewMasterKey(seed)

	ct, err := getKeyCountAndIncrement()
	if err != nil {
		return nil, err
	}

	newKey, err := masterKey.NewChildKey(ct)
	if err != nil {
		return nil, err
	}
	privKey := ed25519.NewKeyFromSeed(newKey.Key)
	return privKey, nil
}

func getKeyCountAndIncrement() (count uint32, err error) {

	ct, _ := Db.Get(BucketMnemonic, []byte("count"))
	if ct != nil {
		count = binary.LittleEndian.Uint32(ct)
	}

	ct = make([]byte, 8)
	binary.LittleEndian.PutUint32(ct, count+1)
	err = Db.Put(BucketMnemonic, []byte("count"), ct)
	if err != nil {
		return 0, err
	}

	return count, nil
}

func lookupSeed() (seed []byte, err error) {
	seed, err = Db.Get(BucketMnemonic, []byte("seed"))
	if err != nil {
		return nil, fmt.Errorf("mnemonic seed doesn't exist")
	}

	return seed, nil
}

func ImportMnemonic(mnemonic []string) (string, error) {
	mns := strings.Join(mnemonic, " ")

	if !bip39.IsMnemonicValid(mns) {
		return "", fmt.Errorf("invalid mnemonic provided")
	}

	// Generate a Bip32 HD wallet for the mnemonic and a user supplied password
	seed := bip39.NewSeed(mns, "")

	root, _ := Db.Get(BucketMnemonic, []byte("seed"))
	if len(root) != 0 {
		return "", fmt.Errorf("mnemonic seed phrase already exists within wallet")
	}

	err := Db.Put(BucketMnemonic, []byte("seed"), seed)
	if err != nil {
		return "", fmt.Errorf("DB: seed write error, %v", err)
	}

	err = Db.Put(BucketMnemonic, []byte("phrase"), []byte(mns))
	if err != nil {
		return "", fmt.Errorf("DB: phrase write error %s", err)
	}

	return "mnemonic import successful", nil
}

func ExportKeys() (out string, err error) {
	b, err := Db.GetBucket(BucketKeys)
	if err != nil {
		return "", err
	}

	if WantJsonOutput {
		out += "{\"keys\":["
	}
	for i, v := range b.KeyValueList {
		label, err := FindLabelFromPubKey(v.Key)
		if err != nil {
			if WantJsonOutput {
				if i != 0 {
					out += ","
				}
				out += fmt.Sprintf("{\"error\":\"cannot find data for for key %x\"}", v.Key)
			} else {
				out += fmt.Sprintf("Error: Cannot find data for key %x\n", v.Key)
			}
		} else {
			str, err := ExportKey(label)
			if err != nil {
				out += fmt.Sprintf("invalid key for key name %s (error %v)\n", label, err)
			} else {
				if WantJsonOutput && i != 0 {
					out += ","
				}
				out += str
			}
		}
	}
	if WantJsonOutput {
		out += "]}"
		var b bytes.Buffer
		err := json.Indent(&b, []byte(out), "", "    ")
		if err == nil {
			out = b.String()
		}
	}
	return out, nil
}

func ExportSeed() (string, error) {
	seed, err := Db.Get(BucketMnemonic, []byte("seed"))
	if err != nil {
		return "", fmt.Errorf("mnemonic seed not found")
	}
	if WantJsonOutput {
		a := KeyResponse{}
		a.Seed = seed
		dump, err := json.Marshal(&a)
		if err != nil {
			return "", err
		}
		return fmt.Sprintf("%s\n", string(dump)), nil
	} else {
		return fmt.Sprintf(" seed: %x\n", seed), nil
	}
}

func ExportMnemonic() (string, error) {
	phrase, err := Db.Get(BucketMnemonic, []byte("phrase"))
	if err != nil {
		return "", err
	}
	if WantJsonOutput {
		a := KeyResponse{}
		a.Mnemonic = types.String(phrase)
		dump, err := json.Marshal(&a)
		if err != nil {
			return "", err
		}
		return fmt.Sprintf("%s\n", string(dump)), nil
	} else {
		return fmt.Sprintf("mnemonic phrase: %s\n", string(phrase)), nil
	}
}

func ImportFactoidKey(factoidkey string) (out string, err error) {

	if strings.Contains(factoidkey, "Fs") {
		label, rcdhash, privatekey, err := protocol.GetFactoidAddressRcdHashPkeyFromPrivateFs(factoidkey)
		if err != nil {
			return "", err
		}

		label, _ = LabelForLiteTokenAccount(label)
		_, err = LookupByLabel(label)
		if err == nil {
			return "", fmt.Errorf("key name is already being used")
		}

		_, err = LookupByPubKey(rcdhash)
		lab := "not found"
		if err == nil {
			b, _ := Db.GetBucket(BucketLabel)
			if b != nil {
				for _, v := range b.KeyValueList {
					if bytes.Equal(v.Value, rcdhash) {
						lab = string(v.Key)
						break
					}
				}
				return "", fmt.Errorf("private key already exists in wallet by key name of %s", lab)
			}
		}

		err = Db.Put(BucketKeys, rcdhash, privatekey)

		if err != nil {
			return "", err
		}
		err = Db.Put(BucketSigType, rcdhash, []byte(protocol.SignatureTypeRCD1.String()))

		if err != nil {
			return "", err
		}
		err = Db.Put(BucketSigType, privatekey[32:], []byte(protocol.SignatureTypeRCD1.String()))

		if err != nil {
			return "", err
		}

		err = Db.Put(BucketLabel, []byte(label), rcdhash)
		if err != nil {
			return "", err
		}

		if WantJsonOutput {
			a := KeyResponse{}
			a.Label = types.String(label)
			a.PublicKey = types.Bytes(rcdhash)
			dump, err := json.Marshal(&a)
			if err != nil {
				return "", err
			}
			out = fmt.Sprintf("%s\n", string(dump))
		} else {
			out = fmt.Sprintf("\tname\t\t:%s\n\trcd Hash\t:%x\n", label, rcdhash)
		}
	} else {
		out, err = "", fmt.Errorf("invalid factoid key must begin with `Fs`")
	}
	return out, err
<<<<<<< HEAD
=======
}

func UpdateKey(args []string) (string, error) {
	principal, err := url.Parse(args[0])
	if err != nil {
		return "", err
	}

	args, signer, err := prepareSigner(principal, args[1:])
	if err != nil {
		return "", err
	}

	newPubKey, _, _, err := resolvePublicKey(args[0])
	if err != nil {
		return "", err
	}

	newPubKeyHash := sha256.Sum256(newPubKey)
	txn := new(protocol.UpdateKey)
	txn.NewKeyHash = newPubKeyHash[:]
	return dispatchTxAndPrintResponse("update-key", txn, nil, principal, signer)
>>>>>>> 0aa83eaa
}<|MERGE_RESOLUTION|>--- conflicted
+++ resolved
@@ -103,9 +103,6 @@
 
 func init() {
 	keyCmd.Flags().StringVar(&SigType, "sigtype", "legacyed25519", "Specify the signature type use rcd1 for RCD1 type ; ed25519 for ED25519 ; legacyed25519 for LegacyED25519")
-<<<<<<< HEAD
-
-=======
 }
 
 var keyUpdateCmd = &cobra.Command{
@@ -113,7 +110,6 @@
 	Short: "Self-update a key",
 	Args:  cobra.RangeArgs(3, 5),
 	Run:   runCmdFunc(UpdateKey),
->>>>>>> 0aa83eaa
 }
 
 type KeyResponse struct {
@@ -208,7 +204,6 @@
 	pub, _, err := parseKey(s)
 	if err != nil {
 		return nil, nil, 0, err
-<<<<<<< HEAD
 	}
 
 	sigType, keyHash, err = resolveKeyTypeAndHash(pub)
@@ -216,15 +211,6 @@
 		return nil, nil, 0, err
 	}
 
-=======
-	}
-
-	sigType, keyHash, err = resolveKeyTypeAndHash(pub)
-	if err != nil {
-		return nil, nil, 0, err
-	}
-
->>>>>>> 0aa83eaa
 	return pub, keyHash, sigType, nil
 }
 
@@ -734,8 +720,6 @@
 		out, err = "", fmt.Errorf("invalid factoid key must begin with `Fs`")
 	}
 	return out, err
-<<<<<<< HEAD
-=======
 }
 
 func UpdateKey(args []string) (string, error) {
@@ -758,5 +742,4 @@
 	txn := new(protocol.UpdateKey)
 	txn.NewKeyHash = newPubKeyHash[:]
 	return dispatchTxAndPrintResponse("update-key", txn, nil, principal, signer)
->>>>>>> 0aa83eaa
 }