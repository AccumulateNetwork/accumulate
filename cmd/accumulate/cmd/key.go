package cmd

import (
	"bytes"
	"crypto/ed25519"
	"crypto/sha256"
	"encoding/binary"
	"encoding/hex"
	"encoding/json"
	"errors"
	"fmt"
	"io/ioutil"
	"strconv"
	"strings"

	"github.com/spf13/cobra"
	tmjson "github.com/tendermint/tendermint/libs/json"
	"github.com/tendermint/tendermint/privval"
	"github.com/tyler-smith/go-bip32"
	"github.com/tyler-smith/go-bip39"
	"gitlab.com/accumulatenetwork/accumulate/cmd/accumulate/db"
	"gitlab.com/accumulatenetwork/accumulate/internal/url"
	"gitlab.com/accumulatenetwork/accumulate/protocol"
	"gitlab.com/accumulatenetwork/accumulate/types"
)

func init() {
	keyCmd.AddCommand(keyUpdateCmd)
}

var keyCmd = &cobra.Command{
	Use:   "key",
	Short: "Create and manage Keys for ADI Key Books, and Pages",
	Run: func(cmd *cobra.Command, args []string) {
		var out string
		var err error
		if len(args) > 0 {
			switch arg := args[0]; arg {
			case "import":
				if len(args) == 3 {
					if args[1] == "lite" {
						out, err = ImportKey(args[2], "")
					} else if args[1] == "factoid" {
						out, err = ImportFactoidKey(args[2])
					} else {
						PrintKeyImport()
					}
				} else if len(args) > 3 {
					switch args[1] {
					case "mnemonic":
						out, err = ImportMnemonic(args[2:])
					case "private":
						out, err = ImportKey(args[2], args[3])
					case "public":
						//reserved for future use.
						fallthrough
					default:
						PrintKeyImport()
					}
				} else {
					PrintKeyImport()
				}
			case "export":
				if len(args) > 1 {
					switch args[1] {
					case "all":
						out, err = ExportKeys()
					case "seed":
						out, err = ExportSeed()
					case "private":
						if len(args) > 2 {
							out, err = ExportKey(args[2])
						} else {
							PrintKeyExport()
						}
					case "mnemonic":
						out, err = ExportMnemonic()
					default:
						PrintKeyExport()
					}
				} else {
					PrintKeyExport()
				}
			case "list":
				out, err = ListKeyPublic()
			case "generate":
				if len(args) > 1 {
					out, err = GenerateKey(args[1])
				} else {
					PrintKeyGenerate()
				}
			default:
				fmt.Println("Usage:")
				PrintKey()
			}
		} else {
			fmt.Println("Usage:")
			PrintKey()
		}
		printOutput(cmd, out, err)
	},
}

<<<<<<< HEAD
func init() {
	keyCmd.Flags().StringVar(&SigType, "sigtype", "legacyed25519", "Specify the signature type use rcd1 for RCD1 type ; ed25519 for ED25519 ; legacyed25519 for LegacyED25519")

=======
var keyUpdateCmd = &cobra.Command{
	Use:   "update [key page url] [original key name] [key index (optional)] [key height (optional)] [new key name]",
	Short: "Self-update a key",
	Args:  cobra.RangeArgs(3, 5),
	Run:   runCmdFunc(UpdateKey),
>>>>>>> e6432bf3
}

type KeyResponse struct {
	Label      types.String `json:"name,omitempty"`
	PrivateKey types.Bytes  `json:"privateKey,omitempty"`
	PublicKey  types.Bytes  `json:"publicKey,omitempty"`
	Seed       types.Bytes  `json:"seed,omitempty"`
	Mnemonic   types.String `json:"mnemonic,omitempty"`
}

func PrintKeyPublic() {
	fmt.Println("  accumulate key list			List generated keys associated with the wallet")
}

func PrintKeyExport() {
	fmt.Println("  accumulate key export all			            export all keys in wallet")
	fmt.Println("  accumulate key export private [key name]			export the private key by key name")
	fmt.Println("  accumulate key export mnemonic		            export the mnemonic phrase if one was entered")
	fmt.Println("  accumulate key export seed                       export the seed generated from the mnemonic phrase")
}

func PrintKeyGenerate() {
	fmt.Println("  accumulate key generate [key name]     Generate a new key and give it a name in the wallet")
}

func PrintKeyImport() {
	fmt.Println("  accumulate key import mnemonic [mnemonic phrase...]     Import the mneumonic phrase used to generate keys in the wallet")
	fmt.Println("  accumulate key import private [private key hex] [key name]      Import a key and give it a name in the wallet")
	fmt.Println("  accumulate key import factoid [factoid private address]  Import a factoid private address")

	fmt.Println("  accumulate key import lite [private key hex]       Import a key as a lite address")
}

func PrintKey() {
	PrintKeyGenerate()
	PrintKeyPublic()
	PrintKeyImport()

	PrintKeyExport()
}

func resolveKeyTypeAndHash(pubKey []byte) (protocol.SignatureType, []byte, error) {
	sig, err := Db.Get(BucketSigType, pubKey)
	switch {
	case err == nil:
		// Ok

	case errors.Is(err, db.ErrNotFound),
		errors.Is(err, db.ErrNoBucket):
		// Default to legacy ED25519
		hash := sha256.Sum256(pubKey)
		return protocol.SignatureTypeLegacyED25519, hash[:], nil

	default:
		return 0, nil, err
	}

	sigType, err := ValidateSigType(string(sig))
	if err != nil {
		return 0, nil, err
	}

	switch sigType {
	case protocol.SignatureTypeLegacyED25519,
		protocol.SignatureTypeED25519:
		hash := sha256.Sum256(pubKey)
		return sigType, hash[:], nil

	case protocol.SignatureTypeRCD1:
		hash := protocol.GetRCDHashFromPublicKey(pubKey, 1)
		return sigType, hash, nil

	default:
		return 0, nil, fmt.Errorf("unsupported signature type %v", sigType)
	}
}

func resolvePrivateKey(s string) ([]byte, error) {
	pub, priv, err := parseKey(s)
	if err != nil {
		return nil, err
	}

	if priv != nil {
		return priv, nil
	}

	return LookupByPubKey(pub)
}

func resolvePublicKey(s string) (pubKey, keyHash []byte, sigType protocol.SignatureType, err error) {
	pub, _, err := parseKey(s)
	if err != nil {
		return nil, nil, 0, err
	}

	sigType, keyHash, err = resolveKeyTypeAndHash(pub)
	if err != nil {
		return nil, nil, 0, err
	}

	return pub, keyHash, sigType, nil
}

func parseKey(s string) (pubKey, privKey []byte, err error) {
	pubKey, err = pubKeyFromString(s)
	if err == nil {
		return pubKey, nil, nil
	}

	privKey, err = LookupByLabel(s)
	if err == nil {
		// Assume ED25519
		return privKey[32:], privKey, nil
	}

	b, err := ioutil.ReadFile(s)
	if err != nil {
		return nil, nil, fmt.Errorf("cannot resolve signing key, invalid key specifier: %q is not a label, key, or file", s)
	}

	var pvkey privval.FilePVKey
	if tmjson.Unmarshal(b, &pvkey) == nil {
		var pub, priv []byte
		if pvkey.PubKey != nil {
			pub = pvkey.PubKey.Bytes()
		}
		if pvkey.PrivKey != nil {
			priv = pvkey.PrivKey.Bytes()
		}
		return pub, priv, nil
	}

	return nil, nil, fmt.Errorf("cannot resolve signing key, invalid key specifier: %q is in an unsupported format", s)
}

func pubKeyFromString(s string) ([]byte, error) {
	var pubKey types.Bytes32
	if len(s) != 64 {
		return nil, fmt.Errorf("invalid public key or wallet key name")
	}
	i, err := hex.Decode(pubKey[:], []byte(s))

	if err != nil {
		return nil, err
	}

	if i != 32 {
		return nil, fmt.Errorf("invalid public key")
	}

	return pubKey[:], nil
}

func LookupByLabel(label string) ([]byte, error) {
	label, _ = LabelForLiteTokenAccount(label)

	pubKey, err := Db.Get(BucketLabel, []byte(label))
	if err != nil {
		return nil, fmt.Errorf("valid key not found for %s", label)
	}
	return LookupByPubKey(pubKey)
}

// LabelForLiteTokenAccount returns the identity of the token account if label
// is a valid token account URL. Otherwise, LabelForLiteTokenAccount returns the
// original value.
func LabelForLiteTokenAccount(label string) (string, bool) {
	u, err := url.Parse(label)
	if err != nil {
		return label, false
	}

	key, _, err := protocol.ParseLiteTokenAddress(u)
	if key == nil || err != nil {
		return label, false
	}

	return u.Hostname(), true
}

func LookupByPubKey(pubKey []byte) ([]byte, error) {
	return Db.Get(BucketKeys, pubKey)
}

func GenerateKey(label string) (string, error) {
	var out string
	if _, err := strconv.ParseInt(label, 10, 64); err == nil {
		return "", fmt.Errorf("key name cannot be a number")
	}

	privKey, err := GeneratePrivateKey()
	if err != nil {
		return "", err
	}

	pubKey := privKey[32:]

	if label == "" {
		ltu, err := protocol.LiteTokenAddress(pubKey, protocol.AcmeUrl().String())
		if err != nil {
			return "", fmt.Errorf("unable to create lite token account")
		}
		label = ltu.String()
	}

	label, _ = LabelForLiteTokenAccount(label)

	_, err = LookupByLabel(label)
	if err == nil {
		return "", fmt.Errorf("key already exists for key name %s", label)
	}

	err = Db.Put(BucketKeys, pubKey, privKey)
	if err != nil {
		return "", err
	}

	err = Db.Put(BucketLabel, []byte(label), pubKey)
	if err != nil {
		return "", err
	}

	sigtype, err := ValidateSigType(SigType)
	if err != nil {
		return "", err
	}
	err = Db.Put(BucketSigType, privKey[32:], []byte(sigtype.String()))
	if err != nil {
		return "", err
	}

	if WantJsonOutput {
		a := KeyResponse{}
		a.Label = types.String(label)
		a.PublicKey = pubKey
		dump, err := json.Marshal(&a)
		if err != nil {
			return "", err
		}
		out += fmt.Sprintf("%s\n", string(dump))
	} else {
		out += fmt.Sprintf("%s :\t%x", label, pubKey)
	}
	return out, nil
}

func ListKeyPublic() (out string, err error) {
	out = fmt.Sprintf("%s\t\t\t\t\t\t\t\tKey name\n", "Public Key")
	b, err := Db.GetBucket(BucketLabel)
	if err != nil {
		return "", err
	}

	for _, v := range b.KeyValueList {
		out += fmt.Sprintf("%x\t%s\n", v.Value, v.Key)
	}
	return out, nil
}

func FindLabelFromPubKey(pubKey []byte) (lab string, err error) {
	b, err := Db.GetBucket(BucketLabel)
	if err != nil {
		return lab, err
	}

	for _, v := range b.KeyValueList {
		if bytes.Equal(v.Value, pubKey) {
			lab = string(v.Key)
			break
		}
	}

	if lab == "" {
		err = fmt.Errorf("key name not found for %x", pubKey)
	}
	return lab, err
}

// ImportKey will import the private key and assign it to the label
func ImportKey(pkhex string, label string) (out string, err error) {

	var pk ed25519.PrivateKey

	token, err := hex.DecodeString(pkhex)
	if err != nil {
		return "", err
	}

	if len(token) == 32 {
		pk = ed25519.NewKeyFromSeed(token)
	} else {
		pk = token
	}

	if label == "" {

		lt, err := protocol.LiteTokenAddress(pk[32:], protocol.AcmeUrl().String())
		if err != nil {
			return "", fmt.Errorf("no label specified and cannot import as lite token account")
		}
		label = lt.String()
	}

	//here will change the label if it is a lite account specified, otherwise just use the label
	label, _ = LabelForLiteTokenAccount(label)

	_, err = LookupByLabel(label)
	if err == nil {
		return "", fmt.Errorf("key name is already being used")
	}

	_, err = LookupByPubKey(pk[32:])
	lab := "not found"
	if err == nil {
		b, _ := Db.GetBucket(BucketLabel)
		if b != nil {
			for _, v := range b.KeyValueList {
				if bytes.Equal(v.Value, pk[32:]) {
					lab = string(v.Key)
					break
				}
			}
			return "", fmt.Errorf("private key already exists in wallet by key name of %s", lab)
		}
	}

	err = Db.Put(BucketKeys, pk[32:], pk)
	if err != nil {
		return "", err
	}

	err = Db.Put(BucketLabel, []byte(label), pk[32:])
	if err != nil {
		return "", err
	}

	if WantJsonOutput {
		a := KeyResponse{}
		a.Label = types.String(label)
		a.PublicKey = types.Bytes(pk[32:])
		dump, err := json.Marshal(&a)
		if err != nil {
			return "", err
		}
		out = fmt.Sprintf("%s\n", string(dump))
	} else {
		out = fmt.Sprintf("\tname\t\t:%s\n\tpublic key\t:%x\n", label, pk[32:])
	}
	return out, nil
}

func ExportKey(label string) (string, error) {
	pk, err := LookupByLabel(label)
	if err != nil {
		pubk, err := pubKeyFromString(label)
		if err != nil {
			return "", fmt.Errorf("no private key found for key name %s", label)
		}
		pk, err = LookupByPubKey(pubk)
		if err != nil {
			return "", fmt.Errorf("no private key found for key name %s", label)
		}
		label, err = FindLabelFromPubKey(pubk)
		if err != nil {
			return "", fmt.Errorf("no private key found for key name %s", label)
		}
	}

	if WantJsonOutput {
		a := KeyResponse{}
		a.Label = types.String(label)
		a.PrivateKey = pk[:32]
		a.PublicKey = pk[32:]
		dump, err := json.Marshal(&a)
		if err != nil {
			return "", err
		}
		return fmt.Sprintf("%s\n", string(dump)), nil
	} else {
		return fmt.Sprintf("name\t\t\t:\t%s\n\tprivate key\t:\t%x\n\tpublic key\t:\t%x\n", label, pk[:32], pk[32:]), nil
	}
}

func GeneratePrivateKey() ([]byte, error) {
	seed, err := lookupSeed()
	if err != nil {
		//if private key seed doesn't exist, just create a key
		_, privKey, err := ed25519.GenerateKey(nil)
		if err != nil {
			return nil, err
		}
		return privKey, nil
	}

	//if we do have a seed, then create a new key
	masterKey, _ := bip32.NewMasterKey(seed)

	ct, err := getKeyCountAndIncrement()
	if err != nil {
		return nil, err
	}

	newKey, err := masterKey.NewChildKey(ct)
	if err != nil {
		return nil, err
	}
	privKey := ed25519.NewKeyFromSeed(newKey.Key)
	return privKey, nil
}

func getKeyCountAndIncrement() (count uint32, err error) {

	ct, _ := Db.Get(BucketMnemonic, []byte("count"))
	if ct != nil {
		count = binary.LittleEndian.Uint32(ct)
	}

	ct = make([]byte, 8)
	binary.LittleEndian.PutUint32(ct, count+1)
	err = Db.Put(BucketMnemonic, []byte("count"), ct)
	if err != nil {
		return 0, err
	}

	return count, nil
}

func lookupSeed() (seed []byte, err error) {
	seed, err = Db.Get(BucketMnemonic, []byte("seed"))
	if err != nil {
		return nil, fmt.Errorf("mnemonic seed doesn't exist")
	}

	return seed, nil
}

func ImportMnemonic(mnemonic []string) (string, error) {
	mns := strings.Join(mnemonic, " ")

	if !bip39.IsMnemonicValid(mns) {
		return "", fmt.Errorf("invalid mnemonic provided")
	}

	// Generate a Bip32 HD wallet for the mnemonic and a user supplied password
	seed := bip39.NewSeed(mns, "")

	root, _ := Db.Get(BucketMnemonic, []byte("seed"))
	if len(root) != 0 {
		return "", fmt.Errorf("mnemonic seed phrase already exists within wallet")
	}

	err := Db.Put(BucketMnemonic, []byte("seed"), seed)
	if err != nil {
		return "", fmt.Errorf("DB: seed write error, %v", err)
	}

	err = Db.Put(BucketMnemonic, []byte("phrase"), []byte(mns))
	if err != nil {
		return "", fmt.Errorf("DB: phrase write error %s", err)
	}

	return "mnemonic import successful", nil
}

func ExportKeys() (out string, err error) {
	b, err := Db.GetBucket(BucketKeys)
	if err != nil {
		return "", err
	}

	if WantJsonOutput {
		out += "{\"keys\":["
	}
	for i, v := range b.KeyValueList {
		label, err := FindLabelFromPubKey(v.Key)
		if err != nil {
			if WantJsonOutput {
				if i != 0 {
					out += ","
				}
				out += fmt.Sprintf("{\"error\":\"cannot find data for for key %x\"}", v.Key)
			} else {
				out += fmt.Sprintf("Error: Cannot find data for key %x\n", v.Key)
			}
		} else {
			str, err := ExportKey(label)
			if err != nil {
				out += fmt.Sprintf("invalid key for key name %s (error %v)\n", label, err)
			} else {
				if WantJsonOutput && i != 0 {
					out += ","
				}
				out += str
			}
		}
	}
	if WantJsonOutput {
		out += "]}"
		var b bytes.Buffer
		err := json.Indent(&b, []byte(out), "", "    ")
		if err == nil {
			out = b.String()
		}
	}
	return out, nil
}

func ExportSeed() (string, error) {
	seed, err := Db.Get(BucketMnemonic, []byte("seed"))
	if err != nil {
		return "", fmt.Errorf("mnemonic seed not found")
	}
	if WantJsonOutput {
		a := KeyResponse{}
		a.Seed = seed
		dump, err := json.Marshal(&a)
		if err != nil {
			return "", err
		}
		return fmt.Sprintf("%s\n", string(dump)), nil
	} else {
		return fmt.Sprintf(" seed: %x\n", seed), nil
	}
}

func ExportMnemonic() (string, error) {
	phrase, err := Db.Get(BucketMnemonic, []byte("phrase"))
	if err != nil {
		return "", err
	}
	if WantJsonOutput {
		a := KeyResponse{}
		a.Mnemonic = types.String(phrase)
		dump, err := json.Marshal(&a)
		if err != nil {
			return "", err
		}
		return fmt.Sprintf("%s\n", string(dump)), nil
	} else {
		return fmt.Sprintf("mnemonic phrase: %s\n", string(phrase)), nil
	}
}

<<<<<<< HEAD
func ImportFactoidKey(factoidkey string) (out string, err error) {

	if strings.Contains(factoidkey, "Fs") {
		label, rcdhash, privatekey, err := protocol.GetFactoidAddressRcdHashPkeyFromPrivateFs(factoidkey)
		if err != nil {
			return "", err
		}

		label, _ = LabelForLiteTokenAccount(label)
		_, err = LookupByLabel(label)
		if err == nil {
			return "", fmt.Errorf("key name is already being used")
		}

		_, err = LookupByPubKey(rcdhash)
		lab := "not found"
		if err == nil {
			b, _ := Db.GetBucket(BucketLabel)
			if b != nil {
				for _, v := range b.KeyValueList {
					if bytes.Equal(v.Value, rcdhash) {
						lab = string(v.Key)
						break
					}
				}
				return "", fmt.Errorf("private key already exists in wallet by key name of %s", lab)
			}
		}

		err = Db.Put(BucketKeys, rcdhash, privatekey)

		if err != nil {
			return "", err
		}
		err = Db.Put(BucketSigType, rcdhash, []byte(protocol.SignatureTypeRCD1.String()))

		if err != nil {
			return "", err
		}
		err = Db.Put(BucketSigType, privatekey[32:], []byte(protocol.SignatureTypeRCD1.String()))

		if err != nil {
			return "", err
		}

		err = Db.Put(BucketLabel, []byte(label), rcdhash)
		if err != nil {
			return "", err
		}

		if WantJsonOutput {
			a := KeyResponse{}
			a.Label = types.String(label)
			a.PublicKey = types.Bytes(rcdhash)
			dump, err := json.Marshal(&a)
			if err != nil {
				return "", err
			}
			out = fmt.Sprintf("%s\n", string(dump))
		} else {
			out = fmt.Sprintf("\tname\t\t:%s\n\trcd Hash\t:%x\n", label, rcdhash)
		}
	} else {
		out, err = "", fmt.Errorf("invalid factoid key must begin with `Fs`")
	}
	return out, err
=======
func UpdateKey(args []string) (string, error) {
	principal, err := url.Parse(args[0])
	if err != nil {
		return "", err
	}

	args, signer, err := prepareSigner(principal, args[1:])
	if err != nil {
		return "", err
	}

	newPubKey, err := resolvePublicKey(args[0])
	if err != nil {
		return "", err
	}

	newPubKeyHash := sha256.Sum256(newPubKey)
	txn := new(protocol.UpdateKey)
	txn.NewKeyHash = newPubKeyHash[:]
	return dispatchTxAndPrintResponse("update-key", txn, nil, principal, signer)
>>>>>>> e6432bf3
}<|MERGE_RESOLUTION|>--- conflicted
+++ resolved
@@ -101,17 +101,15 @@
 	},
 }
 
-<<<<<<< HEAD
 func init() {
 	keyCmd.Flags().StringVar(&SigType, "sigtype", "legacyed25519", "Specify the signature type use rcd1 for RCD1 type ; ed25519 for ED25519 ; legacyed25519 for LegacyED25519")
-
-=======
+}
+
 var keyUpdateCmd = &cobra.Command{
 	Use:   "update [key page url] [original key name] [key index (optional)] [key height (optional)] [new key name]",
 	Short: "Self-update a key",
 	Args:  cobra.RangeArgs(3, 5),
 	Run:   runCmdFunc(UpdateKey),
->>>>>>> e6432bf3
 }
 
 type KeyResponse struct {
@@ -656,7 +654,6 @@
 	}
 }
 
-<<<<<<< HEAD
 func ImportFactoidKey(factoidkey string) (out string, err error) {
 
 	if strings.Contains(factoidkey, "Fs") {
@@ -723,7 +720,8 @@
 		out, err = "", fmt.Errorf("invalid factoid key must begin with `Fs`")
 	}
 	return out, err
-=======
+}
+
 func UpdateKey(args []string) (string, error) {
 	principal, err := url.Parse(args[0])
 	if err != nil {
@@ -735,7 +733,7 @@
 		return "", err
 	}
 
-	newPubKey, err := resolvePublicKey(args[0])
+	newPubKey, _, _, err := resolvePublicKey(args[0])
 	if err != nil {
 		return "", err
 	}
@@ -744,5 +742,4 @@
 	txn := new(protocol.UpdateKey)
 	txn.NewKeyHash = newPubKeyHash[:]
 	return dispatchTxAndPrintResponse("update-key", txn, nil, principal, signer)
->>>>>>> e6432bf3
 }