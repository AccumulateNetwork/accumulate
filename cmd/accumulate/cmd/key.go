package cmd

import (
	"bytes"
	"crypto/ed25519"
	"crypto/sha256"
	"encoding/binary"
	"encoding/hex"
	"encoding/json"
	"fmt"
	"io/ioutil"
	"os"
	"strconv"
	"strings"

	"github.com/howeyc/gopass"
	"github.com/spf13/cobra"
	tmjson "github.com/tendermint/tendermint/libs/json"
	"github.com/tendermint/tendermint/privval"
	"github.com/tyler-smith/go-bip32"
	"github.com/tyler-smith/go-bip39"
	"gitlab.com/accumulatenetwork/accumulate/cmd/accumulate/db"
	"gitlab.com/accumulatenetwork/accumulate/internal/url"
	"gitlab.com/accumulatenetwork/accumulate/protocol"
	"gitlab.com/accumulatenetwork/accumulate/types"
)

func init() {
	keyCmd.AddCommand(keyUpdateCmd)
	keyCmd.Flags().StringVar(&SigType, "sigtype", "ed25519", "Specify the signature type use rcd1 for RCD1 type ; ed25519 for ED25519 ; legacyed25519 for LegacyED25519 ; btc for Bitcoin ; btclegacy for Legacy Bitcoin  ; eth for Ethereum ")
}

var keyCmd = &cobra.Command{
	Use:   "key",
	Short: "Create and manage Keys for ADI Key Books, and Pages",
	Run: func(cmd *cobra.Command, args []string) {
		var out string
		var err error
		var sigType protocol.SignatureType
		var found bool
		if SigType != "" {
			sigType, found = protocol.SignatureTypeByName(SigType)
			if !found {
				err = fmt.Errorf("unknown signature type %s", SigType)
			}
		}

		if len(args) > 0 && err == nil {
			switch arg := args[0]; arg {
			case "import":
				if len(args) == 3 {
					if args[1] == "lite" {

						out, err = ImportKeyPrompt("", sigType)
					} else if args[1] == "factoid" {
						out, err = ImportFactoidKey()
					} else {
						PrintKeyImport()
					}
				} else if len(args) > 3 {
					switch args[1] {
					case "mnemonic":
						out, err = ImportMnemonic(args[2:])
					case "private":
						out, err = ImportKeyPrompt(args[3], sigType)
					case "public":
						//reserved for future use.
						fallthrough
					default:
						PrintKeyImport()
					}
				} else {
					PrintKeyImport()
				}
			case "export":
				if len(args) > 1 {
					switch args[1] {
					case "all":
						out, err = ExportKeys()
					case "seed":
						out, err = ExportSeed()
					case "private":
						if len(args) > 2 {
							out, err = ExportKey(args[2])
						} else {
							PrintKeyExport()
						}
					case "mnemonic":
						out, err = ExportMnemonic()
					default:
						PrintKeyExport()
					}
				} else {
					PrintKeyExport()
				}
			case "list":
				out, err = ListKeyPublic()
			case "generate":
				if len(args) > 1 {
					out, err = GenerateKey(args[1])
				} else {
					PrintKeyGenerate()
				}
			default:
				fmt.Println("Usage:")
				PrintKey()
			}
		} else {
			fmt.Println("Usage:")
			PrintKey()
		}
		printOutput(cmd, out, err)
	},
}

var keyUpdateCmd = &cobra.Command{
	Use:   "update [key page url] [key name[@key book or page]] [new key name]",
	Short: "Self-update a key",
	Args:  cobra.RangeArgs(3, 5),
	Run:   runCmdFunc(UpdateKey),
}

type KeyResponse struct {
	Label       types.String `json:"name,omitempty"`
	PrivateKey  types.Bytes  `json:"privateKey,omitempty"`
	PublicKey   types.Bytes  `json:"publicKey,omitempty"`
	KeyInfo     KeyInfo      `json:"keyInfo,omitempty"`
	LiteAccount *url.URL     `json:"liteAccount,omitempty"`
	Seed        types.Bytes  `json:"seed,omitempty"`
	Mnemonic    types.String `json:"mnemonic,omitempty"`
}

func PrintKeyPublic() {
	fmt.Println("  accumulate key list			List generated keys associated with the wallet")
}

func PrintKeyExport() {
	fmt.Println("  accumulate key export all			            export all keys in wallet")
	fmt.Println("  accumulate key export private [key name]			export the private key by key name")
	fmt.Println("  accumulate key export mnemonic		            export the mnemonic phrase if one was entered")
	fmt.Println("  accumulate key export seed                       export the seed generated from the mnemonic phrase")
}

func PrintKeyGenerate() {
	fmt.Println("  accumulate key generate [key name]     Generate a new key and give it a name in the wallet")
}

func PrintKeyImport() {
	fmt.Println("  accumulate key import mnemonic [mnemonic phrase...]     Import the mneumonic phrase used to generate keys in the wallet")
	fmt.Println("  accumulate key import private [key name]      Import a key and give it a name in the wallet, prompt for key")
	fmt.Println("  accumulate key import factoid   Import a factoid private address, prompt for key")

	fmt.Println("  accumulate key import lite        Import a key as a lite address, prompt for key")
}

func PrintKey() {
	PrintKeyGenerate()
	PrintKeyPublic()
	PrintKeyImport()

	PrintKeyExport()
}

func resolvePrivateKey(s string) (*Key, error) {
	k, err := parseKey(s)
	if err != nil {
		return nil, err
	}

	if k.PrivateKey != nil {
		return k, nil
	}

	return LookupByPubKey(k.PublicKey)
}

func resolvePublicKey(s string) (*Key, error) {
	return parseKey(s)
}

func parseKey(s string) (*Key, error) {
	privKey, err := hex.DecodeString(s)
	if err == nil && len(privKey) == 64 {
		return &Key{PrivateKey: privKey, PublicKey: privKey[32:], KeyInfo: KeyInfo{Type: protocol.SignatureTypeED25519}}, nil
	}

	k, err := pubKeyFromString(s)
	if err == nil {
		return k, nil
	}

	k, err = LookupByLabel(s)
	if err == nil {
		return k, nil
	}

	b, err := ioutil.ReadFile(s)
	if err != nil {
		return nil, fmt.Errorf("cannot resolve signing key, invalid key specifier: %q is not a label, key, or file", s)
	}

	var pvkey privval.FilePVKey
	if tmjson.Unmarshal(b, &pvkey) == nil {
		var pub, priv []byte
		if pvkey.PubKey != nil {
			pub = pvkey.PubKey.Bytes()
		}
		if pvkey.PrivKey != nil {
			priv = pvkey.PrivKey.Bytes()
		}
		// TODO Check the key type
		return &Key{PrivateKey: priv, PublicKey: pub, KeyInfo: KeyInfo{Type: protocol.SignatureTypeED25519}}, nil
	}

	return nil, fmt.Errorf("cannot resolve signing key, invalid key specifier: %q is in an unsupported format", s)
}

func pubKeyFromString(s string) (*Key, error) {
	var pubKey types.Bytes32
	if len(s) != 64 {
		return nil, fmt.Errorf("invalid public key or wallet key name")
	}
	i, err := hex.Decode(pubKey[:], []byte(s))

	if err != nil {
		return nil, err
	}

	if i != 32 {
		return nil, fmt.Errorf("invalid public key")
	}

	return &Key{PublicKey: pubKey[:], KeyInfo: KeyInfo{Type: protocol.SignatureTypeED25519}}, nil
}

func LookupByLiteTokenUrl(lite string) (*Key, error) {
	liteKey, isLite := LabelForLiteTokenAccount(lite)
	if !isLite {
		return nil, fmt.Errorf("invalid lite account %s", liteKey)
	}

	label, err := GetWallet().Get(BucketLite, []byte(liteKey))
	if err != nil {
		return nil, fmt.Errorf("lite account not found %s", lite)
	}

	return LookupByLabel(string(label))
}

func LookupByLiteIdentityUrl(lite string) (*Key, error) {
	liteKey, isLite := LabelForLiteIdentity(lite)
	if !isLite {
		return nil, fmt.Errorf("invalid lite identity %s", liteKey)
	}

	label, err := GetWallet().Get(BucketLite, []byte(liteKey))
	if err != nil {
		return nil, fmt.Errorf("lite identity account not found %s", lite)
	}

	return LookupByLabel(string(label))
}

func LookupByLabel(label string) (*Key, error) {
	k := new(Key)
	return k, k.LoadByLabel(label)
}

// LabelForLiteTokenAccount returns the identity of the token account if label
// is a valid token account URL. Otherwise, LabelForLiteTokenAccount returns the
// original value.
func LabelForLiteTokenAccount(label string) (string, bool) {
	u, err := url.Parse(label)
	if err != nil {
		return label, false
	}

	key, _, err := protocol.ParseLiteTokenAddress(u)
	if key == nil || err != nil {
		return label, false
	}

	return u.Hostname(), true
}

// LabelForLiteIdentity returns the label of the LiteIdentity if label
// is a valid LiteIdentity account URL. Otherwise, LabelForLiteIdentity returns the
// original value.
func LabelForLiteIdentity(label string) (string, bool) {
	u, err := url.Parse(label)
	if err != nil {
		return label, false
	}

	key, err := protocol.ParseLiteIdentity(u)
	if key == nil || err != nil {
		return label, false
	}

	return u.Hostname(), true
}

func LookupByPubKey(pubKey []byte) (*Key, error) {
	k := new(Key)
	return k, k.LoadByPublicKey(pubKey)
}

func GenerateKey(label string) (string, error) {
	var out string
	if _, err := strconv.ParseInt(label, 10, 64); err == nil {
		return "", fmt.Errorf("key name cannot be a number")
	}

	if label != "" {
		_, _, _, errFs := protocol.GetFactoidAddressRcdHashPkeyFromPrivateFs(label)
		_, errFA := protocol.GetRCDFromFactoidAddress(label)
		if errFs == nil || errFA == nil {
			return "", fmt.Errorf("key name cannot be a factoid address")
		}
		u, err := url.Parse(label)
		if err != nil {
			return "", err
		}
		_, _, err = protocol.ParseLiteTokenAddress(u)
		if err != nil {
			return "", fmt.Errorf("key name cannot look like an account")
		}
	}

	sigtype, err := ValidateSigType(SigType)
	if err != nil {
		return "", err
	}

	var privKey []byte
	var pubKey []byte

	if sigtype == protocol.SignatureTypeBTCLegacy || sigtype == protocol.SignatureTypeETH {
		privKey, pubKey = protocol.SECP256K1UncompressedKeypair()
	} else if sigtype == protocol.SignatureTypeBTC {
		privKey, pubKey = protocol.SECP256K1Keypair()
	} else {

		privKey, err = GeneratePrivateKey()
		if err != nil {
			return "", err
		}

		pubKey = privKey[32:]
	}

	var keyHash []byte
	if sigtype == protocol.SignatureTypeRCD1 {
		keyHash = protocol.GetRCDHashFromPublicKey(pubKey, 1)
		if label == "" {
			label, err = protocol.GetFactoidAddressFromRCDHash(keyHash)
			if err != nil {
				return "", err
			}
		}
	} else if sigtype == protocol.SignatureTypeBTC || sigtype == protocol.SignatureTypeBTCLegacy {
		keyHash = protocol.BTCHash(pubKey)
		if label == "" {
			label = protocol.BTCaddress(pubKey)
		}
	} else if sigtype == protocol.SignatureTypeETH {
		keyHash = protocol.ETHhash(pubKey)
		if label == "" {
			label = protocol.ETHaddress(pubKey)
		}
	} else {
		h := sha256.Sum256(pubKey)
		keyHash = h[:]
	}

	lt, err := protocol.LiteTokenAddressFromHash(keyHash, protocol.ACME)
	if err != nil {
		return "", fmt.Errorf("no label specified and cannot import as lite token account")
	}
	liteLabel, _ := LabelForLiteTokenAccount(lt.String())

	if label == "" {
		label = liteLabel
	}

	//here will change the label if it is a lite account specified, otherwise just use the label
	label, _ = LabelForLiteTokenAccount(label)

	_, err = LookupByLabel(label)
	if err == nil {
		return "", fmt.Errorf("key already exists for key name %s", label)
	}

	k := new(Key)
	k.PrivateKey = privKey
	k.PublicKey = pubKey
	k.KeyInfo.Type = sigtype
	err = k.Save(label, liteLabel)
	if err != nil {
		return "", err
	}

	if WantJsonOutput {
		a := KeyResponse{}
		a.Label = types.String(label)
		a.PublicKey = pubKey
		a.LiteAccount = lt
		a.KeyInfo = KeyInfo{Type: sigtype}
		dump, err := json.Marshal(&a)
		if err != nil {
			return "", err
		}
		out += fmt.Sprintf("%s\n", string(dump))
	} else {
		out += fmt.Sprintf("\tname\t\t:\t%s\n\tlite account\t:\t%s\n\tpublic key\t:\t%x\n\tkey type\t:\t%s\n", label, lt, pubKey, sigtype)
	}
	return out, nil
}

func ListKeyPublic() (out string, err error) {
	out = "Public Key\t\t\t\t\t\t\t\tKey name\n"
	b, err := GetWallet().GetBucket(BucketLabel)
	if err != nil {
		return "", err
	}

	for _, v := range b.KeyValueList {
		out += fmt.Sprintf("%x\t%s\n", v.Value, v.Key)
	}
	return out, nil
}

func FindLabelFromPublicKeyHash(pubKeyHash []byte) (lab string, err error) {
	b, err := GetWallet().GetBucket(BucketLabel)
	if err != nil {
		return lab, err
	}

	for _, v := range b.KeyValueList {
		keyHash := sha256.Sum256(v.Value)
		if bytes.Equal(keyHash[:], pubKeyHash) {
			lab = string(v.Key)
			break
		}
	}

	if lab == "" {
		err = fmt.Errorf("key name not found for key hash %x", pubKeyHash)
	}
	return lab, err
}

func FindLabelFromPubKey(pubKey []byte) (lab string, err error) {
	b, err := GetWallet().GetBucket(BucketLabel)
	if err != nil {
		return lab, err
	}

	for _, v := range b.KeyValueList {
		if bytes.Equal(v.Value, pubKey) {
			lab = string(v.Key)
			break
		}
	}

	if lab == "" {
		err = fmt.Errorf("key name not found for %x", pubKey)
	}
	return lab, err
}

func ImportKeyPrompt(label string, signatureType protocol.SignatureType) (out string, err error) {
	token, err := gopass.GetPasswdPrompt("Private Key : ", false, os.Stdin, os.Stderr)
	if err != nil {
		return "", db.ErrInvalidPassword
	}
	return ImportKey(token, label, signatureType)
}

// ImportKey will import the private key and assign it to the label
func ImportKey(token []byte, label string, signatureType protocol.SignatureType) (out string, err error) {

	var liteLabel string
	pk := new(Key)

<<<<<<< HEAD
	if len(token) == 32 {
		pk = ed25519.NewKeyFromSeed(token)
	} else {
		pk = token
=======
	token, err := hex.DecodeString(pkAscii)
	if err != nil {
		return "", err
	}

	if err := pk.Initialize(token, signatureType); err != nil {
		return "", err
>>>>>>> 56b82785
	}

	lt, err := protocol.LiteTokenAddress(pk.PublicKey, protocol.ACME, pk.Type)
	if err != nil {
		return "", fmt.Errorf("no label specified and cannot import as lite token account")
	}
	liteLabel, _ = LabelForLiteTokenAccount(lt.String())

	if label == "" {
		label = liteLabel
	}

	//here will change the label if it is a lite account specified, otherwise just use the label
	label, _ = LabelForLiteTokenAccount(label)

	_, err = LookupByLabel(label)
	if err == nil {
		return "", fmt.Errorf("key name is already being used")
	}

	_, err = LookupByPubKey(pk.PublicKey)
	lab := "not found"
	if err == nil {
		b, _ := GetWallet().GetBucket(BucketLabel)
		if b != nil {
			for _, v := range b.KeyValueList {
				if bytes.Equal(v.Value, pk.PublicKey) {
					lab = string(v.Key)
					break
				}
			}
			return "", fmt.Errorf("private key already exists in wallet by key name of %s", lab)
		}
	}

	err = GetWallet().Put(BucketKeys, pk.PublicKey, pk.PrivateKey)
	if err != nil {
		return "", err
	}

	err = GetWallet().Put(BucketLabel, []byte(label), pk.PublicKey)
	if err != nil {
		return "", err
	}

	err = GetWallet().Put(BucketLite, []byte(liteLabel), []byte(label))
	if err != nil {
		return "", err
	}

<<<<<<< HEAD
	keyInfo := KeyInfo{
		Type:       signatureType,
		Derivation: "external",
	}
	keyInfoBytes, err := keyInfo.MarshalBinary()
	err = GetWallet().Put(BucketKeyInfo, publicKey, keyInfoBytes)
=======
	err = GetWallet().Put(BucketSigType, pk.PublicKey, common.Uint64Bytes(pk.Type.GetEnumValue()))
>>>>>>> 56b82785
	if err != nil {
		return "", err
	}

	if WantJsonOutput {
		a := KeyResponse{}
		a.Label = types.String(label)
		a.PublicKey = types.Bytes(pk.PublicKey)
		a.LiteAccount = lt
<<<<<<< HEAD
		a.KeyInfo = keyInfo
=======
		a.KeyType = pk.Type
>>>>>>> 56b82785
		dump, err := json.Marshal(&a)
		if err != nil {
			return "", err
		}
		out = fmt.Sprintf("%s\n", string(dump))
	} else {
		out = fmt.Sprintf("\tname\t\t:\t%s\n\tlite account\t:\t%s\n\tpublic key\t:\t%x\n\tkey type\t:\t%s\n", label, lt, pk.PublicKey, pk.Type)
	}
	return out, nil
}

func ExportKey(label string) (string, error) {
	k, err := LookupByLabel(label)
	if err != nil {
		k, err := pubKeyFromString(label)
		if err != nil {
			return "", fmt.Errorf("no private key found for key name %s", label)
		}
		_, err = LookupByPubKey(k.PublicKey)
		if err != nil {
			return "", fmt.Errorf("no private key found for key name %s", label)
		}
	}

	if WantJsonOutput {
		a := KeyResponse{}
		a.Label = types.String(label)
		a.PrivateKey = k.PrivateKey
		a.PublicKey = k.PublicKey
		a.KeyInfo = k.KeyInfo
		dump, err := json.Marshal(&a)
		if err != nil {
			return "", err
		}
		return fmt.Sprintf("%s\n", string(dump)), nil
	} else {
		return fmt.Sprintf("name\t\t\t:\t%s\n\tprivate key\t:\t%x\n\tpublic key\t:\t%x\nkey type\t\t:\t%s\n", label, k.PrivateKey, k.PublicKey, k.KeyInfo.Type), nil
	}
}

func GeneratePrivateKey() ([]byte, error) {
	seed, err := lookupSeed()
	if err != nil {
		//if private key seed doesn't exist, just create a key
		_, privKey, err := ed25519.GenerateKey(nil)
		if err != nil {
			return nil, err
		}
		return privKey, nil
	}

	//if we do have a seed, then create a new key
	masterKey, _ := bip32.NewMasterKey(seed)

	ct, err := getKeyCountAndIncrement()
	if err != nil {
		return nil, err
	}

	newKey, err := masterKey.NewChildKey(ct)
	if err != nil {
		return nil, err
	}
	privKey := ed25519.NewKeyFromSeed(newKey.Key)
	return privKey, nil
}

func getKeyCountAndIncrement() (count uint32, err error) {

	ct, _ := GetWallet().Get(BucketMnemonic, []byte("count"))
	if ct != nil {
		count = binary.LittleEndian.Uint32(ct)
	}

	ct = make([]byte, 8)
	binary.LittleEndian.PutUint32(ct, count+1)
	err = GetWallet().Put(BucketMnemonic, []byte("count"), ct)
	if err != nil {
		return 0, err
	}

	return count, nil
}

func lookupSeed() (seed []byte, err error) {
	seed, err = GetWallet().Get(BucketMnemonic, []byte("seed"))
	if err != nil {
		return nil, fmt.Errorf("mnemonic seed doesn't exist")
	}

	return seed, nil
}

func ImportMnemonic(mnemonic []string) (string, error) {
	mns := strings.Join(mnemonic, " ")

	if !bip39.IsMnemonicValid(mns) {
		return "", fmt.Errorf("invalid mnemonic provided")
	}

	// Generate a Bip32 HD wallet for the mnemonic and a user supplied password
	seed := bip39.NewSeed(mns, "")

	root, _ := GetWallet().Get(BucketMnemonic, []byte("seed"))
	if len(root) != 0 {
		return "", fmt.Errorf("mnemonic seed phrase already exists within wallet")
	}

	err := GetWallet().Put(BucketMnemonic, []byte("seed"), seed)
	if err != nil {
		return "", fmt.Errorf("DB: seed write error, %v", err)
	}

	err = GetWallet().Put(BucketMnemonic, []byte("phrase"), []byte(mns))
	if err != nil {
		return "", fmt.Errorf("DB: phrase write error %s", err)
	}

	return "mnemonic import successful", nil
}

func ExportKeys() (out string, err error) {
	b, err := GetWallet().GetBucket(BucketKeys)
	if err != nil {
		return "", err
	}

	if WantJsonOutput {
		out += "{\"keys\":["
	}
	for i, v := range b.KeyValueList {
		label, err := FindLabelFromPubKey(v.Key)
		if err != nil {
			if WantJsonOutput {
				if i != 0 {
					out += ","
				}
				out += fmt.Sprintf("{\"error\":\"cannot find data for for key %x\"}", v.Key)
			} else {
				out += fmt.Sprintf("Error: Cannot find data for key %x\n", v.Key)
			}
		} else {

			str, err := ExportKey(label)
			if err != nil {
				out += fmt.Sprintf("invalid key for key name %s (error %v)\n", label, err)
			} else {
				if WantJsonOutput && i != 0 {
					out += ","
				}
				out += str
			}
		}
	}
	if WantJsonOutput {
		out += "]}"
		var b bytes.Buffer
		err := json.Indent(&b, []byte(out), "", "    ")
		if err == nil {
			out = b.String()
		}
	}
	return out, nil
}

func ExportSeed() (string, error) {
	seed, err := GetWallet().Get(BucketMnemonic, []byte("seed"))
	if err != nil {
		return "", fmt.Errorf("mnemonic seed not found")
	}
	if WantJsonOutput {
		a := KeyResponse{}
		a.Seed = seed
		dump, err := json.Marshal(&a)
		if err != nil {
			return "", err
		}
		return fmt.Sprintf("%s\n", string(dump)), nil
	} else {
		return fmt.Sprintf(" seed: %x\n", seed), nil
	}
}

func ExportMnemonic() (string, error) {
	phrase, err := GetWallet().Get(BucketMnemonic, []byte("phrase"))
	if err != nil {
		return "", err
	}
	if WantJsonOutput {
		a := KeyResponse{}
		a.Mnemonic = types.String(phrase)
		dump, err := json.Marshal(&a)
		if err != nil {
			return "", err
		}
		return fmt.Sprintf("%s\n", string(dump)), nil
	} else {
		return fmt.Sprintf("mnemonic phrase: %s\n", string(phrase)), nil
	}
}

func ImportFactoidKey() (out string, err error) {
	token, err := gopass.GetPasswdPrompt("Factom Private Key : ", false, os.Stdin, os.Stderr)
	if err != nil {
		return "", db.ErrInvalidPassword
	}
	if !strings.Contains(hex.EncodeToString(token), "Fs") {
		return "", fmt.Errorf("key to import is not a factoid address")
	}
	label, _, privatekey, err := protocol.GetFactoidAddressRcdHashPkeyFromPrivateFs(string(token))
	if err != nil {
		return "", err
	}
	return ImportKey(privatekey, label, protocol.SignatureTypeRCD1)
}

func UpdateKey(args []string) (string, error) {
	principal, err := url.Parse(args[0])
	if err != nil {
		return "", err
	}

	args, signer, err := prepareSigner(principal, args[1:])
	if err != nil {
		return "", err
	}

	k, err := resolvePublicKey(args[0])
	if err != nil {
		return "", err
	}

	txn := new(protocol.UpdateKey)
	txn.NewKeyHash = k.PublicKeyHash()
	return dispatchTxAndPrintResponse(txn, principal, signer)
}<|MERGE_RESOLUTION|>--- conflicted
+++ resolved
@@ -483,20 +483,8 @@
 	var liteLabel string
 	pk := new(Key)
 
-<<<<<<< HEAD
-	if len(token) == 32 {
-		pk = ed25519.NewKeyFromSeed(token)
-	} else {
-		pk = token
-=======
-	token, err := hex.DecodeString(pkAscii)
-	if err != nil {
-		return "", err
-	}
-
 	if err := pk.Initialize(token, signatureType); err != nil {
 		return "", err
->>>>>>> 56b82785
 	}
 
 	lt, err := protocol.LiteTokenAddress(pk.PublicKey, protocol.ACME, pk.Type)
@@ -547,16 +535,11 @@
 		return "", err
 	}
 
-<<<<<<< HEAD
-	keyInfo := KeyInfo{
-		Type:       signatureType,
-		Derivation: "external",
-	}
-	keyInfoBytes, err := keyInfo.MarshalBinary()
-	err = GetWallet().Put(BucketKeyInfo, publicKey, keyInfoBytes)
-=======
-	err = GetWallet().Put(BucketSigType, pk.PublicKey, common.Uint64Bytes(pk.Type.GetEnumValue()))
->>>>>>> 56b82785
+	keyInfoBytes, err := pk.KeyInfo.MarshalBinary()
+	if err != nil {
+		return "", err
+	}
+	err = GetWallet().Put(BucketKeyInfo, pk.PublicKey, keyInfoBytes)
 	if err != nil {
 		return "", err
 	}
@@ -566,18 +549,14 @@
 		a.Label = types.String(label)
 		a.PublicKey = types.Bytes(pk.PublicKey)
 		a.LiteAccount = lt
-<<<<<<< HEAD
-		a.KeyInfo = keyInfo
-=======
-		a.KeyType = pk.Type
->>>>>>> 56b82785
+		a.KeyInfo = pk.KeyInfo
 		dump, err := json.Marshal(&a)
 		if err != nil {
 			return "", err
 		}
 		out = fmt.Sprintf("%s\n", string(dump))
 	} else {
-		out = fmt.Sprintf("\tname\t\t:\t%s\n\tlite account\t:\t%s\n\tpublic key\t:\t%x\n\tkey type\t:\t%s\n", label, lt, pk.PublicKey, pk.Type)
+		out = fmt.Sprintf("\tname\t\t:\t%s\n\tlite account\t:\t%s\n\tpublic key\t:\t%x\n\tkey type\t:\t%s\n\tderivation\t:\t%s\n", label, lt, pk.PublicKey, pk.KeyInfo.Type, pk.KeyInfo.Derivation)
 	}
 	return out, nil
 }
@@ -607,7 +586,7 @@
 		}
 		return fmt.Sprintf("%s\n", string(dump)), nil
 	} else {
-		return fmt.Sprintf("name\t\t\t:\t%s\n\tprivate key\t:\t%x\n\tpublic key\t:\t%x\nkey type\t\t:\t%s\n", label, k.PrivateKey, k.PublicKey, k.KeyInfo.Type), nil
+		return fmt.Sprintf("name\t\t\t:\t%s\n\tprivate key\t:\t%x\n\tpublic key\t:\t%x\nkey type\t\t:\t%s\n\tderivation\t:\t%s\n", label, k.PrivateKey, k.PublicKey, k.KeyInfo.Type, k.KeyInfo.Derivation), nil
 	}
 }
 
