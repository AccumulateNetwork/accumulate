--- conflicted
+++ resolved
@@ -86,14 +86,10 @@
 
 	op := &protocol.EnableAccountAuthOperation{Authority: authority}
 	txn := &protocol.UpdateAccountAuth{Operations: []protocol.AccountAuthOperation{op}}
-<<<<<<< HEAD
 	accstate, anchor := GetAccountStateProof(account)
 	txn.AccState = accstate
 	txn.Proof = anchor
-	return dispatchTxAndPrintResponse("update-account-auth", txn, nil, account, signer)
-=======
 	return dispatchTxAndPrintResponse(txn, nil, account, signer)
->>>>>>> d89a640e
 }
 
 func DisableAuth(account *url2.URL, signer *signing.Builder, args []string) (string, error) {
@@ -104,14 +100,10 @@
 
 	op := &protocol.DisableAccountAuthOperation{Authority: authority}
 	txn := &protocol.UpdateAccountAuth{Operations: []protocol.AccountAuthOperation{op}}
-<<<<<<< HEAD
 	accstate, anchor := GetAccountStateProof(account)
 	txn.AccState = accstate
 	txn.Proof = anchor
-	return dispatchTxAndPrintResponse("update-account-auth", txn, nil, account, signer)
-=======
 	return dispatchTxAndPrintResponse(txn, nil, account, signer)
->>>>>>> d89a640e
 }
 
 func AddAuth(account *url2.URL, signer *signing.Builder, args []string) (string, error) {
@@ -122,14 +114,10 @@
 
 	op := &protocol.AddAccountAuthorityOperation{Authority: authority}
 	txn := &protocol.UpdateAccountAuth{Operations: []protocol.AccountAuthOperation{op}}
-<<<<<<< HEAD
 	accstate, anchor := GetAccountStateProof(account)
 	txn.AccState = accstate
 	txn.Proof = anchor
-	return dispatchTxAndPrintResponse("update-account-auth", txn, nil, account, signer)
-=======
 	return dispatchTxAndPrintResponse(txn, nil, account, signer)
->>>>>>> d89a640e
 }
 
 func RemoveAuth(account *url2.URL, signer *signing.Builder, args []string) (string, error) {
@@ -140,12 +128,8 @@
 
 	op := &protocol.RemoveAccountAuthorityOperation{Authority: authority}
 	txn := &protocol.UpdateAccountAuth{Operations: []protocol.AccountAuthOperation{op}}
-<<<<<<< HEAD
 	accstate, anchor := GetAccountStateProof(account)
 	txn.AccState = accstate
 	txn.Proof = anchor
-	return dispatchTxAndPrintResponse("update-account-auth", txn, nil, account, signer)
-=======
 	return dispatchTxAndPrintResponse(txn, nil, account, signer)
->>>>>>> d89a640e
 }