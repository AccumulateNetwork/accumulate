--- conflicted
+++ resolved
@@ -282,23 +282,6 @@
 
 func RestoreAccounts() (out string, err error) {
 	anon, err := Db.GetBucket(BucketAnon)
-<<<<<<< HEAD
-	if err != nil {
-		//no anon accounts so nothing to do...
-		return
-	}
-	for _, v := range anon.KeyValueList {
-		u, err := url2.Parse(string(v.Key))
-		if err != nil {
-			out += fmt.Sprintf("%q is not a valid URL\n", v.Key)
-		}
-		key, _, err := protocol.ParseLiteTokenAddress(u)
-		if err != nil {
-			out += fmt.Sprintf("%q is not a valid lite token account: %v\n", v.Key, err)
-		} else if key == nil {
-			out += fmt.Sprintf("%q is not a lite token account\n", v.Key)
-		}
-=======
 	if err == nil {
 		for _, v := range anon.KeyValueList {
 			u, err := url2.Parse(string(v.Key))
@@ -313,7 +296,6 @@
 					out += fmt.Sprintf("%q is not a lite account\n", v.Key)
 				}
 			}
->>>>>>> 17de9644
 
 			label, _ := LabelForLiteTokenAccount(string(v.Key))
 			v.Key = []byte(label)
@@ -383,6 +365,5 @@
 			}
 		}
 	}
-
 	return out, nil
 }