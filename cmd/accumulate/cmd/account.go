--- conflicted
+++ resolved
@@ -260,13 +260,6 @@
 	return dispatchTxAndPrintResponse(&tac, u, signer)
 }
 
-<<<<<<< HEAD
-func GenerateAccount(cmd *cobra.Command, args []string) (string, error) {
-	// validate the amount arguments passed to the command
-	if len(args) > 1 {
-		return "", fmt.Errorf("too many arguments")
-	}
-=======
 func proveTokenIssuerExistence(body *protocol.CreateTokenAccount) error {
 	if body.Url.LocalTo(body.TokenUrl) {
 		return nil // Don't need a proof if the issuer is local
@@ -350,7 +343,6 @@
 }
 
 func GenerateAccount() (string, error) {
->>>>>>> 4736a99e
 	return GenerateKey("")
 }
 
