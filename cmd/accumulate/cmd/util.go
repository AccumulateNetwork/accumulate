package cmd

import (
	"context"
	"encoding/base64"
	"encoding/hex"
	"encoding/json"
	"errors"
	"fmt"
	"log"
	"math"
	"math/big"
	"reflect"
	"strconv"
	"strings"
	"time"
	"unicode"

	"github.com/AccumulateNetwork/jsonrpc2/v15"
	"github.com/spf13/cobra"
	"gitlab.com/accumulatenetwork/accumulate/internal/api/v2"
	api2 "gitlab.com/accumulatenetwork/accumulate/internal/api/v2"
	url2 "gitlab.com/accumulatenetwork/accumulate/internal/url"
	"gitlab.com/accumulatenetwork/accumulate/pkg/client/signing"
	"gitlab.com/accumulatenetwork/accumulate/protocol"
	"gitlab.com/accumulatenetwork/accumulate/types"
)

func runCmdFunc(fn func([]string) (string, error)) func(cmd *cobra.Command, args []string) {
	return func(cmd *cobra.Command, args []string) {
		out, err := fn(args)
		printOutput(cmd, out, err)
	}
}

func getRecord(urlStr string, rec interface{}) (*api2.MerkleState, error) {
	u, err := url2.Parse(urlStr)
	if err != nil {
		return nil, err
	}

	params := api2.UrlQuery{
		Url: u,
	}
	res := new(api2.ChainQueryResponse)
	res.Data = rec
	if err := Client.RequestAPIv2(context.Background(), "query", &params, res); err != nil {
		return nil, err
	}
	return res.MainChain, nil
}

func prepareSigner(origin *url2.URL, args []string) ([]string, *signing.Builder, error) {
	ct := 0
	if len(args) == 0 {
		return nil, nil, fmt.Errorf("insufficent arguments on comand line")
	}

	signer := new(signing.Builder)
	signer.Type = protocol.SignatureTypeLegacyED25519
	signer.Timestamp = nonceFromTimeNow()

	if IsLiteAccount(origin.String()) {
		privKey, err := LookupByLabel(origin.String())
		if err != nil {
			return nil, nil, fmt.Errorf("unable to find private key for lite token account %s %v", origin.String(), err)
		}
		sigType, _, err := resolveKeyTypeAndHash(privKey[32:])
		if err != nil {
			return nil, nil, err
		}
		signer.Type = sigType
		signer.Url = origin
		signer.Version = 1
		signer.SetPrivateKey(privKey)
		return args, signer, nil
	}

	privKey, err := resolvePrivateKey(args[0])
	if err != nil {
		return nil, nil, err
	}
	signer.SetPrivateKey(privKey)
	ct++

	sigType, keyHash, err := resolveKeyTypeAndHash(privKey[32:])
	if err != nil {
		return nil, nil, err
	}
	signer.Type = sigType

	keyInfo, err := getKey(origin.String(), keyHash)
	if err != nil {
		return nil, nil, fmt.Errorf("failed to get key for %q : %v", origin, err)
	}

	if len(args) < 2 {
		signer.Url = keyInfo.KeyPage
	} else if v, err := strconv.ParseUint(args[1], 10, 64); err == nil {
		signer.Url = protocol.FormatKeyPageUrl(keyInfo.KeyBook, v)
		ct++
	} else {
		signer.Url = keyInfo.KeyPage
	}

	var page *protocol.KeyPage
	_, err = getRecord(signer.Url.String(), &page)
	if err != nil {
		return nil, nil, fmt.Errorf("failed to get %q : %v", keyInfo.KeyPage, err)
	}
	signer.Version = page.Version

	return args[ct:], signer, nil
}

func parseArgsAndPrepareSigner(args []string) ([]string, *url2.URL, *signing.Builder, error) {
	principal, err := url2.Parse(args[0])
	if err != nil {
		return nil, nil, nil, err
	}

	args, signer, err := prepareSigner(principal, args[1:])
	if err != nil {
		return nil, nil, nil, err
	}

	return args, principal, signer, nil
}

func IsLiteAccount(url string) bool {
	u, err := url2.Parse(url)
	if err != nil {
		log.Fatal(err)
	}
	key, _, _ := protocol.ParseLiteTokenAddress(u)
	return key != nil
}

// Remarshal uses mapstructure to convert a generic JSON-decoded map into a struct.
func Remarshal(src interface{}, dst interface{}) error {
	data, err := json.Marshal(src)
	if err != nil {
		return err
	}
	return json.Unmarshal(data, dst)
}

// This is a hack to reduce how much we have to change
type QueryResponse struct {
	Type           string                      `json:"type,omitempty"`
	MainChain      *api2.MerkleState           `json:"mainChain,omitempty"`
	Data           interface{}                 `json:"data,omitempty"`
	ChainId        []byte                      `json:"chainId,omitempty"`
	Origin         string                      `json:"origin,omitempty"`
	KeyPage        *api2.KeyPage               `json:"keyPage,omitempty"`
	Txid           []byte                      `json:"txid,omitempty"`
	Signatures     []protocol.Signature        `json:"signatures,omitempty"`
	Status         *protocol.TransactionStatus `json:"status,omitempty"`
	SyntheticTxids [][32]byte                  `json:"syntheticTxids,omitempty"`
}

func GetUrl(url string) (*QueryResponse, error) {
	var res QueryResponse

	u, err := url2.Parse(url)
	if err != nil {
		return nil, err
	}
	params := api2.UrlQuery{}
	params.Url = u

	err = queryAs("query", &params, &res)
	if err != nil {
		return nil, err
	}

	return &res, nil
}

func getAccount(url string) (protocol.Account, error) {
	qr, err := GetUrl(url)
	if err != nil {
		return nil, err
	}

	json, err := json.Marshal(qr.Data)
	if err != nil {
		return nil, err
	}

	return protocol.UnmarshalAccountJSON(json)
}

func queryAs(method string, input, output interface{}) error {
	err := Client.RequestAPIv2(context.Background(), method, input, output)
	if err == nil {
		return nil
	}

	ret, err := PrintJsonRpcError(err)
	if err != nil {
		return err
	}

	return fmt.Errorf("%v", ret)
}

func dispatchTxAndPrintResponse(action string, payload protocol.TransactionBody, txHash []byte, origin *url2.URL, signer *signing.Builder) (string, error) {
	res, err := dispatchTxRequest(action, payload, txHash, origin, signer)
	if err != nil {
		return "", err
	}

	return ActionResponseFrom(res).Print()
}

func dispatchTxRequest(action string, payload protocol.TransactionBody, txHash []byte, origin *url2.URL, signer *signing.Builder) (*api2.TxResponse, error) {
	var env *protocol.Envelope
	var sig protocol.Signature
	var err error
	switch {
	case payload != nil && txHash == nil:
		env, err = buildEnvelope(payload, origin)
		if err != nil {
			return nil, err
		}
		sig, err = signer.Initiate(env.Transaction)
		txHash = env.Transaction.GetHash()
	case payload == nil && txHash != nil:
		payload = new(protocol.SignPending)
		env = new(protocol.Envelope)
		env.TxHash = txHash
		env.Transaction = new(protocol.Transaction)
		env.Transaction.Body = payload
		env.Transaction.Header.Principal = origin
		sig, err = signer.Sign(txHash)
	default:
		panic("cannot specify a transaction hash and a payload")
	}
	if err != nil {
		return nil, err
	}
	env.Signatures = append(env.Signatures, sig)

	keySig := sig.(protocol.KeySignature)

	req := new(api2.TxRequest)
	req.TxHash = txHash
	req.Origin = env.Transaction.Header.Principal
	req.Signer.Timestamp = sig.GetTimestamp()
	req.Signer.Url = sig.GetSigner()
<<<<<<< HEAD
	req.Signer.PublicKey = sig.GetPublicKeyHash()
=======
	req.Signer.PublicKey = keySig.GetPublicKey()
>>>>>>> 0aa83eaa
	req.Signer.SignatureType = sig.Type()
	req.KeyPage.Version = sig.GetSignerVersion()
	req.Signature = sig.GetSignature()
	req.Memo = env.Transaction.Header.Memo
	req.Metadata = env.Transaction.Header.Metadata

	switch sig := sig.(type) {
	case *protocol.LegacyED25519Signature:
		req.Signer.PublicKey = sig.PublicKey
	case *protocol.ED25519Signature:
		req.Signer.PublicKey = sig.PublicKey
	case *protocol.RCD1Signature:
		req.Signer.PublicKey = sig.PublicKey
	default:
		// Should not happen because this type switch should contain all the
		// types we support
		panic("unknown key type")
	}

	if TxPretend {
		req.CheckOnly = true
	}

	if action == "execute" {
		dataBinary, err := payload.MarshalBinary()
		if err != nil {
			return nil, err
		}
		req.Payload = hex.EncodeToString(dataBinary)
	} else {
		req.Payload = payload
	}
	if err != nil {
		return nil, err
	}

	var res api2.TxResponse
	if err := Client.RequestAPIv2(context.Background(), action, req, &res); err != nil {
		_, err := PrintJsonRpcError(err)
		return nil, err
	}

	return &res, nil
}

func buildEnvelope(payload protocol.TransactionBody, origin *url2.URL) (*protocol.Envelope, error) {
	env := new(protocol.Envelope)
	env.Transaction = new(protocol.Transaction)
	env.Transaction.Body = payload
	env.Transaction.Header.Principal = origin
	env.Transaction.Header.Memo = Memo

	if Metadata == "" {
		return env, nil
	}

	if !strings.Contains(Metadata, ":") {
		env.Transaction.Header.Metadata = []byte(Metadata)
		return env, nil
	}

	dataSet := strings.Split(Metadata, ":")
	switch dataSet[0] {
	case "hex":
		bytes, err := hex.DecodeString(dataSet[1])
		if err != nil {
			return nil, err
		}
		env.Transaction.Header.Metadata = bytes
	case "base64":
		bytes, err := base64.RawStdEncoding.DecodeString(dataSet[1])
		if err != nil {
			return nil, err
		}
		env.Transaction.Header.Metadata = bytes
	default:
		env.Transaction.Header.Metadata = []byte(dataSet[1])
	}
	return env, nil
}

type ActionResponse struct {
	TransactionHash types.Bytes                 `json:"transactionHash"`
	SignatureHashes []types.Bytes               `json:"signatureHashes"`
	SimpleHash      types.Bytes                 `json:"simpleHash"`
	Log             types.String                `json:"log"`
	Code            types.String                `json:"code"`
	Codespace       types.String                `json:"codespace"`
	Error           types.String                `json:"error"`
	Mempool         types.String                `json:"mempool"`
	Result          *protocol.TransactionStatus `json:"result"`
}

type ActionDataResponse struct {
	EntryHash types.Bytes32 `json:"entryHash"`
	ActionResponse
}

type ActionLiteDataResponse struct {
	AccountUrl types.String  `json:"accountUrl"`
	AccountId  types.Bytes32 `json:"accountId"`
	ActionDataResponse
}

func ActionResponseFromLiteData(r *api2.TxResponse, accountUrl string, accountId []byte, entryHash []byte) *ActionLiteDataResponse {
	ar := &ActionLiteDataResponse{}
	ar.AccountUrl = types.String(accountUrl)
	_ = ar.AccountId.FromBytes(accountId)
	ar.ActionDataResponse = *ActionResponseFromData(r, entryHash)
	return ar
}

func (a *ActionLiteDataResponse) Print() (string, error) {
	var out string
	if WantJsonOutput {
		ok := a.Code == "0" || a.Code == ""
		if ok {
			a.Code = "ok"
		}
		b, err := json.Marshal(a)
		if err != nil {
			return "", err
		}
		out = string(b)
	} else {
		s, err := a.ActionDataResponse.Print()
		if err != nil {
			return "", err
		}
		out = fmt.Sprintf("\n\tAccount Url\t\t:%s\n", a.AccountUrl[:])
		out += fmt.Sprintf("\n\tAccount Id\t\t:%x\n", a.AccountId[:])
		out += s[1:]
	}
	return out, nil
}

func ActionResponseFromData(r *api2.TxResponse, entryHash []byte) *ActionDataResponse {
	ar := &ActionDataResponse{}
	_ = ar.EntryHash.FromBytes(entryHash)
	ar.ActionResponse = *ActionResponseFrom(r)
	return ar
}

func (a *ActionDataResponse) Print() (string, error) {
	var out string
	if WantJsonOutput {
		ok := a.Code == "0" || a.Code == ""
		if ok {
			a.Code = "ok"
		}
		b, err := json.Marshal(a)
		if err != nil {
			return "", err
		}
		out = string(b)
	} else {
		s, err := a.ActionResponse.Print()
		if err != nil {
			return "", err
		}
		out = fmt.Sprintf("\n\tEntry Hash\t\t:%x\n%s", a.EntryHash[:], s[1:])
	}
	return out, nil
}

func ActionResponseFrom(r *api2.TxResponse) *ActionResponse {
	ar := &ActionResponse{
		TransactionHash: r.TransactionHash,
		SignatureHashes: make([]types.Bytes, len(r.SignatureHashes)),
		SimpleHash:      r.SimpleHash,
		Error:           types.String(r.Message),
		Code:            types.String(fmt.Sprint(r.Code)),
	}
	for i, hash := range r.SignatureHashes {
		ar.SignatureHashes[i] = hash
	}

	result := new(protocol.TransactionStatus)
	if Remarshal(r.Result, result) != nil {
		return ar
	}

	ar.Code = types.String(fmt.Sprint(result.Code))
	ar.Error = types.String(result.Message)
	return ar
}

func (a *ActionResponse) Print() (string, error) {
	ok := a.Code == "0" || a.Code == ""

	var out string
	if WantJsonOutput {
		if ok {
			a.Code = "ok"
		}
		b, err := json.Marshal(a)
		if err != nil {
			return "", err
		}
		out = string(b)
	} else {
		out += fmt.Sprintf("\n\tTransaction Hash\t: %x\n", a.TransactionHash)
		for i, hash := range a.SignatureHashes {
			out += fmt.Sprintf("\tSignature %d Hash\t: %x\n", i, hash)
		}
		out += fmt.Sprintf("\tSimple Hash\t\t: %x\n", a.SimpleHash)
		if !ok {
			out += fmt.Sprintf("\tError code\t\t: %s\n", a.Code)
		} else {
			//nolint:gosimple
			out += fmt.Sprintf("\tError code\t\t: ok\n")
		}
		if a.Error != "" {
			out += fmt.Sprintf("\tError\t\t\t: %s\n", a.Error)
		}
		if a.Log != "" {
			out += fmt.Sprintf("\tLog\t\t\t: %s\n", a.Log)
		}
		if a.Codespace != "" {
			out += fmt.Sprintf("\tCodespace\t\t: %s\n", a.Codespace)
		}
		if a.Result != nil {
			out += "\tResult\t\t\t: "
			d, err := json.Marshal(a.Result.Result)
			if err != nil {
				out += fmt.Sprintf("error remarshaling result %v\n", a.Result.Result)
			} else {
				v, err := protocol.UnmarshalTransactionResultJSON(d)
				if err != nil {
					out += fmt.Sprintf("error unmarshaling transaction result %v", err)
				} else {
					out += outputTransactionResultForHumans(v)
				}
			}
		}
	}

	if ok {
		return out, nil
	}
	return "", errors.New(out)
}

func outputTransactionResultForHumans(t protocol.TransactionResult) string {
	var out string

	switch c := t.(type) {
	case *protocol.AddCreditsResult:
		amt, err := formatAmount(protocol.ACME, &c.Amount)
		if err != nil {
			amt = "unknown"
		}
		out += fmt.Sprintf("Oracle\t$%.2f / ACME\n", float64(c.Oracle)/protocol.AcmeOraclePrecision)
		out += fmt.Sprintf("\t\t\t\t  Credits\t%.2f\n", float64(c.Credits)/protocol.CreditPrecision)
		out += fmt.Sprintf("\t\t\t\t  Amount\t%s\n", amt)
	case *protocol.WriteDataResult:
		out += fmt.Sprintf("Account URL\t%s\n", c.AccountUrl)
		out += fmt.Sprintf("\t\t\t\t  Account ID\t%x\n", c.AccountID)
		out += fmt.Sprintf("\t\t\t\t  Entry Hash\t%x\n", c.EntryHash)
	}
	return out
}

type JsonRpcError struct {
	Msg string
	Err jsonrpc2.Error
}

func (e *JsonRpcError) Error() string { return e.Msg }

func PrintJsonRpcError(err error) (string, error) {
	var e jsonrpc2.Error
	switch err := err.(type) {
	case jsonrpc2.Error:
		e = err
	default:
		return "", fmt.Errorf("error with request, %v", err)
	}

	if WantJsonOutput {
		out, err := json.Marshal(e)
		if err != nil {
			return "", err
		}
		return "", &JsonRpcError{Err: e, Msg: string(out)}
	} else {
		var out string
		out += fmt.Sprintf("\n\tMessage\t\t:\t%v\n", e.Message)
		out += fmt.Sprintf("\tError Code\t:\t%v\n", e.Code)
		out += fmt.Sprintf("\tDetail\t\t:\t%s\n", e.Data)
		return "", &JsonRpcError{Err: e, Msg: out}
	}
}

func printOutput(cmd *cobra.Command, out string, err error) {
	if err != nil {
		if WantJsonOutput {
			cmd.PrintErrf("{\"error\":%v}", err)
		} else {
			cmd.PrintErrf("Error: %v\n", err)
		}
		DidError = err
	} else {
		cmd.Println(out)
	}
}

var (
	ApiToString = map[protocol.AccountType]string{
		protocol.AccountTypeLiteTokenAccount: "Lite Account",
		protocol.AccountTypeTokenAccount:     "ADI Token Account",
		protocol.AccountTypeIdentity:         "ADI",
		protocol.AccountTypeKeyBook:          "Key Book",
		protocol.AccountTypeKeyPage:          "Key Page",
		protocol.AccountTypeDataAccount:      "Data Chain",
		protocol.AccountTypeLiteDataAccount:  "Lite Data Chain",
	}
)

func amountToBigInt(tokenUrl string, amount string) (*big.Int, error) {
	//query the token
	qr, err := GetUrl(tokenUrl)
	if err != nil {
		return nil, fmt.Errorf("error retrieving token url, %v", err)
	}
	t := protocol.TokenIssuer{}
	err = Remarshal(qr.Data, &t)
	if err != nil {
		return nil, err
	}

	amt, _ := big.NewFloat(0).SetPrec(128).SetString(amount)
	if amt == nil {
		return nil, fmt.Errorf("invalid amount %s", amount)
	}
	oneToken := big.NewFloat(math.Pow(10.0, float64(t.Precision)))
	amt.Mul(amt, oneToken)
	iAmt, _ := amt.Int(big.NewInt(0))
	return iAmt, nil
}

func GetTokenUrlFromAccount(u *url2.URL) (*url2.URL, error) {
	var err error
	var tokenUrl *url2.URL
	if IsLiteAccount(u.String()) {
		_, tokenUrl, err = protocol.ParseLiteTokenAddress(u)
		if err != nil {
			return nil, fmt.Errorf("cannot extract token url from lite token account, %v", err)
		}
	} else {
		res, err := GetUrl(u.String())
		if err != nil {
			return nil, err
		}
		if res.Type != protocol.AccountTypeTokenAccount.String() {
			return nil, fmt.Errorf("expecting token account but received %s", res.Type)
		}
		ta := protocol.TokenAccount{}
		err = Remarshal(res.Data, &ta)
		if err != nil {
			return nil, fmt.Errorf("error remarshaling token account, %v", err)
		}
		tokenUrl = ta.TokenUrl
	}
	if tokenUrl == nil {
		return nil, fmt.Errorf("invalid token url was obtained from %s", u.String())
	}
	return tokenUrl, nil
}
func amountToString(precision uint64, amount *big.Int) string {
	bf := big.Float{}
	bd := big.Float{}
	bd.SetFloat64(math.Pow(10.0, float64(precision)))
	bf.SetInt(amount)
	bal := big.Float{}
	bal.Quo(&bf, &bd)
	return bal.Text('f', int(precision))
}

func formatAmount(tokenUrl string, amount *big.Int) (string, error) {
	//query the token
	tokenData, err := GetUrl(tokenUrl)
	if err != nil {
		return "", fmt.Errorf("error retrieving token url, %v", err)
	}
	t := protocol.TokenIssuer{}
	err = Remarshal(tokenData.Data, &t)
	if err != nil {
		return "", err
	}

	return fmt.Sprintf("%s %s", amountToString(t.Precision, amount), t.Symbol), nil
}

//nolint:gosimple
func printGeneralTransactionParameters(res *api2.TransactionQueryResponse) string {
	out := fmt.Sprintf("---\n")
	out += fmt.Sprintf("  - Transaction           : %x\n", res.TransactionHash)
	out += fmt.Sprintf("  - Signer Url            : %s\n", res.Origin)
	out += fmt.Sprintf("  - Signatures            :\n")
	for _, book := range res.SignatureBooks {
		for _, page := range book.Pages {
			out += fmt.Sprintf("  - Signatures            :\n")
			out += fmt.Sprintf("    - Signer              : %s (%v)\n", page.Signer.Url, page.Signer.Type)
			for _, sig := range page.Signatures {
				if sig.Type().IsSystem() {
					out += fmt.Sprintf("      -                   : %v\n", sig.Type())
				} else {
					out += fmt.Sprintf("      -                   : %x (sig) / %x (key)\n", sig.GetSignature(), sig.GetPublicKeyHash())
				}
			}
		}
	}
	out += fmt.Sprintf("===\n")
	return out
}

func PrintJson(v interface{}) (string, error) {
	data, err := json.Marshal(v)
	if err != nil {
		return "", err
	}
	return string(data), nil
}

func PrintChainQueryResponseV2(res *QueryResponse) (string, error) {
	if WantJsonOutput || res.Type == "dataEntry" {
		return PrintJson(res)
	}

	out, err := outputForHumans(res)
	if err != nil {
		return "", err
	}

	for i, txid := range res.SyntheticTxids {
		out += fmt.Sprintf("  - Synthetic Transaction %d : %x\n", i, txid)
	}
	return out, nil
}

func PrintTransactionQueryResponseV2(res *api2.TransactionQueryResponse) (string, error) {
	if WantJsonOutput {
		return PrintJson(res)
	}

	out, err := outputForHumansTx(res)
	if err != nil {
		return "", err
	}

	for i, txid := range res.SyntheticTxids {
		out += fmt.Sprintf("  - Synthetic Transaction %d : %x\n", i, txid)
	}

	for _, receipt := range res.Receipts {
		// // TODO Figure out how to include the directory receipt and block
		// out += fmt.Sprintf("Receipt from %v#chain/%s in block %d\n", receipt.Account, receipt.Chain, receipt.DirectoryBlock)
		out += fmt.Sprintf("Receipt from %v#chain/%s\n", receipt.Account, receipt.Chain)
		if receipt.Error != "" {
			out += fmt.Sprintf("  Error!! %s\n", receipt.Error)
		}
		if !receipt.Receipt.Convert().Validate() {
			//nolint:gosimple
			out += fmt.Sprintf("  Invalid!!\n")
		}
	}

	return out, nil
}

func PrintMultiResponse(res *api2.MultiResponse) (string, error) {
	if WantJsonOutput || res.Type == "dataSet" {
		return PrintJson(res)
	}

	var out string
	switch res.Type {
	case "directory":
		out += fmt.Sprintf("\n\tADI Entries: start = %d, count = %d, total = %d\n", res.Start, res.Count, res.Total)

		if len(res.OtherItems) == 0 {
			for _, s := range res.Items {
				out += fmt.Sprintf("\t%v\n", s)
			}
			return out, nil
		}

		for _, s := range res.OtherItems {
			qr := new(api2.ChainQueryResponse)
			var data json.RawMessage
			qr.Data = &data
			err := Remarshal(s, qr)
			if err != nil {
				return "", err
			}

			account, err := protocol.UnmarshalAccountJSON(data)
			if err != nil {
				return "", err
			}

			chainDesc := account.Type().String()
			if err == nil {
				if v, ok := ApiToString[account.Type()]; ok {
					chainDesc = v
				}
			}
			out += fmt.Sprintf("\t%v (%s)\n", account.Header().Url, chainDesc)
		}
	case "pending":
		out += fmt.Sprintf("\n\tPending Tranactions -> Start: %d\t Count: %d\t Total: %d\n", res.Start, res.Count, res.Total)
		for i, item := range res.Items {
			out += fmt.Sprintf("\t%d\t%s", i, item)
		}
	case "txHistory":
		out += fmt.Sprintf("\n\tTrasaction History Start: %d\t Count: %d\t Total: %d\n", res.Start, res.Count, res.Total)
		for i := range res.Items {
			// Convert the item to a transaction query response
			txr := new(api2.TransactionQueryResponse)
			err := Remarshal(res.Items[i], txr)
			if err != nil {
				return "", err
			}

			s, err := PrintTransactionQueryResponseV2(txr)
			if err != nil {
				return "", err
			}
			out += s
		}
	}

	return out, nil
}

//nolint:gosimple
func outputForHumans(res *QueryResponse) (string, error) {
	switch string(res.Type) {
	case protocol.AccountTypeLiteTokenAccount.String():
		ata := protocol.LiteTokenAccount{}
		err := Remarshal(res.Data, &ata)
		if err != nil {
			return "", err
		}

		amt, err := formatAmount(ata.TokenUrl.String(), &ata.Balance)
		if err != nil {
			amt = "unknown"
		}

		var out string
		out += fmt.Sprintf("\n\tAccount Url\t:\t%v\n", ata.Url)
		out += fmt.Sprintf("\tToken Url\t:\t%v\n", ata.TokenUrl)
		out += fmt.Sprintf("\tBalance\t\t:\t%s\n", amt)

		out += fmt.Sprintf("\tCredits\t\t:\t%v\n", protocol.FormatAmount(ata.CreditBalance, protocol.CreditPrecisionPower))
		out += fmt.Sprintf("\tLast Used On\t:\t%v\n", time.Unix(0, int64(ata.LastUsedOn*uint64(time.Microsecond))))
		return out, nil
	case protocol.AccountTypeTokenAccount.String():
		ata := protocol.TokenAccount{}
		err := Remarshal(res.Data, &ata)
		if err != nil {
			return "", err
		}

		amt, err := formatAmount(ata.TokenUrl.String(), &ata.Balance)
		if err != nil {
			amt = "unknown"
		}

		var out string
		out += fmt.Sprintf("\n\tAccount Url\t:\t%v\n", ata.Url)
		out += fmt.Sprintf("\tToken Url\t:\t%s\n", ata.TokenUrl)
		out += fmt.Sprintf("\tBalance\t\t:\t%s\n", amt)
		out += fmt.Sprintf("\tKey Book Url\t:\t%s\n", ata.KeyBook)

		return out, nil
	case protocol.AccountTypeIdentity.String():
		adi := protocol.ADI{}
		err := Remarshal(res.Data, &adi)
		if err != nil {
			return "", err
		}

		var out string
		out += fmt.Sprintf("\n\tADI url\t\t:\t%v\n", adi.Url)
		out += fmt.Sprintf("\tKey Book url\t:\t%s\n", adi.KeyBook)

		return out, nil
	case protocol.AccountTypeKeyBook.String():
		book := protocol.KeyBook{}
		err := Remarshal(res.Data, &book)
		if err != nil {
			return "", err
		}

		var out string
		out += fmt.Sprintf("\n\tPage Count\n")
		out += fmt.Sprintf("\t%d\n", book.PageCount)
		return out, nil
	case protocol.AccountTypeKeyPage.String():
		ss := protocol.KeyPage{}
		err := Remarshal(res.Data, &ss)
		if err != nil {
			return "", err
		}

		out := fmt.Sprintf("\n\tCredit Balance\t:\t%v\n", protocol.FormatAmount(ss.CreditBalance, protocol.CreditPrecisionPower))
		out += fmt.Sprintf("\n\tIndex\tNonce\t\tPublic Key\t\t\t\t\t\t\t\tKey Name\n")
		for i, k := range ss.Keys {
			keyName := ""
			name, err := FindLabelFromPubKey(k.PublicKeyHash)
			if err == nil {
				keyName = name
			}
			out += fmt.Sprintf("\t%d\t%v\t\t%x\t%s\n", i, time.Unix(0, int64(k.LastUsedOn*uint64(time.Microsecond))), k.PublicKeyHash, keyName)
		}
		return out, nil
	case "token", protocol.AccountTypeTokenIssuer.String():
		ti := protocol.TokenIssuer{}
		err := Remarshal(res.Data, &ti)
		if err != nil {
			return "", err
		}

		out := fmt.Sprintf("\n\tToken URL\t:\t%s", ti.Url)
		out += fmt.Sprintf("\n\tSymbol\t\t:\t%s", ti.Symbol)
		out += fmt.Sprintf("\n\tPrecision\t:\t%d", ti.Precision)
		if ti.SupplyLimit != nil {
			out += fmt.Sprintf("\n\tSupply Limit\t\t:\t%s", amountToString(ti.Precision, ti.SupplyLimit))
		}
		out += fmt.Sprintf("\n\tTokens Issued\t:\t%s", amountToString(ti.Precision, &ti.Issued))
		out += fmt.Sprintf("\n\tProperties URL\t:\t%s", ti.Properties)
		out += "\n"
		return out, nil
	case protocol.AccountTypeLiteIdentity.String():
		li := protocol.LiteIdentity{}
		err := Remarshal(res.Data, &li)
		if err != nil {
			return "", err
		}
		params := api2.DirectoryQuery{}
		params.Url = li.Url
		params.Start = uint64(0)
		params.Count = uint64(10)
		params.Expand = true

		var adiRes api2.MultiResponse
		if err := Client.RequestAPIv2(context.Background(), "query-directory", &params, &adiRes); err != nil {
			ret, err := PrintJsonRpcError(err)
			if err != nil {
				return "", err
			}
			return "", fmt.Errorf("%v", ret)
		}
		return PrintMultiResponse(&adiRes)
	default:
		return printReflection("", "", reflect.ValueOf(res.Data)), nil
	}
}

func outputForHumansTx(res *api2.TransactionQueryResponse) (string, error) {
	typStr := res.Data.(map[string]interface{})["type"].(string)
	typ, ok := protocol.TransactionTypeByName(typStr)
	if !ok {
		return "", fmt.Errorf("Unknown transaction type %s", typStr)
	}

	if typ == protocol.TransactionTypeSendTokens {
		txn := new(api.TokenSend)
		err := Remarshal(res.Data, txn)
		if err != nil {
			return "", err
		}

		tx := txn
		var out string
		for i := range tx.To {
			amt, err := formatAmount("acc://ACME", &tx.To[i].Amount)
			if err != nil {
				amt = "unknown"
			}
			out += fmt.Sprintf("Send %s from %s to %s\n", amt, res.Origin, tx.To[i].Url)
			out += fmt.Sprintf("  - Synthetic Transaction : %x\n", tx.To[i].Txid)
		}

		out += printGeneralTransactionParameters(res)
		return out, nil
	}

	txn, err := protocol.NewTransactionBody(typ)
	if err != nil {
		return "", err
	}

	err = Remarshal(res.Data, txn)
	if err != nil {
		return "", err
	}

	switch txn := txn.(type) {
	case *protocol.SyntheticDepositTokens:
		deposit := txn
		out := "\n"
		amt, err := formatAmount(deposit.Token.String(), &deposit.Amount)
		if err != nil {
			amt = "unknown"
		}
		out += fmt.Sprintf("Receive %s to %s (cause: %X)\n", amt, res.Origin, deposit.Cause)

		out += printGeneralTransactionParameters(res)
		return out, nil
	case *protocol.SyntheticCreateChain:
		scc := txn
		var out string
		for _, cp := range scc.Chains {
			c, err := protocol.UnmarshalAccount(cp.Data)
			if err != nil {
				return "", err
			}
			// unmarshal
			verb := "Created"
			if cp.IsUpdate {
				verb = "Updated"
			}
			out += fmt.Sprintf("%s %v (%v)\n", verb, c.Header().Url, c.Type())
		}
		return out, nil
	case *protocol.CreateIdentity:
		id := txn
		out := "\n"
		out += fmt.Sprintf("ADI URL \t\t:\t%s\n", id.Url)
		out += fmt.Sprintf("Key Book URL\t\t:\t%s\n", id.KeyBookUrl)

		keyName, err := FindLabelFromPubKey(id.KeyHash)
		if err != nil {
			out += fmt.Sprintf("Public Key \t:\t%x\n", id.KeyHash)
		} else {
			out += fmt.Sprintf("Public Key (name) \t:\t%x (%s)\n", id.KeyHash, keyName)
		}

		out += printGeneralTransactionParameters(res)
		return out, nil

	default:
		return printReflection("", "", reflect.ValueOf(txn)), nil
	}
}

func printReflection(field, indent string, value reflect.Value) string {
	typ := value.Type()
	out := fmt.Sprintf("%s%s:", indent, field)
	if field == "" {
		out = ""
	}

	if typ.AssignableTo(reflect.TypeOf(new(url2.URL))) {
		v := value.Interface().(*url2.URL)
		return out + " " + v.String() + "\n"
	}

	if typ.AssignableTo(reflect.TypeOf(url2.URL{})) {
		v := value.Interface().(url2.URL)
		return out + " " + v.String() + "\n"
	}

	switch value.Kind() {
	case reflect.Ptr, reflect.Interface:
		if value.IsNil() {
			return ""
		}
		return printReflection(field, indent, value.Elem())
	case reflect.Slice, reflect.Array:
		out += "\n"
		for i, n := 0, value.Len(); i < n; i++ {
			out += printReflection(fmt.Sprintf("%d (elem)", i), indent+"   ", value.Index(i))
		}
		return out
	case reflect.Map:
		out += "\n"
		for iter := value.MapRange(); iter.Next(); {
			out += printReflection(fmt.Sprintf("%s (key)", iter.Key()), indent+"   ", iter.Value())
		}
		return out
	case reflect.Struct:
		out += "\n"
		out += fmt.Sprintf("%s   (type): %s\n", indent, natural(typ.Name()))

		callee := value
		m, ok := typ.MethodByName("Type")
		if !ok {
			m, ok = reflect.PtrTo(typ).MethodByName("Type")
			callee = value.Addr()
		}
		if ok && m.Type.NumIn() == 1 && m.Type.NumOut() == 1 {
			v := m.Func.Call([]reflect.Value{callee})[0]
			if _, ok := v.Type().MethodByName("GetEnumValue"); ok {
				out += fmt.Sprintf("%s   %s: %s\n", indent, natural(v.Type().Name()), natural(fmt.Sprint(v)))
			}
		}

		for i, n := 0, value.NumField(); i < n; i++ {
			f := typ.Field(i)
			if !f.IsExported() {
				continue
			}
			out += printReflection(f.Name, indent+"   ", value.Field(i))
		}
		return out
	default:
		return out + " " + fmt.Sprint(value) + "\n"
	}
}

func natural(name string) string {
	var splits []int

	var wasLower bool
	for i, r := range name {
		if wasLower && unicode.IsUpper(r) {
			splits = append(splits, i)
		}
		wasLower = unicode.IsLower(r)
	}

	w := new(strings.Builder)
	w.Grow(len(name) + len(splits))

	var word string
	var split int
	var offset int
	for len(splits) > 0 {
		split, splits = splits[0], splits[1:]
		split -= offset
		offset += split
		word, name = name[:split], name[split:]
		w.WriteString(word)
		w.WriteRune(' ')
	}

	w.WriteString(name)
	return w.String()
}

func nonceFromTimeNow() uint64 {
	t := time.Now()
	return uint64(t.Unix()*1e6) + uint64(t.Nanosecond())/1e3
}

func QueryAcmeOracle() (*protocol.AcmeOracle, error) {
	params := api.DataEntryQuery{}
	params.Url = protocol.PriceOracle()

	res := new(api.ChainQueryResponse)
	entry := new(api.DataEntryQueryResponse)
	res.Data = entry

	err := Client.RequestAPIv2(context.Background(), "query-data", &params, &res)
	if err != nil {
		return nil, err
	}

	if entry.Entry.Data == nil {
		return nil, fmt.Errorf("no data in oracle account")
	}
	acmeOracle := new(protocol.AcmeOracle)
	if err = json.Unmarshal(entry.Entry.Data[0], acmeOracle); err != nil {
		return nil, err
	}
	return acmeOracle, err
}

func ValidateSigType(input string) (protocol.SignatureType, error) {
	var sigtype protocol.SignatureType
	var err error
	input = strings.ToLower(input)
	switch input {
	case "rcd1":
		sigtype = protocol.SignatureTypeRCD1
		err = nil
	case "ed25519":
		sigtype = protocol.SignatureTypeED25519
		err = nil
	case "legacyed25519":
		sigtype = protocol.SignatureTypeLegacyED25519
		err = nil
	default:
		sigtype = protocol.SignatureTypeED25519
		err = nil
	}
	return sigtype, err
}<|MERGE_RESOLUTION|>--- conflicted
+++ resolved
@@ -249,29 +249,12 @@
 	req.Origin = env.Transaction.Header.Principal
 	req.Signer.Timestamp = sig.GetTimestamp()
 	req.Signer.Url = sig.GetSigner()
-<<<<<<< HEAD
-	req.Signer.PublicKey = sig.GetPublicKeyHash()
-=======
 	req.Signer.PublicKey = keySig.GetPublicKey()
->>>>>>> 0aa83eaa
 	req.Signer.SignatureType = sig.Type()
 	req.KeyPage.Version = sig.GetSignerVersion()
 	req.Signature = sig.GetSignature()
 	req.Memo = env.Transaction.Header.Memo
 	req.Metadata = env.Transaction.Header.Metadata
-
-	switch sig := sig.(type) {
-	case *protocol.LegacyED25519Signature:
-		req.Signer.PublicKey = sig.PublicKey
-	case *protocol.ED25519Signature:
-		req.Signer.PublicKey = sig.PublicKey
-	case *protocol.RCD1Signature:
-		req.Signer.PublicKey = sig.PublicKey
-	default:
-		// Should not happen because this type switch should contain all the
-		// types we support
-		panic("unknown key type")
-	}
 
 	if TxPretend {
 		req.CheckOnly = true
