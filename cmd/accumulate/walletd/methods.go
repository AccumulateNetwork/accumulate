--- conflicted
+++ resolved
@@ -304,13 +304,37 @@
 	return resp
 }
 
-<<<<<<< HEAD
 func (m *JrpcMethods) AddMemoToTransaction(_ context.Context, params json.RawMessage) interface{} {
 	req := api.AddMemoTransactionRequest{}
-=======
+	err := json.Unmarshal(params, &req)
+	if err != nil {
+		return validatorError(err)
+	}
+
+	value, err := GetWallet().Get(BucketTransactionCache, []byte(req.TxName))
+	if err != nil {
+		return validatorError(err)
+	}
+	txn := protocol.Transaction{}
+	err = txn.UnmarshalBinary(value)
+	if err != nil {
+		return validatorError(err)
+	}
+
+	txn.Header.Memo = req.Memo
+	val, err := txn.MarshalBinary()
+	if err != nil {
+		return validatorError(err)
+	}
+	err = GetWallet().Put(BucketTransactionCache, []byte(req.TxName), val)
+	if err != nil {
+		return validatorError(err)
+	}
+	return txn
+}
+
 func (m *JrpcMethods) SignSendTokensTransaction(_ context.Context, params json.RawMessage) interface{} {
 	req := api.SignTransactionRequest{}
->>>>>>> 0f07206a
 	err := json.Unmarshal(params, &req)
 	if err != nil {
 		return validatorError(err)
@@ -325,18 +349,7 @@
 	if err != nil {
 		return validatorError(err)
 	}
-<<<<<<< HEAD
-	txn.Header.Memo = req.Memo
-	val, err := txn.MarshalBinary()
-	if err != nil {
-		return validatorError(err)
-	}
-	err = GetWallet().Put(BucketTransactionCache, []byte(req.TxName), val)
-	if err != nil {
-		return validatorError(err)
-	}
-	return txn
-=======
+
 	key, err := LookupByLabel(req.KeyName)
 	if err != nil {
 		return validatorError(err)
@@ -360,5 +373,4 @@
 		return validatorError(err)
 	}
 	return resp
->>>>>>> 0f07206a
 }