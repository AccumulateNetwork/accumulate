--- conflicted
+++ resolved
@@ -68,16 +68,14 @@
   input: api.AddSendTokensOutputRequest
   output: protocol.SendTokens
 
-<<<<<<< HEAD
 AddMemoToTransaction:
   description: add memo to the saved transaction
   rpc: add-memo
   input: api.AddMemoTransactionRequest
   output: protocol.Transaction
-=======
+
 SignSendTokensTransaction:
   description: sign send token transaction
   rpc: sign-transaction
   input: api.SignTransactionRequest
-  output: api.CreateEnvelopeResponse
->>>>>>> 0f07206a
+  output: api.CreateEnvelopeResponse