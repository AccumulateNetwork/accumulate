--- conflicted
+++ resolved
@@ -68,16 +68,14 @@
   input: api.AddSendTokensOutputRequest
   output: protocol.SendTokens
 
-<<<<<<< HEAD
 GenerateAddress:
   description: generates address based on the provided type
   rpc: generate-address
   input: api.GenerateAddressRequest
   output: api.GenerateAddressResponse
-=======
+
 SignSendTokensTransaction:
   description: sign send token transaction
   rpc: sign-transaction
   input: api.SignTransactionRequest
-  output: api.CreateEnvelopeResponse
->>>>>>> 0f07206a
+  output: api.CreateEnvelopeResponse