package cmd

import (
	"context"
	"encoding/hex"
	"encoding/json"
	"fmt"
	"strconv"

	"github.com/AccumulateNetwork/accumulate/internal/api/v2"
	"github.com/AccumulateNetwork/accumulate/internal/url"
	"github.com/AccumulateNetwork/accumulate/protocol"
	"github.com/spf13/cobra"
)

var dataCmd = &cobra.Command{
	Use:   "data",
	Short: "Create, add, and query adi data accounts",
	Run: func(cmd *cobra.Command, args []string) {
		var out string
		var err error
		if len(args) == 0 {
			PrintData()
			printOutput(cmd, out, err)
			return
		}

		switch args[0] {
		case "get":
			switch len(args) {
			case 1:
				PrintDataGet()
			case 2:
				out, err = GetDataEntry(args[1], []string{})
			case 3:
				out, err = GetDataEntry(args[1], args[2:])
			default:
				out, err = GetDataEntrySet(args[1], args[2:])
			}
		case "write":
			if len(args) > 2 {
				out, err = WriteData(args[1], args[2:])
			} else {
				PrintDataWrite()
			}
		default:
			PrintData()
		}
		printOutput(cmd, out, err)
	},
}

func PrintDataGet() {
	fmt.Println("  accumulate data get [DataAccountURL]			  Get existing Key Page by URL")
	fmt.Println("  accumulate data get [DataAccountURL] [EntryHash]  Get data entry by entryHash in hex")
	fmt.Println("  accumulate data get [DataAccountURL] [start index] [count] expand(optional) Get a set of data entries starting from start and going to start+count, if \"expand\" is specified, data entries will also be provided")
	//./cli data get acc://actor/dataAccount
	//./cli data get acc://actor/dataAccount entryHash
	//./cli data get acc://actor/dataAccount start limit
}

func PrintDataAccountCreate() {
	//./cli data create acc://actor key idx height acc://actor/dataAccount acc://actor/keyBook (optional)
<<<<<<< HEAD
	fmt.Println("  accumulate account create data [origin adi url] [signing key name] [key index (optional)] [key height (optional)] [adi data account url] [key book (optional)] Create new data account")
	fmt.Println("\t\t example usage: accumulate account create data acc://actor signingKeyName acc://actor/dataAccount acc://actor/keybook0")
=======
	fmt.Println("  accumulate account create data [actor adi url] [signing key name] [key index (optional)] [key height (optional)] [adi data account url] [key book (optional)] Create new data account")
	fmt.Println("\t\t example usage: accumulate account create data acc://actor signingKeyName acc://actor/dataAccount acc://actor/book0")
>>>>>>> bb2d20c0
}

func PrintDataWrite() {
	fmt.Println("./cli data write [data account url] [signingKey] [extid_0 (optional)] ... [extid_n (optional)] [data] Write entry to your data account. Note: extid's and data needs to be a quoted string or hex")
}

func PrintData() {
	PrintDataAccountCreate()
	PrintDataGet()
	PrintDataWrite()
}

func GetDataEntry(accountUrl string, args []string) (string, error) {
	u, err := url.Parse(accountUrl)
	if err != nil {
		return "", err
	}

	params := api.DataEntryQuery{}
	params.Url = u.String()
	if len(args) > 0 {
		n, err := hex.Decode(params.EntryHash[:], []byte(args[0]))
		if err != nil {
			return "", err
		}
		if n != 32 {
			return "", fmt.Errorf("entry hash must be 64 hex characters in length")
		}
	}

	var res api.QueryResponse

	data, err := json.Marshal(&params)
	if err != nil {
		return "", err
	}

	err = Client.RequestV2(context.Background(), "query-data", json.RawMessage(data), &res)
	if err != nil {
		return "", err
	}

	return PrintQueryResponseV2(&res)
}

func GetDataEntrySet(accountUrl string, args []string) (string, error) {
	u, err := url.Parse(accountUrl)
	if err != nil {
		return "", err
	}

	if len(args) > 3 || len(args) < 2 {
		return "", fmt.Errorf("expecting the start index and count parameters with optional expand")
	}

	params := api.DataEntrySetQuery{}
	params.Url = u.String()

	v, err := strconv.ParseInt(args[0], 10, 64)
	if err != nil {
		return "", fmt.Errorf("invalid start argument %s, %v", args[1], err)
	}
	params.Start = uint64(v)

	v, err = strconv.ParseInt(args[1], 10, 64)
	if err != nil {
		return "", fmt.Errorf("invalid count argument %s, %v", args[1], err)
	}
	params.Count = uint64(v)

	if len(args) > 2 {
		if args[2] == "expand" {
			params.ExpandChains = true
		}
	}

	var res api.QueryResponse
	data, err := json.Marshal(&params)
	if err != nil {
		return "", err
	}

	err = Client.RequestV2(context.Background(), "query-data-set", json.RawMessage(data), &res)
	if err != nil {
		return "", err
	}

	return PrintQueryResponseV2(&res)
}

func CreateDataAccount(origin string, args []string) (string, error) {
	u, err := url.Parse(origin)
	if err != nil {
		return "", err
	}

	args, si, privKey, err := prepareSigner(u, args)
	if err != nil {
		return "", fmt.Errorf("insufficient number of command line arguments")
	}

	if len(args) < 1 {
		return "", fmt.Errorf("expecting account url")
	}

	accountUrl, err := url.Parse(args[0])
	if err != nil {
		return "", fmt.Errorf("invalid account url %s", args[0])
	}
	if u.Authority != accountUrl.Authority {
		return "", fmt.Errorf("account url to create (%s) doesn't match the authority adi (%s)", accountUrl.Authority, u.Authority)
	}

	var keybook string
	if len(args) > 1 {
		kbu, err := url.Parse(args[1])
		if err != nil {
			return "", fmt.Errorf("invalid key book url")
		}
		keybook = kbu.String()
	}

	cda := protocol.CreateDataAccount{}
	cda.Url = accountUrl.String()
	cda.KeyBookUrl = keybook

	res, err := dispatchTxRequest("create-data-account", &cda, u, si, privKey)
	if err != nil {
		return "", err
	}
	return ActionResponseFrom(res).Print()
}

func WriteData(accountUrl string, args []string) (string, error) {
	u, err := url.Parse(accountUrl)
	if err != nil {
		return "", err
	}

	args, si, privKey, err := prepareSigner(u, args)
	if err != nil {
		return "", fmt.Errorf("insufficient number of command line arguments")
	}

	if len(args) < 1 {
		return "", fmt.Errorf("expecting account url")
	}

	wd := protocol.WriteData{}

	for i := 0; i < len(args); i++ {
		data := make([]byte, len(args[i]))

		//attempt to hex decode it
		n, err := hex.Decode(data, []byte(args[i]))
		if err != nil {
			//if it is not a hex string, then just store the data as-is
			copy(data, args[i])
		} else {
			//clip the padding
			data = data[:n]
		}
		if i == len(args)-1 {
			wd.Entry.Data = data
		} else {
			wd.Entry.ExtIds = append(wd.Entry.ExtIds, data)
		}
	}

	res, err := dispatchTxRequest("write-data", &wd, u, si, privKey)
	if err != nil {
		return "", err
	}

	return ActionResponseFromData(res, wd.Entry.Hash()).Print()
}<|MERGE_RESOLUTION|>--- conflicted
+++ resolved
@@ -61,13 +61,8 @@
 
 func PrintDataAccountCreate() {
 	//./cli data create acc://actor key idx height acc://actor/dataAccount acc://actor/keyBook (optional)
-<<<<<<< HEAD
-	fmt.Println("  accumulate account create data [origin adi url] [signing key name] [key index (optional)] [key height (optional)] [adi data account url] [key book (optional)] Create new data account")
-	fmt.Println("\t\t example usage: accumulate account create data acc://actor signingKeyName acc://actor/dataAccount acc://actor/keybook0")
-=======
 	fmt.Println("  accumulate account create data [actor adi url] [signing key name] [key index (optional)] [key height (optional)] [adi data account url] [key book (optional)] Create new data account")
 	fmt.Println("\t\t example usage: accumulate account create data acc://actor signingKeyName acc://actor/dataAccount acc://actor/book0")
->>>>>>> bb2d20c0
 }
 
 func PrintDataWrite() {
