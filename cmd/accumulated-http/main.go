// Copyright 2023 The Accumulate Authors
//
// Use of this source code is governed by an MIT-style
// license that can be found in the LICENSE file or at
// https://opensource.org/licenses/MIT.

package main

import (
	"context"
	"crypto/ed25519"
	"crypto/rand"
	"crypto/sha256"
	"fmt"
	"net"
	"net/http"
	"os"
	"os/signal"
	"strings"
	"sync"
	"time"

	"github.com/multiformats/go-multiaddr"
	"github.com/rs/zerolog"
	"github.com/spf13/cobra"
	. "gitlab.com/accumulatenetwork/accumulate/cmd/internal"
	"gitlab.com/accumulatenetwork/accumulate/internal/api/routing"
	"gitlab.com/accumulatenetwork/accumulate/internal/logging"
	"gitlab.com/accumulatenetwork/accumulate/internal/node/config"
	accumulated "gitlab.com/accumulatenetwork/accumulate/internal/node/daemon"
	nodehttp "gitlab.com/accumulatenetwork/accumulate/internal/node/http"
	"gitlab.com/accumulatenetwork/accumulate/pkg/api/v3"
	"gitlab.com/accumulatenetwork/accumulate/pkg/api/v3/message"
	"gitlab.com/accumulatenetwork/accumulate/pkg/api/v3/p2p"
	"gitlab.com/accumulatenetwork/accumulate/protocol"
)

func main() {
	_ = cmd.Execute()
}

var cmd = &cobra.Command{
	Use:   "accumulate-http <network>",
	Short: "Accumulate HTTP API node",
	Run:   run,
	Args:  cobra.ExactArgs(1),
}

var flag = struct {
	Key        string
	LogLevel   string
	HttpListen []multiaddr.Multiaddr
	P2pListen  []multiaddr.Multiaddr
	Peers      []multiaddr.Multiaddr
	Timeout    time.Duration
	ConnLimit  int
}{}

func init() {
	cmd.Flags().StringVar(&flag.Key, "key", "", "The node key - not required but highly recommended. The value can be a key or a file containing a key. The key must be hex, base64, or an Accumulate secret key address.")
	cmd.Flags().VarP((*MultiaddrSliceFlag)(&flag.HttpListen), "http-listen", "l", "HTTP listening address(es) (default /ip4/0.0.0.0/tcp/8080)")
	cmd.Flags().Var((*MultiaddrSliceFlag)(&flag.P2pListen), "p2p-listen", "P2P listening address(es)")
	cmd.Flags().VarP((*MultiaddrSliceFlag)(&flag.Peers), "peer", "p", "Peers to connect to")
	cmd.Flags().StringVar(&flag.LogLevel, "log-level", "error", "Log level")
	cmd.Flags().DurationVar(&flag.Timeout, "read-header-timeout", 10*time.Second, "ReadHeaderTimeout to prevent slow loris attacks")
	cmd.Flags().IntVar(&flag.ConnLimit, "connection-limit", 500, "Limit the number of concurrent connections (set to zero to disable)")

	_ = cmd.MarkFlagRequired("peer")
}

func run(_ *cobra.Command, args []string) {
	ctx, cancel := context.WithCancel(context.Background())
	sigs := make(chan os.Signal, 1)
	signal.Notify(sigs, os.Interrupt)

	go func() {
		<-sigs
		signal.Stop(sigs)
		cancel()
	}()

	if len(flag.HttpListen) == 0 {
		// Default listen address
		a, err := multiaddr.NewMultiaddr("/ip4/0.0.0.0/tcp/8080")
		Check(err)
		flag.HttpListen = append(flag.HttpListen, a)
	}
	if len(flag.Peers) == 0 {
		Fatalf("must specify at least one peer")
	}

	lw, err := logging.NewConsoleWriter("plain")
	Check(err)
	ll, lw, err := logging.ParseLogLevel(flag.LogLevel, lw)
	Check(err)
	logger, err := logging.NewTendermintLogger(zerolog.New(lw), ll, false)
	Check(err)

	node, err := p2p.New(p2p.Options{
		Key:            loadOrGenerateKey(),
		Network:        args[0],
		Logger:         logger,
		Listen:         flag.P2pListen,
		BootstrapPeers: flag.Peers,
	})
	Check(err)
	defer func() { _ = node.Close() }()

	fmt.Printf("We are %v\n", node.ID())

	fmt.Println("Waiting for a live network service")
	svcAddr, err := api.ServiceTypeNetwork.AddressFor(protocol.Directory).MultiaddrFor(args[0])
	Check(err)
	Check(node.WaitForService(ctx, svcAddr))

	fmt.Println("Fetching routing information")
	client := &message.Client{
<<<<<<< HEAD
		Network: args[0],
		Dialer:  node.DialNetwork(),
=======
		Transport: &message.RoutedTransport{
			Network: args[0],
			Dialer:  node.Dialer(),
		},
>>>>>>> 247f016d
	}
	ns, err := client.NetworkStatus(ctx, api.NetworkStatusOptions{})
	Check(err)
	router, err := routing.NewStaticRouter(ns.Routing, nil, logger)
	Check(err)

	api, err := nodehttp.NewHandler(nodehttp.Options{
		Logger:  logger,
		Node:    node,
		Router:  router,
		MaxWait: 10 * time.Second,
		Network: &config.Describe{
			Network: config.Network{
				Id: args[0],
			},
		},
	})
	Check(err)

	server := &http.Server{Handler: api, ReadHeaderTimeout: flag.Timeout}

	wg := new(sync.WaitGroup)
	wg.Add(len(flag.HttpListen))
	for _, l := range flag.HttpListen {
		var proto, addr, port string
		multiaddr.ForEach(l, func(c multiaddr.Component) bool {
			switch c.Protocol().Code {
			case multiaddr.P_IP4,
				multiaddr.P_IP6,
				multiaddr.P_DNS,
				multiaddr.P_DNS4,
				multiaddr.P_DNS6:
				addr = c.Value()
			case multiaddr.P_TCP,
				multiaddr.P_UDP:
				proto = c.Protocol().Name
				port = c.Value()
			default:
				Fatalf("invalid listen address: %v", l)
			}
			return true
		})
		if proto == "" || port == "" {
			Fatalf("invalid listen address: %v", l)
		}
		addr += ":" + port

		l, err := net.Listen(proto, addr)
		Check(err)
		fmt.Printf("Listening on %v\n", l.Addr())

		if flag.ConnLimit > 0 {
			pool := make(chan struct{}, flag.ConnLimit)
			for i := 0; i < flag.ConnLimit; i++ {
				pool <- struct{}{}
			}
			l = &accumulated.RateLimitedListener{Listener: l, Pool: pool}
		}

		go func() {
			defer wg.Done()
			err := server.Serve(l)
			logger.Info("Server stopped", "err", err, "address", "")
		}()
	}

	go func() { wg.Wait(); cancel() }()

	// Wait for SIGINT or all the listeners to stop
	<-ctx.Done()
}

func loadOrGenerateKey() ed25519.PrivateKey {
	if strings.HasPrefix(flag.Key, "seed:") {
		Warnf("Generating a new key from a seed. This is not at all secure.")
		h := sha256.Sum256([]byte(flag.Key))
		return ed25519.NewKeyFromSeed(h[:])
	}

	if flag.Key != "" {
		return LoadKey(flag.Key)
	}

	// Generate a key if necessary
	Warnf("Generating a new key. This is highly discouraged for permanent infrastructure.")
	_, sk, err := ed25519.GenerateKey(rand.Reader)
	Checkf(err, "generate key")
	return sk
}<|MERGE_RESOLUTION|>--- conflicted
+++ resolved
@@ -115,15 +115,10 @@
 
 	fmt.Println("Fetching routing information")
 	client := &message.Client{
-<<<<<<< HEAD
-		Network: args[0],
-		Dialer:  node.DialNetwork(),
-=======
 		Transport: &message.RoutedTransport{
 			Network: args[0],
-			Dialer:  node.Dialer(),
+			Dialer:  node.DialNetwork(),
 		},
->>>>>>> 247f016d
 	}
 	ns, err := client.NetworkStatus(ctx, api.NetworkStatusOptions{})
 	Check(err)
