build validation image:
  stage: pre test
  extends: .rules all
  image: docker:20
  services: [ docker:20-dind ]
  needs: []
  script:
    - docker build -t ${VALIDATION_IMAGE} .
    - docker login -u $CI_REGISTRY_USER -p $CI_REGISTRY_PASSWORD $CI_REGISTRY
    - docker push ${VALIDATION_IMAGE}

go test:
  stage: test
  extends: [ .rules all, .go ]
  needs: []
  artifacts:
    when: always
    reports:
      junit: report.xml
  script:
  - go build -v ./...
  - go run gotest.tools/gotestsum --junitfile report.xml --format testname

playbooks:
  stage: test
  extends: [ .rules all, .go ]
  needs: []
  script:
  - go build ./cmd/play-accumulate
  - find playbooks -name '*.play' -exec ./play-accumulate {} \;

validate simple:
  stage: test
  extends: [ .rules all, .go ]
  needs: []
  variables:
    MNEMONIC: yellow yellow yellow yellow yellow yellow yellow yellow yellow yellow yellow yellow
  script:
  - apt-get -y update && apt-get -y install jq xxd
  - go run ./tools/test/devnet/ -v 1 -b 1 --reset

validate docker:
  stage: test
  extends: .rules all
  needs: [ build validation image ]
  image: docker
  services: [ docker:dind ]
  variables:
    # set mnemonic for predictable addresses
    MNEMONIC: yellow yellow yellow yellow yellow yellow yellow yellow yellow yellow yellow yellow
    DN_NODES_DIR: /nodes/dn
  script:
  - docker login -u $CI_REGISTRY_USER -p $CI_REGISTRY_PASSWORD $CI_REGISTRY
  - docker run --rm -v ${PWD}/nodes:/nodes ${VALIDATION_IMAGE} init devnet -w /nodes --docker --image ${VALIDATION_IMAGE} --compose -b 3 -v 3 -f 0
  - cd nodes
  - apk add --no-cache docker-compose
  - docker-compose up -d
<<<<<<< HEAD
  - docker-compose run -e MNEMONIC="${MNEMONIC}" -e NODE_ROOT="${NODE_ROOT}" --rm --entrypoint bash tools /scripts/ci/validate.sh
  - docker-compose run --rm --entrypoint bash tools /scripts/ci/validate-minor-blocks.sh
=======
  - docker-compose run -e MNEMONIC="${MNEMONIC}" -e DN_NODES_DIR="${DN_NODES_DIR}" --rm --entrypoint bash tools /scripts/ci/validate.sh
>>>>>>> d0bcace0
  - docker-compose down

lint:
  stage: test
  extends: [ .rules all, .go ]
  needs: []
  before_script:
    - function die { echo -e "${BOLD_RED}${1}${NO_COLOR}"; false; }
  script:
    - echo -e "${SECTION}section_start:`date +%s`:vet\r${SECTION}Vet"
    - go vet ./...
    - echo -e "${SECTION}section_end:`date +%s`:vet\r${SECTION}"

    - echo -e "${SECTION}section_start:`date +%s`:lint\r${SECTION}Lint"
    - go run github.com/golangci/golangci-lint/cmd/golangci-lint run --verbose --timeout=10m ./...
    - echo -e "${SECTION}section_end:`date +%s`:lint\r${SECTION}"

    - echo -e "${SECTION}section_start:`date +%s`:tidy\r${SECTION}Verify go.mod is tidy"
    - go mod tidy
    - git diff --quiet go.mod go.sum || die "Go mod files are not tidy. Please run \`go mod tidy\`."
    - echo -e "${SECTION}section_end:`date +%s`:tidy\r${SECTION}"

    - echo -e "${SECTION}section_start:`date +%s`:generate\r${SECTION}Verify generated files are up to date"
    - go generate -x ./...
    - git diff --quiet || die "Generated files are not up to date. Please run \`go generate ./...\`."
    - echo -e "${SECTION}section_end:`date +%s`:generate\r${SECTION}"

    - echo -e "${SECTION}section_start:`date +%s`:imports\r${SECTION}Verify code is correctly formatted"
    - go run github.com/rinchsan/gosimports/cmd/gosimports -l */ | tee fmt.log
    - test -s fmt.log && die "Code is incorrectly formatted. Please run \`gosimports -w .\` (or \`./scripts/imports.sh\`)."
    - echo -e "${SECTION}section_end:`date +%s`:imports\r${SECTION}"

.cleanup images:
  # Once validation is done, delete the images
  # Disabled because it doesn't appear to work, though it was copied from GitLab's docs
  stage: post test
  extends: .rules all
  image: docker:20
  services: [ docker:20-dind ]
  needs: [ validate docker ]
  variables:
    REG_SHA256: ade837fc5224acd8c34732bf54a94f579b47851cc6a7fd5899a98386b782e228
    REG_VERSION: 0.16.1
  before_script:
  - apk add --no-cache curl
  - curl --fail --show-error --location "https://github.com/genuinetools/reg/releases/download/v$REG_VERSION/reg-linux-amd64" --output /usr/local/bin/reg
  - echo "$REG_SHA256  /usr/local/bin/reg" | sha256sum -c -
  - chmod a+x /usr/local/bin/reg
  script:
  - /usr/local/bin/reg rm -d --auth-url $CI_REGISTRY -u $CI_REGISTRY_USER -p $CI_REGISTRY_PASSWORD ${VALIDATION_IMAGE}<|MERGE_RESOLUTION|>--- conflicted
+++ resolved
@@ -55,12 +55,8 @@
   - cd nodes
   - apk add --no-cache docker-compose
   - docker-compose up -d
-<<<<<<< HEAD
-  - docker-compose run -e MNEMONIC="${MNEMONIC}" -e NODE_ROOT="${NODE_ROOT}" --rm --entrypoint bash tools /scripts/ci/validate.sh
+  - docker-compose run -e MNEMONIC="${MNEMONIC}" -e DN_NODES_DIR="${DN_NODES_DIR}" --rm --entrypoint bash tools /scripts/ci/validate.sh
   - docker-compose run --rm --entrypoint bash tools /scripts/ci/validate-minor-blocks.sh
-=======
-  - docker-compose run -e MNEMONIC="${MNEMONIC}" -e DN_NODES_DIR="${DN_NODES_DIR}" --rm --entrypoint bash tools /scripts/ci/validate.sh
->>>>>>> d0bcace0
   - docker-compose down
 
 lint:
