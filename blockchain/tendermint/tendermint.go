package tendermint

import (
<<<<<<< HEAD
        "context"
        "fmt"
        "os"
        "path"
	"strings"

        "github.com/spf13/viper"

        cfg "github.com/tendermint/tendermint/config"
        tmlog "github.com/tendermint/tendermint/libs/log"
        tmrand "github.com/tendermint/tendermint/libs/rand"
        tmtime "github.com/tendermint/tendermint/types/time"
	tmos "github.com/tendermint/tendermint/libs/os"
        "github.com/tendermint/tendermint/p2p"
        "github.com/tendermint/tendermint/privval"
        "github.com/tendermint/tendermint/types"
        "github.com/tendermint/tendermint/libs/service"
        rpcclient "github.com/tendermint/tendermint/rpc/jsonrpc/client"
        abcicli "github.com/tendermint/tendermint/abci/client"
        abciserver "github.com/tendermint/tendermint/abci/server"
        abcitypes "github.com/tendermint/tendermint/abci/types"
        ctypes "github.com/tendermint/tendermint/rpc/core/types"
        core_grpc "github.com/tendermint/tendermint/rpc/grpc"
=======
	"context"
	"fmt"
	"github.com/spf13/viper"
	rpcclient "github.com/tendermint/tendermint/rpc/jsonrpc/client"
	//"github.com/btcsuite/btcd/rpcclient"
	abcicli "github.com/tendermint/tendermint/abci/client"
	abciserver "github.com/tendermint/tendermint/abci/server"
	abcitypes "github.com/tendermint/tendermint/abci/types"
	"github.com/tendermint/tendermint/config"
	cfg "github.com/tendermint/tendermint/config"
	tmlog "github.com/tendermint/tendermint/libs/log"
	tmos "github.com/tendermint/tendermint/libs/os"
	"github.com/tendermint/tendermint/libs/service"
	"github.com/tendermint/tendermint/p2p"
	"github.com/tendermint/tendermint/privval"
	ctypes "github.com/tendermint/tendermint/rpc/core/types"
	coregrpc "github.com/tendermint/tendermint/rpc/grpc"
	"github.com/tendermint/tendermint/types"
	tmtime "github.com/tendermint/tendermint/types/time"
>>>>>>> a3fc4fbd
	"time"
        "github.com/AccumulateNetwork/accumulated/router"
)

<<<<<<< HEAD
const (
	nodeDirPerm = 0755
)

func Initialize(shardname string, index int, WorkingDir string){
	var nValidators int
	var defNodeName string
        var localAddress string

	localAddress = "tcp://0.0.0.0"
	defNodeName = "Node"
	fmt.Println("Tendermint Initialize")

	nValidators = len(router.Networks[index].Ip)
	config := cfg.DefaultConfig()

	genVals := make([]types.GenesisValidator, nValidators)

	for i := 0; i < nValidators; i++ {
	   nodeDirName := fmt.Sprintf("%s%d", defNodeName, i)
	   nodeDir := path.Join(WorkingDir, nodeDirName)
	   config.SetRoot(nodeDir)
	   config.Instrumentation.Namespace = shardname
	   config.ProxyApp = fmt.Sprintf("%s:%d", localAddress, router.Networks[index].Port)
	   config.RPC.ListenAddress = fmt.Sprintf("%s:%d", localAddress, router.Networks[index].Port+1)
	   config.RPC.GRPCListenAddress = fmt.Sprintf("%s:%d", localAddress, router.Networks[index].Port+2)
	   config.P2P.ListenAddress = fmt.Sprintf("%s:%d", localAddress, router.Networks[index].Port)
	   config.Instrumentation.PrometheusListenAddr = fmt.Sprintf(":%d", router.Networks[index].Port)
	   err := os.MkdirAll(path.Join(nodeDir, "config"), nodeDirPerm)
           if err != nil {
              _ = os.RemoveAll(WorkingDir)
	      fmt.Printf("Can't make config directory: %s/config\n", nodeDir)
              return 
           }

           err = os.MkdirAll(path.Join(nodeDir, "data"), nodeDirPerm)
           if err != nil {
              _ = os.RemoveAll(WorkingDir)
	      fmt.Printf("Can't make data directory: %s/data\n", nodeDir)
              return 
           }

           if err := initFilesWithConfig(config, &router.Networks[index].Name); err != nil {
	      fmt.Printf("Init Files with Config failed\n")
              return
           }

           pvKeyFile := path.Join(nodeDir, config.BaseConfig.PrivValidatorKey)
           pvStateFile := path.Join(nodeDir, config.BaseConfig.PrivValidatorState)
           pv := privval.LoadFilePV(pvKeyFile, pvStateFile)

           pubKey, err := pv.GetPubKey()
           if err != nil {
              fmt.Printf("can't get pubkey: %w\n", err)
	      return
           }
           genVals[i] = types.GenesisValidator{
              Address: pubKey.Address(),
              PubKey:  pubKey,
              Power:   1,
	      Name:    nodeDirName,
	   }
        }
        // Generate genesis doc from generated validators
        genDoc := &types.GenesisDoc{
                ChainID:         "chain-" + tmrand.Str(6),
                GenesisTime:     tmtime.Now(),
                InitialHeight:   0,
                Validators:      genVals,
          	ConsensusParams: types.DefaultConsensusParams(),
	} 
        // Write genesis file.
        for i := 0; i < nValidators; i++ {
                nodeDir := path.Join(WorkingDir, fmt.Sprintf("%s%d", defNodeName, i))
                if err := genDoc.SaveAs(path.Join(nodeDir, config.BaseConfig.Genesis)); err != nil {
                        _ = os.RemoveAll(WorkingDir)
		        fmt.Printf("Can't save gen doc file %s/%s\n", nodeDir, config.BaseConfig.Genesis)
                        return 
                }
        }
        // Gather persistent peer addresses.

	persistentPeers := make([]string, nValidators)

	IPs := router.Networks[index].Ip

        for i := 0; i < nValidators; i++ {
                nodeDir := path.Join(WorkingDir, fmt.Sprintf("%s%d", defNodeName, i))
                config.SetRoot(nodeDir)
	   	nodeKey, err := p2p.LoadNodeKey(config.NodeKeyFile())
		if err != nil {
		   _ = os.RemoveAll(WorkingDir)
		   fmt.Printf ("Can't load node key ID\n");
		   return
		} 
		persistentPeers[i] = p2p.IDAddressString(nodeKey.ID(), fmt.Sprintf("%s:%d", IPs[i], router.Networks[index].Port))
        }

        // Overwrite default config.
        for i := 0; i < nValidators; i++ {
                nodeDir := path.Join(WorkingDir, fmt.Sprintf("%s%d", defNodeName, i))
                config.SetRoot(nodeDir)
                config.P2P.AddrBookStrict = false
                config.P2P.AllowDuplicateIP = true
                config.P2P.PersistentPeers = strings.Join(persistentPeers, ",")
                config.Moniker = fmt.Sprintf("%s%d", defNodeName, i)

		ConfigFile := nodeDir + "/config/config.toml"

                cfg.WriteConfigFile(ConfigFile, config)

	        v := viper.New()
		v.SetConfigFile(ConfigFile)
		v.ReadInConfig()

	        // accRCPAddress
	        addr := fmt.Sprintf("%s:%d", localAddress, router.Networks[index].Port+3)
	        v.Set("accumulate.AccRPCAddress", addr)

	        // routerAddress
	        addr = fmt.Sprintf("%s:%d", localAddress, router.Networks[index].Port+4)
	        v.Set("accumulate.RouterAddress", addr)

	        v.WriteConfig()
        }

        fmt.Printf("Successfully initialized %v node directories\n", nValidators)

        return

=======
func Initialize(shardname string,
	ABCIAppAddress string, RPCAddress string, GRPCAddress string, AccRPCAddress string, RouterAddress string,
	ConfigFile string, WorkingDir string) error {
	fmt.Println("Tendermint Initialize")
	config.EnsureRoot(WorkingDir)
	var newConfig = cfg.DefaultConfig()
	newConfig.SetRoot(WorkingDir)
	//newConfig.BaseConfig.
	newConfig.Instrumentation.Namespace = shardname
	newConfig.ProxyApp = ABCIAppAddress
	newConfig.RPC.ListenAddress = RPCAddress
	newConfig.RPC.GRPCListenAddress = GRPCAddress
	config.WriteConfigFile(ConfigFile, newConfig)

	v := viper.New()
	v.SetConfigFile(ConfigFile)
	v.AddConfigPath(WorkingDir)
	err := v.ReadInConfig()
	if err != nil {
		return err
	}
	//type config struct {
	//	Port int
	//	Name string
	//}
	v.Set("accumulate.AccRPCAddress", AccRPCAddress)
	v.Set("accumulate.RouterAddress", RouterAddress)
	v.WriteConfig()

	err = InitFilesWithConfig(newConfig, &shardname)
	if err != nil {
		return err
	}
	return nil
>>>>>>> a3fc4fbd
}

func initFilesWithConfig(config *cfg.Config, chainid *string) error {

	logger := tmlog.NewNopLogger()

	// private validator
        privValKeyFile := config.PrivValidatorKeyFile()
        privValStateFile := config.PrivValidatorStateFile()
	var pv *privval.FilePV
        if tmos.FileExists(privValKeyFile) {
           pv = privval.LoadFilePV(privValKeyFile, privValStateFile)
           logger.Info("Found private validator", "keyFile", privValKeyFile,
               "stateFile", privValStateFile)
        } else {
           pv = privval.GenFilePV(privValKeyFile, privValStateFile)
           pv.Save()
           logger.Info("Generated private validator", "keyFile", privValKeyFile,
                                "stateFile", privValStateFile)
        }

        nodeKeyFile := config.NodeKeyFile()
        if tmos.FileExists(nodeKeyFile) {
                logger.Info("Found node key", "path", nodeKeyFile)
        } else {
                if _, err := p2p.LoadOrGenNodeKey(nodeKeyFile); err != nil {
			fmt.Printf("Can't load or gen node key\n");
                        return  err
                }
                logger.Info("Generated node key", "path", nodeKeyFile)
        }
        // genesis file
        genFile := config.GenesisFile()
        if tmos.FileExists(genFile) {
                logger.Info("Found genesis file", "path", genFile)
        } else {
                genDoc := types.GenesisDoc{
                        ChainID:         *chainid,
                        GenesisTime:     tmtime.Now(),
                        ConsensusParams: types.DefaultConsensusParams(),
                }
                pubKey, err := pv.GetPubKey()
                if err != nil {
		   fmt.Printf("can't get pubkey: %w\n", err)
                   return err
                }
                genDoc.Validators = []types.GenesisValidator{{
                                Address: pubKey.Address(),
                                PubKey:  pubKey,
                                Power:   10,
                }}

                if err := genDoc.SaveAs(genFile); err != nil {
			fmt.Printf("Can't save genFile: %s\n", genFile)
                        return  err
                }
                logger.Info("Generated genesis file", "path", genFile)
        }

	return nil
}

func makeGRPCClient(addr string) (abcicli.Client, error) { //grpccore.BroadcastAPIClient, error) {//abcicli.Client, error) {
	// Start the listener
	socket := addr                 //fmt.Sprintf("unix://%s.sock", addr)
	logger := tmlog.NewNopLogger() //TestingLogger()

	//client := grpccore.StartGRPCClient(addr)
	client := abcicli.NewGRPCClient(socket, true)

	client.SetLogger(logger.With("module", "abci-client"))
	if err := client.Start(); err != nil {
		return nil, err
	}
	return client, nil
}

//
//func makeRPCClient(addr string) rpcclient.ABCIClient {
//}
//

func makeGRPCServer(app abcitypes.Application, name string) (service.Service, error) {
	// Start the listener
	socket := name                 // fmt.Sprintf("unix://%s.sock", name)
	logger := tmlog.NewNopLogger() //TestingLogger()

	gapp := abcitypes.NewGRPCApplication(app)
	server := abciserver.NewGRPCServer(socket, gapp)
	server.SetLogger(logger.With("module", "abci-server"))
	if err := server.Start(); err != nil {
		return nil, err
	}

	return server, nil
}
func WaitForRPC(laddr string) {
	//laddr := GetConfig().RPC.ListenAddress
	client, err := rpcclient.New(laddr)
	if err != nil {
		panic(err)
	}
	result := new(ctypes.ResultStatus)
	for {
		_, err := client.Call(context.Background(), "status", map[string]interface{}{}, result)
		if err == nil {
			return
		}

		fmt.Println("error", err)
		time.Sleep(time.Millisecond)
	}
}
func GetGRPCClient(grpcAddr string) coregrpc.BroadcastAPIClient {
	return coregrpc.StartGRPCClient(grpcAddr)
}

func GetRPCClient(rpcAddr string) *rpcclient.Client {
	client, _ := rpcclient.New(rpcAddr)
	//b := client.NewRequestBatch()
	//
	//result := new(ctypes.ResultStatus)
	//_, err := client.Call(context.Background(), "status", map[string]interface{}{}, result)
	//b.Call()
	return client
}

func WaitForGRPC(grpcAddr string) {
	client := GetGRPCClient(grpcAddr)
	for {
		_, err := client.Ping(context.Background(), &coregrpc.RequestPing{})
		if err == nil {
			return
		}
	}
}<|MERGE_RESOLUTION|>--- conflicted
+++ resolved
@@ -1,7 +1,6 @@
 package tendermint
 
 import (
-<<<<<<< HEAD
         "context"
         "fmt"
         "os"
@@ -25,32 +24,10 @@
         abcitypes "github.com/tendermint/tendermint/abci/types"
         ctypes "github.com/tendermint/tendermint/rpc/core/types"
         core_grpc "github.com/tendermint/tendermint/rpc/grpc"
-=======
-	"context"
-	"fmt"
-	"github.com/spf13/viper"
-	rpcclient "github.com/tendermint/tendermint/rpc/jsonrpc/client"
-	//"github.com/btcsuite/btcd/rpcclient"
-	abcicli "github.com/tendermint/tendermint/abci/client"
-	abciserver "github.com/tendermint/tendermint/abci/server"
-	abcitypes "github.com/tendermint/tendermint/abci/types"
-	"github.com/tendermint/tendermint/config"
-	cfg "github.com/tendermint/tendermint/config"
-	tmlog "github.com/tendermint/tendermint/libs/log"
-	tmos "github.com/tendermint/tendermint/libs/os"
-	"github.com/tendermint/tendermint/libs/service"
-	"github.com/tendermint/tendermint/p2p"
-	"github.com/tendermint/tendermint/privval"
-	ctypes "github.com/tendermint/tendermint/rpc/core/types"
-	coregrpc "github.com/tendermint/tendermint/rpc/grpc"
-	"github.com/tendermint/tendermint/types"
-	tmtime "github.com/tendermint/tendermint/types/time"
->>>>>>> a3fc4fbd
 	"time"
         "github.com/AccumulateNetwork/accumulated/router"
 )
 
-<<<<<<< HEAD
 const (
 	nodeDirPerm = 0755
 )
@@ -180,43 +157,6 @@
         fmt.Printf("Successfully initialized %v node directories\n", nValidators)
 
         return
-
-=======
-func Initialize(shardname string,
-	ABCIAppAddress string, RPCAddress string, GRPCAddress string, AccRPCAddress string, RouterAddress string,
-	ConfigFile string, WorkingDir string) error {
-	fmt.Println("Tendermint Initialize")
-	config.EnsureRoot(WorkingDir)
-	var newConfig = cfg.DefaultConfig()
-	newConfig.SetRoot(WorkingDir)
-	//newConfig.BaseConfig.
-	newConfig.Instrumentation.Namespace = shardname
-	newConfig.ProxyApp = ABCIAppAddress
-	newConfig.RPC.ListenAddress = RPCAddress
-	newConfig.RPC.GRPCListenAddress = GRPCAddress
-	config.WriteConfigFile(ConfigFile, newConfig)
-
-	v := viper.New()
-	v.SetConfigFile(ConfigFile)
-	v.AddConfigPath(WorkingDir)
-	err := v.ReadInConfig()
-	if err != nil {
-		return err
-	}
-	//type config struct {
-	//	Port int
-	//	Name string
-	//}
-	v.Set("accumulate.AccRPCAddress", AccRPCAddress)
-	v.Set("accumulate.RouterAddress", RouterAddress)
-	v.WriteConfig()
-
-	err = InitFilesWithConfig(newConfig, &shardname)
-	if err != nil {
-		return err
-	}
-	return nil
->>>>>>> a3fc4fbd
 }
 
 func initFilesWithConfig(config *cfg.Config, chainid *string) error {
