--- conflicted
+++ resolved
@@ -9,16 +9,12 @@
 	*url.URL
 }
 
-<<<<<<< HEAD
-// Ledger returns the URL of the partition's ledger account.
-=======
-// Ledger returns the URL of the subnet's identity.
+// Ledger returns the URL of the partition's identity.
 func (u NetworkUrl) Identity() *url.URL {
 	return u.URL
 }
 
-// Ledger returns the URL of the subnet's ledger account.
->>>>>>> d492911f
+// Ledger returns the URL of the partition's ledger account.
 func (u NetworkUrl) Ledger() *url.URL {
 	return u.JoinPath(protocol.Ledger)
 }
@@ -28,35 +24,14 @@
 	return u.JoinPath(protocol.Synthetic)
 }
 
-<<<<<<< HEAD
-// ValidatorBook returns the URL of the partition's validator key book.
-func (u NetworkUrl) ValidatorBook() *url.URL {
-	return u.JoinPath(protocol.ValidatorBook)
-}
-
-// ValidatorPage returns the URL of the page of the partition's validator key book.
-func (u NetworkUrl) ValidatorPage(index uint64) *url.URL {
-	return protocol.FormatKeyPageUrl(u.ValidatorBook(), index)
-}
-
-// OperatorBook returns the URL of the partition's operator key book.
-func (u NetworkUrl) OperatorBook() *url.URL {
-	return u.JoinPath(protocol.OperatorBook)
-}
-
-// OperatorPage returns the URL of the page of the partition's operator key book.
-func (u NetworkUrl) OperatorPage(index uint64) *url.URL {
-	return protocol.FormatKeyPageUrl(u.OperatorBook(), index)
-=======
-// Operators returns the URL of the subnet's operator key book.
+// Operators returns the URL of the partition's operator key book.
 func (u NetworkUrl) Operators() *url.URL {
 	return u.JoinPath(protocol.Operators)
 }
 
-// OperatorsPage returns the URL of the default page of the subnet's operator key book.
+// OperatorsPage returns the URL of the default page of the partition's operator key book.
 func (n NetworkUrl) OperatorsPage() *url.URL {
 	return protocol.FormatKeyPageUrl(n.Operators(), 0)
->>>>>>> d492911f
 }
 
 // AnchorPool returns the URL of the partition's anchor pool.
@@ -66,72 +41,35 @@
 
 // PartitionUrl returns a NetworkUrl for the local partition.
 func (n *Describe) PartitionUrl() NetworkUrl {
-	return NetworkUrl{protocol.SubnetUrl(n.SubnetId)}
+	return NetworkUrl{protocol.PartitionUrl(n.PartitionId)}
 }
 
-// NodeUrl returns the URL of the subnet, optionally with a path appended.
+// NodeUrl returns the URL of the partition, optionally with a path appended.
 func (n *Describe) NodeUrl(path ...string) *url.URL {
 	return protocol.PartitionUrl(n.PartitionId).JoinPath(path...)
 }
 
-// Ledger returns the URL of the subnet's ledger account.
+// Ledger returns the URL of the partition's ledger account.
 func (n *Describe) Ledger() *url.URL {
-<<<<<<< HEAD
-	return NetworkUrl{protocol.PartitionUrl(n.PartitionId)}.Ledger()
-=======
 	return n.PartitionUrl().Ledger()
->>>>>>> d492911f
 }
 
-// Synthetic returns the URL of the subnet's ledger account.
+// Synthetic returns the URL of the partition's ledger account.
 func (n *Describe) Synthetic() *url.URL {
-<<<<<<< HEAD
-	return NetworkUrl{protocol.PartitionUrl(n.PartitionId)}.Synthetic()
-}
-
-// ValidatorBook returns the URL of the subnet's validator key book.
-func (n *Describe) ValidatorBook() *url.URL {
-	return NetworkUrl{protocol.PartitionUrl(n.PartitionId)}.ValidatorBook()
-}
-
-// ValidatorPage returns the URL of the page of the subnet's validator key book.
-func (n *Describe) ValidatorPage(index uint64) *url.URL {
-	return NetworkUrl{protocol.PartitionUrl(n.PartitionId)}.ValidatorPage(index)
-}
-
-// DefaultValidatorPage returns the URL of the default page of the subnet's validator key book.
-func (n *Describe) DefaultValidatorPage() *url.URL {
-	return n.ValidatorPage(1)
-}
-
-// OperatorBook returns the URL of the subnet's operator key book.
-func (n *Describe) OperatorBook() *url.URL {
-	return NetworkUrl{protocol.PartitionUrl(n.PartitionId)}.OperatorBook()
-}
-
-// OperatorPage returns the URL of the page of the subnet's operator key book.
-func (n *Describe) OperatorPage(index uint64) *url.URL {
-	return NetworkUrl{protocol.PartitionUrl(n.PartitionId)}.OperatorPage(index)
-=======
 	return n.PartitionUrl().Synthetic()
 }
 
-// Operators returns the URL of the subnet's operator key book.
+// Operators returns the URL of the partition's operator key book.
 func (n *Describe) Operators() *url.URL {
 	return n.PartitionUrl().Operators()
->>>>>>> d492911f
 }
 
-// OperatorsPage returns the URL of the default page of the subnet's operator key book.
+// OperatorsPage returns the URL of the default page of the partition's operator key book.
 func (n *Describe) OperatorsPage() *url.URL {
 	return n.PartitionUrl().OperatorsPage()
 }
 
-// AnchorPool returns the URL of the subnet's anchor pool.
+// AnchorPool returns the URL of the partition's anchor pool.
 func (n *Describe) AnchorPool() *url.URL {
-<<<<<<< HEAD
-	return NetworkUrl{protocol.PartitionUrl(n.PartitionId)}.AnchorPool()
-=======
 	return n.PartitionUrl().AnchorPool()
->>>>>>> d492911f
 }