--- conflicted
+++ resolved
@@ -7,16 +7,10 @@
 ARG TAGS=production,mainnet
 RUN make -B TAGS=$TAGS
 RUN go install github.com/go-delve/delve/cmd/dlv@latest
-<<<<<<< HEAD
-RUN go install github.com/tendermint/tendermint/cmd/tendermint
-RUN go build ./tools/cmd/snapshot
-RUN go build ./tools/cmd/dbrepair
-=======
 RUN go install github.com/cometbft/cometbft/cmd/cometbft
 RUN go build ./tools/cmd/snapshot
 RUN go build ./tools/cmd/dbrepair
 RUN go build ./tools/cmd/debug
->>>>>>> b75da3cd
 RUN go build ./cmd/accumulated-bootstrap
 
 FROM alpine:3
@@ -29,11 +23,7 @@
 COPY scripts .
 
 # Copy binaries
-<<<<<<< HEAD
-COPY --from=build /root/accumulated /root/snapshot /root/dbrepair /root/accumulated-bootstrap /go/bin/tendermint /go/bin/dlv /bin/
-=======
 COPY --from=build /root/accumulated /root/snapshot /root/dbrepair /root/debug /root/accumulated-bootstrap /go/bin/cometbft /go/bin/dlv /bin/
->>>>>>> b75da3cd
 
 # Set health check
 HEALTHCHECK CMD curl --fail --silent http://localhost:26660/status || exit 1
