--- conflicted
+++ resolved
@@ -37,11 +37,7 @@
 		err = ms.UnMarshal(mState)
 		require.NoError(t, err, "must be able to unmarshal a MerkleState")
 		require.True(t, ms.Equal(m.MS), " should get the same state back")
-<<<<<<< HEAD
 		cState, e2 := m.GetChainState(m.key...)
-=======
-		cState, e2 := m.GetChainState("try")
->>>>>>> 140668e6
 		require.NoErrorf(t, e2, "chain should always have a chain state %d", i)
 		States = append(States, m.MS.Copy())
 		require.Truef(t, cState.Equal(m.MS), "should be the last state of the chain written (%d)", i)
