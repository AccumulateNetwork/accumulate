--- conflicted
+++ resolved
@@ -287,12 +287,8 @@
 	if err := m.DB.EndBatch(m.TXCache); err != nil {
 		panic("batch failed to persist to the database")
 	}
-<<<<<<< HEAD
-	m.BeginBatch()
-=======
 
 	m.resetCache()
->>>>>>> 280da33f
 }
 
 // BeginBatch
