--- conflicted
+++ resolved
@@ -11,9 +11,6 @@
 // not open.
 var ErrNotOpen = errors.New("not open")
 
-<<<<<<< HEAD
-type KeyValueDB interface {
-=======
 type KeyValueTxn interface {
 	Get(key Key) ([]byte, error)
 	Put(key Key, value []byte)
@@ -23,7 +20,6 @@
 }
 
 type KeyValueStore interface {
->>>>>>> 788e16b2
 	Close() error                                // Returns an error if the close fails
 	InitDB(filepath string, logger Logger) error // Sets up the database, returns error if it fails
 	Get(key Key) (value []byte, err error)       // Get key from database, returns ErrNotFound if the key is not found
