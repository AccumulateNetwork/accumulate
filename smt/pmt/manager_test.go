package pmt

import (
	"bytes"
	"crypto/sha256"
	"fmt"
	"testing"

	"github.com/stretchr/testify/require"
	"gitlab.com/accumulatenetwork/accumulate/smt/common"
	"gitlab.com/accumulatenetwork/accumulate/smt/storage/memory"
)

var _ = PrintNode // Avoids highlighting that PrintNode isn't used.  It is useful for debugging.
// PrintNode
// Debugging aid that dumps the BPT tree to allow inspection of the BPT by the
// developer.  Too foamy to use all the time.
func PrintNode(h int, e Entry) {
	for i := 0; i < h; i++ {
		print("_")
	}
	switch {
	case e == nil:
		println("nil")
	case e.T() == TNode:
		n := e.(*BptNode)
		fmt.Printf("  %x...%x\n", n.NodeKey[:3], n.NodeKey[31:])
		PrintNode(n.Height, n.Left)
		PrintNode(n.Height, n.Right)
	case e.T() == TValue:
		v := e.(*Value)
		fmt.Printf("  k %x v %x\n", v.Key[:5], v.Hash[:5])
	case e.T() == TNotLoaded:
		if h&7 > 0 {
			println("  **** Bad Not Loaded ****")
		} else {
			println("  <not loaded>")
		}
	default:
		panic(fmt.Sprintf("Really? %d ", e.T()))
	}

}

func Check(t *testing.T, bpt *BPT, node *BptNode) {

	BIdx := byte(node.Height >> 3) //          Calculate the byte index based on the height of this node in the BPT
	bitIdx := node.Height & 7      //          The bit index is given by the lower 3 bits of the height
	bit := byte(0x80) >> bitIdx    //          The mask starts at the high end bit in the byte, shifted right by the bitIdx

	ht, key, ok := GetHtKey(node.NodeKey)

	require.Truef(t, ok, "Should have a nodeKey key %x ht %d", key, ht)
	require.Truef(t, ht == node.Height, "Height should match nodeKey key %x ht %d", key, ht)

	bpt.LoadNext(BIdx, bit, node, key)

	keyLeft, keyRight, ok := GetChildrenNodeKeys(node.NodeKey)

	if lNode, ok := node.Left.(*BptNode); ok {
		require.Truef(t, keyLeft == lNode.NodeKey, "Left branch is broken key %x ht %d", key, ht)
	}
	if rNode, ok := node.Right.(*BptNode); ok {
		require.Truef(t, keyRight == rNode.NodeKey, "Left branch is broken key %x ht %d", key, ht)
	}

	switch {
	case node.Left != nil && node.Right != nil:
		left := GetHash(node.Left)
		right := GetHash(node.Right)
		concat := append(left, right...)
		hash := sha256.Sum256(concat)
		if !bytes.Equal(node.Hash[:], hash[:]) {
			fmt.Println("x")
		}
		require.True(t, bytes.Equal(node.Hash[:], hash[:]), "Hash is wrong")
	case node.Left != nil:
		require.True(t, bytes.Equal(node.Hash[:], GetHash(node.Left)), "Hash is wrong")
	case node.Right != nil:
		require.True(t, bytes.Equal(node.Hash[:], GetHash(node.Right)), "Hash is wrong")
	}

	if lNode, ok := node.Left.(*BptNode); ok {
		Check(t, bpt, lNode)
	}
	if rNode, ok := node.Right.(*BptNode); ok {
		Check(t, bpt, rNode)
	}
}

// TestManager
// Do a pretty complete test of adding elements to a BPT, store the state of the BPT,
// Load the state of the BPT, update the state of the BPT, and cycle that a good number of times.
// Then check that all the elements we put in the BPT are in the BPT
// Then make sure keys are not in the BPT are not found in the BPT.
// Exercise GetRange and Get in these tests.  Test includes a key before any keys in the
// in the BPT and a key after the end of the keys in the BPT
func TestManager(t *testing.T) {
	c := 100 // How many load cycles
	d := 10  // How many key/values to be put in the BPT per cycle

	var keys, values common.RandHash // hash sequences

	store := memory.NewDB()              // use a memory database
	storeTx := store.Begin(true)         // and begin its use.
	bptManager := NewBPTManager(storeTx) // Create a BptManager.  We will create a new one each cycle.

	for i := 0; i < c; i++ { //             For each cycle

		for j := 0; j < d; j++ { //         Stuff in our key values
			k := keys.NextAList()     //    Key a list of the keys
			v := values.NextA()       //
			bptManager.InsertKV(k, v) //
		}
		bptManager.Bpt.Update()
<<<<<<< HEAD
		Check(t, bptManager.Bpt, bptManager.Bpt.GetRoot())
=======
		Check(t, bptManager.Bpt, bptManager.Bpt.Root)
>>>>>>> ed09c36e
		bptManager = NewBPTManager(storeTx)
	}
	var first, place, last [32]byte
	copy(first[:], []byte{0xFF, 0xFF, 0xFF, 0xFF, 0xFF, 0xFF, 0xFF, 0xFF, 0xFF, 0xFF})
	_, first = bptManager.Bpt.GetRange(first, 1)
	place = first
	for {
		a, key := bptManager.Bpt.GetRange(place, 100)
		if len(a) == 0 {
			last = place
			break
		}
		place = key
	}

	//fmt.Printf("%x-%x\n", first, last)

	for i := range keys.List {
<<<<<<< HEAD
		_, _, found := bptManager.Bpt.Get(bptManager.Bpt.GetRoot(), keys.GetAElement(i))
=======
		_, _, found := bptManager.Bpt.Get(bptManager.Bpt.Root, keys.GetAElement(i))
>>>>>>> ed09c36e
		require.Truef(t, found, "Must find every key put into the BPT. Failed at %d", i)
	}

	bptManager = NewBPTManager(storeTx)
	var sb, eb bool
	for i := 0; !sb || !eb; i++ {
		key := keys.NextA()
<<<<<<< HEAD
		_, _, found := bptManager.Bpt.Get(bptManager.Bpt.GetRoot(), key)
=======
		_, _, found := bptManager.Bpt.Get(bptManager.Bpt.Root, key)
>>>>>>> ed09c36e
		require.Falsef(t, found, "Should not find keys not put into the BPT. Failed at %d", i)
		if bytes.Compare(first[:], key[:]) < 0 {
			sb = true
			//		fmt.Printf("%d first: %x key: %x\n", i, first, key)
		}
		if bytes.Compare(last[:], key[:]) > 0 {
			eb = true
			//		fmt.Printf("%d last:  %x key: %x\n", i, last, key)
		}
	}

}

func TestManagerSeries(t *testing.T) {

	// A set of key value pairs.  We are going to set 100 of them,
	// Then update those value over a running test.
	SetOfValues := make(map[[32]byte][32]byte) // Keep up with key/values we add
	d := 615                                   // Add 100 entries each pass.

	store := memory.NewDB()
	storeTx := store.Begin(true)

	var previous [32]byte    // Previous final root
	for h := 0; h < 3; h++ { // Run our test 3 times, each time killing one manager, building another which must
		{ //                     get its state from "disk"
			bptManager := NewBPTManager(storeTx) // Get manager from disk.  First time empty, and more elements each pass
			current := bptManager.GetRootHash()  // Check that previous == current, on every pass
			if !bytes.Equal(previous[:], current[:]) {
				t.Errorf("previous %x should be the same as current %x", previous, current)
			}
			for i := 0; i < 3; i++ { // Add stuff in 3 passes
				for j := 0; j < 3; j++ { // Add more stuff in 3 more passes
					for k, v := range SetOfValues { // Update any existing entries
						SetOfValues[k] = sha256.Sum256(v[:]) // Update the value by hashing it
					}

					for k := 0; k < d; k++ { // Now add d new entries
						key := sha256.Sum256([]byte(fmt.Sprintf("k key %d %d %d %d", h, i, j, k)))   // use h,i,j,k to make entry unique
						value := sha256.Sum256([]byte(fmt.Sprintf("v key %d %d %d %d", h, i, j, k))) // Same. (k,v) makes key != value
						SetOfValues[key] = value                                                     // Set the key value
						bptManager.InsertKV(key, value)                                              // Add to BPT
					}
				}
				priorRoot := bptManager.GetRootHash()          //        Get the prior root (cause no update yet)
				bptManager.Bpt.Update()                        //        Update the value
				currentRoot := bptManager.GetRootHash()        //        Get the Root Hash.  Note this is in memory
				if bytes.Equal(priorRoot[:], currentRoot[:]) { //        Prior should be different, cause we added stuff
					t.Error("added stuff, hash should not be equal") //
				} //
				bptManager.Bpt.Update()
				//fmt.Printf("%x %x\n", priorRoot, currentRoot)
				previous = currentRoot //                                Make previous track current state of database
			}
		}
		bptManager := NewBPTManager(storeTx)    //  One more check that previous is the same as current when
		currentRoot := bptManager.GetRootHash() //  we build a new BPTManager from the database
		//fmt.Printf("=> %x %x\n", previous, currentRoot)
		if !bytes.Equal(previous[:], currentRoot[:]) { //
			t.Error("loading the BPT should have the same root as previous root") //
		}
	}
}

func TestManagerPersist(t *testing.T) {

	numberTest := 50

	for i := 12; i < numberTest; i++ {

		var keys, values common.RandHash   // Set up hash generation for keys and values
		keys.SetSeed([]byte{1, 2, 3, 4})   // Seed keys differently than values, so they have
		values.SetSeed([]byte{5, 6, 7, 8}) // a different set of hashes

		store := memory.NewDB()              // Set up a memory DB
		storeTx := store.Begin(true)         //
		bptManager := NewBPTManager(storeTx) //

		for j := 0; j < i; j++ {
			k, v := keys.NextAList(), values.NextA()
			bptManager.Bpt.Insert(k, v)
		}

		bptManager.Bpt.Update()
		require.Nil(t, storeTx.Commit(), "Should be able to commit the data")

		storeTx = store.Begin(true)
		bptManager = NewBPTManager(storeTx)
		for i, v := range keys.List {
			k := keys.GetAElement(i)
<<<<<<< HEAD
			_, entry, found := bptManager.Bpt.Get(bptManager.Bpt.GetRoot(), k)
=======
			_, entry, found := bptManager.Bpt.Get(bptManager.Bpt.Root, k)
>>>>>>> ed09c36e
			require.NotNilf(t, entry, "Must find all the keys we put into the BPT: node returned is nil %d", i)
			require.Truef(t, found, "Must find all keys in BPT: key index = %d", i)
			value, ok := (*entry).(*Value)
			require.Truef(t, ok, "Must find all the keys we put into the BPT: Key not found %d", i)
			require.Truef(t, bytes.Equal(value.Key[:], v), "Must find all the keys we put into the BPT; Value != key %d", i)
		}

		for i := range keys.List {
			bptManager.Bpt.Insert(keys.GetAElement(i), values.NextA())
		}

		bptManager.Bpt.Update()
		require.Nil(t, storeTx.Commit(), "Should be able to commit the data")

		storeTx = store.Begin(true)
		bptManager = NewBPTManager(storeTx)
		for i, v := range keys.List {
<<<<<<< HEAD
			_, entry, found := bptManager.Bpt.Get(bptManager.Bpt.GetRoot(), keys.GetAElement(i))
=======
			_, entry, found := bptManager.Bpt.Get(bptManager.Bpt.Root, keys.GetAElement(i))
>>>>>>> ed09c36e
			value, ok := (*entry).(*Value)
			require.Truef(t, ok && found, "Must find all the keys we put into the BPT: Key not found %i")
			require.Truef(t, bytes.Equal(value.Key[:], v), "Must find all the keys we put into the BPT; Value != key %i", i)
		}

	}
}

func TestBptGet(t *testing.T) {
	numberTests := 50000
	var keys, values common.RandHash
	values.SetSeed([]byte{1, 3, 4}) // Let keys default the seed, make values different
	bpt := NewBPT()
	for i := 0; i < numberTests; i++ {
		k := keys.NextAList()
		v := values.NextA()
		//fmt.Printf("Add  k,v =%x : %x\n",k[:3],v[:3])
		bpt.Insert(k, v)
	}

	// Update all elements in the BPT
	for i := 0; i < numberTests; i++ {
		bpt.Insert(keys.GetAElement(i), values.NextAList())
	}

	bpt.Update()

	for i := 0; i < numberTests; i++ {
		idx := i
		k := keys.GetAElement(idx)
		v := values.List[idx]
<<<<<<< HEAD
		node, entry, found := bpt.Get(bpt.GetRoot(), k)
=======
		node, entry, found := bpt.Get(bpt.Root, k)
>>>>>>> ed09c36e
		require.Truef(t, found, "Should find all keys added. idx=%d", idx)
		require.NotNilf(t, node, "Should return a node. idx=%d", idx)
		require.NotNilf(t, *entry, "Should return a value. idx=%d", idx)
		value := (*entry).(*Value)
		//fmt.Printf("Find k,v =%x : %x got %x \n",k[:3],v[:3],value.Key[:3])
		require.Truef(t, bytes.Equal(value.Hash[:], v), "value not expected for idx=%d", idx)
	}

	for i := 0; i < numberTests/10; i++ {
		k := keys.NextA()
<<<<<<< HEAD
		node, _, found := bpt.Get(bpt.GetRoot(), k)
=======
		node, _, found := bpt.Get(bpt.Root, k)
>>>>>>> ed09c36e
		require.Falsef(t, found, "Should not find a value for a random key idx:=%d", i)
		BIdx := node.Height >> 3 // Get the Byte Index
		require.Truef(t, bytes.Equal(k[:BIdx], node.NodeKey[:BIdx]),
			"Key %x height %d should lead to NodeKey %x", k[:BIdx], node.Height, node.NodeKey[:BIdx])

	}
}<|MERGE_RESOLUTION|>--- conflicted
+++ resolved
@@ -113,11 +113,7 @@
 			bptManager.InsertKV(k, v) //
 		}
 		bptManager.Bpt.Update()
-<<<<<<< HEAD
 		Check(t, bptManager.Bpt, bptManager.Bpt.GetRoot())
-=======
-		Check(t, bptManager.Bpt, bptManager.Bpt.Root)
->>>>>>> ed09c36e
 		bptManager = NewBPTManager(storeTx)
 	}
 	var first, place, last [32]byte
@@ -136,11 +132,7 @@
 	//fmt.Printf("%x-%x\n", first, last)
 
 	for i := range keys.List {
-<<<<<<< HEAD
 		_, _, found := bptManager.Bpt.Get(bptManager.Bpt.GetRoot(), keys.GetAElement(i))
-=======
-		_, _, found := bptManager.Bpt.Get(bptManager.Bpt.Root, keys.GetAElement(i))
->>>>>>> ed09c36e
 		require.Truef(t, found, "Must find every key put into the BPT. Failed at %d", i)
 	}
 
@@ -148,11 +140,7 @@
 	var sb, eb bool
 	for i := 0; !sb || !eb; i++ {
 		key := keys.NextA()
-<<<<<<< HEAD
 		_, _, found := bptManager.Bpt.Get(bptManager.Bpt.GetRoot(), key)
-=======
-		_, _, found := bptManager.Bpt.Get(bptManager.Bpt.Root, key)
->>>>>>> ed09c36e
 		require.Falsef(t, found, "Should not find keys not put into the BPT. Failed at %d", i)
 		if bytes.Compare(first[:], key[:]) < 0 {
 			sb = true
@@ -163,7 +151,6 @@
 			//		fmt.Printf("%d last:  %x key: %x\n", i, last, key)
 		}
 	}
-
 }
 
 func TestManagerSeries(t *testing.T) {
@@ -203,9 +190,9 @@
 				if bytes.Equal(priorRoot[:], currentRoot[:]) { //        Prior should be different, cause we added stuff
 					t.Error("added stuff, hash should not be equal") //
 				} //
-				bptManager.Bpt.Update()
 				//fmt.Printf("%x %x\n", priorRoot, currentRoot)
 				previous = currentRoot //                                Make previous track current state of database
+				bptManager.Bpt.Update()
 			}
 		}
 		bptManager := NewBPTManager(storeTx)    //  One more check that previous is the same as current when
@@ -243,11 +230,7 @@
 		bptManager = NewBPTManager(storeTx)
 		for i, v := range keys.List {
 			k := keys.GetAElement(i)
-<<<<<<< HEAD
 			_, entry, found := bptManager.Bpt.Get(bptManager.Bpt.GetRoot(), k)
-=======
-			_, entry, found := bptManager.Bpt.Get(bptManager.Bpt.Root, k)
->>>>>>> ed09c36e
 			require.NotNilf(t, entry, "Must find all the keys we put into the BPT: node returned is nil %d", i)
 			require.Truef(t, found, "Must find all keys in BPT: key index = %d", i)
 			value, ok := (*entry).(*Value)
@@ -265,11 +248,7 @@
 		storeTx = store.Begin(true)
 		bptManager = NewBPTManager(storeTx)
 		for i, v := range keys.List {
-<<<<<<< HEAD
 			_, entry, found := bptManager.Bpt.Get(bptManager.Bpt.GetRoot(), keys.GetAElement(i))
-=======
-			_, entry, found := bptManager.Bpt.Get(bptManager.Bpt.Root, keys.GetAElement(i))
->>>>>>> ed09c36e
 			value, ok := (*entry).(*Value)
 			require.Truef(t, ok && found, "Must find all the keys we put into the BPT: Key not found %i")
 			require.Truef(t, bytes.Equal(value.Key[:], v), "Must find all the keys we put into the BPT; Value != key %i", i)
@@ -301,11 +280,7 @@
 		idx := i
 		k := keys.GetAElement(idx)
 		v := values.List[idx]
-<<<<<<< HEAD
 		node, entry, found := bpt.Get(bpt.GetRoot(), k)
-=======
-		node, entry, found := bpt.Get(bpt.Root, k)
->>>>>>> ed09c36e
 		require.Truef(t, found, "Should find all keys added. idx=%d", idx)
 		require.NotNilf(t, node, "Should return a node. idx=%d", idx)
 		require.NotNilf(t, *entry, "Should return a value. idx=%d", idx)
@@ -316,11 +291,7 @@
 
 	for i := 0; i < numberTests/10; i++ {
 		k := keys.NextA()
-<<<<<<< HEAD
 		node, _, found := bpt.Get(bpt.GetRoot(), k)
-=======
-		node, _, found := bpt.Get(bpt.Root, k)
->>>>>>> ed09c36e
 		require.Falsef(t, found, "Should not find a value for a random key idx:=%d", i)
 		BIdx := node.Height >> 3 // Get the Byte Index
 		require.Truef(t, bytes.Equal(k[:BIdx], node.NodeKey[:BIdx]),
