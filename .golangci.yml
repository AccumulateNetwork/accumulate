linters:
  disable-all: true
  enable:
  # Custom
  - noprint # Use forbidigo instead?
  - nodebug
  - rangevarref

  # Standard
  - asasalint     # Bugs (variadic functions taking any)
  - bidichk       # Check for questionable Unicode
  - exportloopref # Smarter version of rangevarref?
  - goheader      # Enforce the copyright header
  - misspell      # Spelling
  - nakedret      # Not really sure what this one does
  - unconvert     # Lint (unnecessary conversions)

  # TODO Enable at some point
  # - maintidx      # Maintainability

  # Gosec panics on some of the generic code
  # - gosec         # Security
  # - nilerr        # Bugs (error checking)

  # Defaults
  - errcheck
  - gosimple
  - govet
  - ineffassign
  - staticcheck
  - typecheck
  - unused

  # - nestif # I'd like to enable this but I don't want to deal with the issues yet
  # - godox # Enable to find TODO/BUG/FIXME

issues:
  max-same-issues: 0

  exclude-rules:
  - path: cmd|test/cmd
    linters:
    - noprint

  - path: ^test/|.*_test\.go
    linters:
    - noprint
    - gosec

  - path: smt/.*/RandHash\.go
    linters:
    - noprint

<<<<<<< HEAD
  # TODO Reduce the complexity of these functions so they pass
  - { source: func \(m \*Executor\) EndBlock,            linters: [maintidx]}
  - { source: func \(x \*Executor\) executeEnvelope,     linters: [maintidx]}
  - { source: func \(x \*Executor\) processSignature,    linters: [maintidx]}
  - { source: func \(m \*JrpcMethods\) Query,            linters: [maintidx]}
  - { source: func TestTransactionIsReady,               linters: [maintidx]}
  - { source: func \(s \*ValidationTestSuite\) TestMain, linters: [maintidx]}
  - { source: func \(n \*Node\) execute,                 linters: [maintidx]}
  - { source: func \(block \*Block\) Close,              linters: [maintidx]}

=======
>>>>>>> 3723e5c1
linters-settings:
  goheader:
    values:
      const:
        AUTHOR: The Accumulate Authors
    template: |-
      Copyright {{ YEAR }} {{ AUTHOR }}

      Use of this source code is governed by an MIT-style
      license that can be found in the LICENSE file or at
      https://opensource.org/licenses/MIT.<|MERGE_RESOLUTION|>--- conflicted
+++ resolved
@@ -51,19 +51,6 @@
     linters:
     - noprint
 
-<<<<<<< HEAD
-  # TODO Reduce the complexity of these functions so they pass
-  - { source: func \(m \*Executor\) EndBlock,            linters: [maintidx]}
-  - { source: func \(x \*Executor\) executeEnvelope,     linters: [maintidx]}
-  - { source: func \(x \*Executor\) processSignature,    linters: [maintidx]}
-  - { source: func \(m \*JrpcMethods\) Query,            linters: [maintidx]}
-  - { source: func TestTransactionIsReady,               linters: [maintidx]}
-  - { source: func \(s \*ValidationTestSuite\) TestMain, linters: [maintidx]}
-  - { source: func \(n \*Node\) execute,                 linters: [maintidx]}
-  - { source: func \(block \*Block\) Close,              linters: [maintidx]}
-
-=======
->>>>>>> 3723e5c1
 linters-settings:
   goheader:
     values:
