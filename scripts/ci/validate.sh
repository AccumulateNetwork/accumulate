#!/bin/bash

# Stop immediately on error
set -e

# section <name> - Print a section header
function section {
    echo -e '\033[1m'"$1"'\033[0m'
}

# ensure-key <name> - Generate the key if it does not exist
function ensure-key {
    if ! accumulate key list | grep "$1"; then
        accumulate key generate "$1"
    fi
}

# wait-for <cmd...> - Execute a transaction and wait for it to complete
function wait-for {
    if [ "$1" == "--no-check" ]; then
        local NO_CHECK=$1
        shift
    fi
    local TXID
    TXID=`"$@"` || return 1
    wait-for-tx $NO_CHECK "$TXID" || return 1
}

# wait-for-tx [--no-check] <tx id> - Wait for a transaction and any synthetic transactions to complete
function wait-for-tx {
    if [ "$1" == "--no-check" ]; then
        local NO_CHECK=$1
        shift
    fi

    local TXID=$1
    echo -e '\033[2mWaiting for '"$TXID"'\033[0m'
    local RESP=$(accumulate tx get -j --wait 1m $TXID)
    echo $RESP | jq -C --indent 0

    if [ -z "$NO_CHECK" ]; then
        CODE=$(echo $RESP | jq -re '.status.code // 0') || return 1
        [ "$CODE" -ne 0 ] && die "$TXID failed:" $(echo $RESP | jq -C --indent 0 .status)
    fi

    for TXID in $(echo $RESP | jq -re '(.syntheticTxids // [])[]'); do
        wait-for-tx $NO_CHECK "$TXID" || return 1
    done
}

# cli-tx <args...> - Execute a CLI command and extract the transaction hash from the result
function cli-tx {
    JSON=`accumulate -j "$@"` || return 1
    echo "$JSON" | jq -re .transactionHash
}

# cli-tx-env <args...> - Execute a CLI command and extract the envelope hash from the result
function cli-tx-env {
    JSON=`accumulate -j "$@"` || return 1
    echo "$JSON" | jq -re .envelopeHash
}

# api-v2 <payload> - Send a JSON-RPC message to the API
function api-v2 {
    curl -s -X POST --data "${1}" -H 'content-type:application/json;' "${ACC_API}/../v2"
}

# api-tx <payload> - Send a JSON-RPC message to the API and extract the TXID from the result
function api-tx {
    JSON=`api-v2 "$@"` || return 1
    echo "$JSON" | jq -r .result.transactionHash
}

# die <message> - Print an error message and exit
function die {
    echo -e '\033[1;31m'"$@"'\033[0m'
    exit 1
}

# success - Print 'success' in bold green text
function success {
    echo -e '\033[1;32m'Success'\033[0m'
    echo
}

<<<<<<< HEAD
NODE_PRIV_VAL0="${NODE_ROOT_0:-~/.accumulate/dn/Node0}/config/priv_validator_key.json"
NODE_PRIV_VAL1="${NODE_ROOT_1:-~/.accumulate/dn/Node1}/config/priv_validator_key.json"
=======

NODE_PRIV_VAL="${NODE_ROOT:-~/.accumulate/dn/Node0}/config/priv_validator_key.json"
>>>>>>> 90683a40

#spin up a DN validator, we cannot have 2 validators, so need >= 3 to run this test
NUM_DNNS=$(find ${NODE_ROOT:-~/.accumulate/dn/Node0}/.. -mindepth 1 -maxdepth 1 -type d | wc -l)
if [ -f "$NODE_PRIV_VAL" ] && [ -f "/.dockerenv" ] && [ "$NUM_DNNS" -ge "3" ]; then
   section "Add a new DN validator"
   declare -g TEST_NODE_WORK_DIR=~/node1
   accumulated init node tcp://dn-0:26656 --listen=tcp://127.0.1.100:26656 -w "$TEST_NODE_WORK_DIR/dn" --skip-version-check --no-website
   accumulated run -n 0 -w "$TEST_NODE_WORK_DIR/dn" &
   declare -g ACCPID=$!
   # Get Keys
   pubkey=$(jq -re .pub_key.value $TEST_NODE_WORK_DIR/dn/Node0/config/priv_validator_key.json)
   pubkey=$(echo $pubkey | base64 -d | od -t x1 -An )
   declare -g hexPubKey=$(echo $pubkey | tr -d ' ')
   # Register new validator
   wait-for cli-tx validator add dn "$NODE_PRIV_VAL" $hexPubKey
fi

section "Update oracle price to 1 dollar. Oracle price has precision of 4 decimals"
if [ -f "$NODE_PRIV_VAL0" ] && [ -f "$NODE_PRIV_VAL1" ]; then
    TXID=$(cli-tx data write dn/oracle "$NODE_PRIV_VAL0" '{"price":501}')
    wait-for-tx $TXID
    accumulate -j tx get $TXID | jq -re .status.pending 1> /dev/null || die "Transaction is not pending"
    wait-for cli-tx-env tx sign dn/oracle "$NODE_PRIV_VAL1" $TXID
    accumulate -j tx get $TXID | jq -re .status.pending 1> /dev/null && die "Transaction is pending"
    accumulate -j tx get $TXID | jq -re .status.delivered 1> /dev/null || die "Transaction was not delivered"

    RESULT=$(accumulate -j data get dn/oracle)
    RESULT=$(echo $RESULT | jq -re .data.entry.data[0] | xxd -r -p | jq -re .price)
    [ "$RESULT" == "501" ] && success || die "cannot update price oracle"
else
    echo -e '\033[1;31mCannot update oracle: private validator key not found\033[0m'
    echo
fi

section "Setup"
if which go > /dev/null || ! which accumulate > /dev/null ; then
    echo "Installing CLI"
    go install ./cmd/accumulate
    export PATH="${PATH}:$(go env GOPATH)/bin"
fi
[ -z "${MNEMONIC}" ] || accumulate key import mnemonic ${MNEMONIC}
echo

section "Generate a Lite Token Account"
accumulate account list | grep -q ACME || accumulate account generate
LITE=$(accumulate account list | grep ACME | head -1)
TXS=()
for i in {1..20}
do
	TXS=(${TXS[@]} $(cli-tx faucet ${LITE}))
done
for tx in "${TXS[@]}"
do
	echo $tx
	wait-for-tx $tx
done

accumulate account get ${LITE} 1> /dev/null && success || die "Cannot find ${LITE}"

section "Add credits to lite account"
TXID=$(cli-tx credits ${LITE} ${LITE} 2200)
wait-for-tx $TXID
BALANCE=$(accumulate -j account get ${LITE} | jq -r .data.creditBalance)
[ "$BALANCE" -ge 2200 ] || die "${LITE} should have at least 2200 credits but only has ${BALANCE}"
success

section "Generate keys"
ensure-key keytest-1-0
ensure-key keytest-2-0
ensure-key keytest-2-1
ensure-key keytest-2-2
ensure-key keytest-3-0
ensure-key keytest-3-1
echo

section "Create an ADI"
wait-for cli-tx adi create ${LITE} keytest keytest-1-0 keytest/book
accumulate adi get keytest 1> /dev/null && success || die "Cannot find keytest"

section "Verify fee charge"
BALANCE=$(accumulate -j account get ${LITE} | jq -r .data.creditBalance)
[ "$BALANCE" -ge 100 ] && success || die "${LITE} should have at least 100 credits but only has ${BALANCE}"

section "Recreating an ADI fails and the synthetic transaction is recorded"
TXID=`cli-tx adi create ${LITE} keytest keytest-1-0 keytest/book` || return 1
wait-for-tx --no-check $TXID
SYNTH=`accumulate tx get -j ${TXID} | jq -re '.syntheticTxids[0]'`
STATUS=`accumulate tx get -j ${SYNTH} | jq --indent 0 .status`
[ $(echo $STATUS | jq -re .delivered) = "true" ] || die "Synthetic transaction was not delivered"
[ $(echo $STATUS | jq -re '.code // 0') -ne 0 ] || die "Synthetic transaction did not fail"
echo $STATUS | jq -re .message 1> /dev/null || die "Synthetic transaction does not have a message"
success

section "Add credits to the ADI's key page 1"
wait-for cli-tx credits ${LITE} keytest/book/1 60000
BALANCE=$(accumulate -j page get keytest/book/1 | jq -r .data.creditBalance)
[ "$BALANCE" -ge 60000 ] && success || die "keytest/book/1 should have 60000 credits but has ${BALANCE}"

section "Create additional Key Pages"
wait-for cli-tx page create keytest/book keytest-1-0 keytest-2-0
wait-for cli-tx page create keytest/book keytest-1-0 keytest-3-0
accumulate page get keytest/book/2 1> /dev/null || die "Cannot find page keytest/book/2"
accumulate page get keytest/book/3 1> /dev/null || die "Cannot find page keytest/book/3"
success

section "Add credits to the ADI's key page 2"
wait-for cli-tx credits ${LITE} keytest/book/2 1000
BALANCE=$(accumulate -j page get keytest/book/2 | jq -r .data.creditBalance)
[ "$BALANCE" -ge 1000 ] && success || die "keytest/book/2 should have 1000 credits but has ${BALANCE}"

section "Attempting to log key page 2 using itself fails"
wait-for cli-tx page lock keytest/book/2 keytest-2-0 && die "Key page 2 locked itself" || success

section "Lock key page 2 using page 1"
wait-for cli-tx page lock keytest/book/2 keytest-1-0
success

section "Attempting to update key page 3 using page 2 fails"
cli-tx page key add keytest/book/3 keytest-2-0 1 keytest-3-1 && die "Executed disallowed operation" || success

section "Unlock key page 2 using page 1"
wait-for cli-tx page unlock keytest/book/2 keytest-1-0
success

section "Update key page 3 using page 2"
cli-tx page key add keytest/book/3 keytest-2-0 keytest-3-1
success

section "Add credits to the ADI's key page 2"
wait-for cli-tx credits ${LITE} keytest/book/2 100
BALANCE=$(accumulate -j page get keytest/book/2 | jq -r .data.creditBalance)
[ "$BALANCE" -ge 100 ] && success || die "keytest/book/2 should have 100 credits but has ${BALANCE}"

section "Add a key to page 2 using a key from page 3"
wait-for cli-tx page key add keytest/book/2 keytest-2-0 1 keytest-2-1
wait-for cli-tx page key add keytest/book/2 keytest-2-0 1 keytest-2-2
success

section "Set threshold to 2 of 2"
wait-for cli-tx tx execute keytest/book/2 keytest-2-0 '{"type": "updateKeyPage", "operation": [{ "type": "setThreshold", "threshold": 2 }]}'
THRESHOLD=$(accumulate -j get keytest/book/2 | jq -re .data.threshold)
[ "$THRESHOLD" -eq 2 ] && success || die "Bad keytest/book/2 threshold: want 2, got ${THRESHOLD}"

section "Create an ADI Token Account"
wait-for cli-tx account create token --scratch keytest keytest-1-0 0 keytest/tokens ACME keytest/book
accumulate account get keytest/tokens 1> /dev/null || die "Cannot find keytest/tokens"
accumulate -j account get keytest/tokens | jq -re .data.scratch 1> /dev/null || die "keytest/tokens is not a scratch account"
success

section "Send tokens from the lite token account to the ADI token account"
wait-for cli-tx tx create ${LITE} keytest/tokens 5
BALANCE=$(accumulate -j account get keytest/tokens | jq -r .data.balance)
[ "$BALANCE" -eq 500000000 ] && success || die "${LITE} should have 5 tokens but has $(expr ${BALANCE} / 100000000)"

section "Send tokens from the ADI token account to the lite token account using the multisig page"
TXID=$(cli-tx tx create keytest/tokens keytest-2-0 ${LITE} 1)
wait-for-tx $TXID
accumulate -j tx get $TXID | jq -re .status.pending 1> /dev/null || die "Transaction is not pending"
accumulate -j tx get $TXID | jq -re .status.delivered 1> /dev/null && die "Transaction was delivered"
success

section "Signing the transaction with the same key does not deliver it"
wait-for cli-tx-env tx sign keytest/tokens keytest-2-0 $TXID
accumulate -j tx get $TXID | jq -re .status.pending 1> /dev/null || die "Transaction is not pending"
accumulate -j tx get $TXID | jq -re .status.delivered 1> /dev/null && die "Transaction was delivered"
wait-for-tx $TXID
success

section "Query pending by URL"
accumulate -j get keytest/tokens#pending | jq -re .items[0] &> /dev/null|| die "Failed to retrieve pending transactions"
accumulate -j get keytest/tokens#signature | jq -re .items[0] &> /dev/null|| die "Failed to retrieve signature transactions"
success

section "Query pending chain at height 0 by URL"
TXID=$(accumulate -j get keytest/tokens#pending/0 | jq -re .transactionHash) && success || die "Failed to query pending chain by height"

section "Query pending chain with hash by URL"
RESULT=$(accumulate -j get keytest/tokens#pending/${TXID} | jq -re .transactionHash) || die "Failed to query pending chain by hash"
[ "$RESULT" == "$TXID" ] && success || die "Querying by height and by hash gives different results"

section "Query pending chain range by URL"
RESULT=$(accumulate -j get keytest/tokens#pending/0:10 | jq -re .total)
[ "$RESULT" -ge 1 ] && success || die "No entries found"

section "Query signature chain range by URL"
RESULT=$(accumulate -j get "keytest/tokens#signature" | jq -re .total) || die "Failed to get entries"
[ "$RESULT" -eq 2 ] || die "Wrong total: want 2, got $RESULT"
success

section "Sign the pending transaction using the other key"
TXID=$(accumulate -j get keytest/tokens#pending | jq -re .items[0])
wait-for cli-tx-env tx sign keytest/tokens keytest-2-1 $TXID
accumulate -j tx get $TXID | jq -re .status.pending 1> /dev/null && die "Transaction is pending"
accumulate -j tx get $TXID | jq -re .status.delivered 1> /dev/null || die "Transaction was not delivered"
wait-for-tx $TXID
success

section "Signing the transaction after it has been delivered fails"
cli-tx-env tx sign keytest/tokens keytest-2-2 $TXID && die "Signed the transaction after it was delivered" || success

# section "Bug AC-551"
# api-v2 '{"jsonrpc": "2.0", "id": 4, "method": "metrics", "params": {"metric": "tps", "duration": "1h"}}' | jq -e .result.data.value 1> /dev/null
# success

section "API v2 faucet (AC-570)"
BEFORE=$(accumulate -j account get ${LITE} | jq -r .data.balance)
wait-for api-tx '{"jsonrpc": "2.0", "id": 4, "method": "faucet", "params": {"url": "'${LITE}'"}}'
AFTER=$(accumulate -j account get ${LITE} | jq -r .data.balance)
DIFF=$(expr $AFTER - $BEFORE)
[ $DIFF -eq 200000000000000 ] && success || die "Faucet did not work, want +200000000000000, got ${DIFF}"

section "Parse acme faucet TXNs (API v2, AC-603)"
api-v2 '{ "jsonrpc": "2.0", "id": 0, "method": "query-tx-history", "params": { "url": "7117c50f04f1254d56b704dc05298912deeb25dbc1d26ef6/ACME", "count": 10 } }' | jq -r '.result.items | map(.type)[]' | grep -q acmeFaucet
success

section "Include Merkle state (API, AC-604)"
accumulate -j adi get keytest | jq -e .mainChain.roots 1> /dev/null || die "Failed: response does not include main chain roots"
accumulate -j adi get keytest | jq -e .mainChain.height 1> /dev/null || die "Failed: response does not include main chain height"
api-v2 '{"jsonrpc": "2.0", "id": 0, "method": "query", "params": {"url": "keytest"}}' | jq -e .result.mainChain.roots 1> /dev/null
api-v2 '{"jsonrpc": "2.0", "id": 0, "method": "query", "params": {"url": "keytest"}}' | jq -e .result.mainChain.height 1> /dev/null
success

section "Query with txid and chainId (API v2, AC-602)"
# TODO Verify query-chain
TXID=$(accumulate -j tx history keytest 0 1 | jq -re '.items[0].txid')
GOT=$(api-v2 '{"jsonrpc": "2.0", "id": 0, "method": "query-tx", "params": {"txid": "'${TXID}'"}}' | jq -re .result.txid)
[ "${TXID}" = "${GOT}" ] || die "Failed to find TX ${TXID}"
success

section "Query transaction receipt"
TXID=$(accumulate -j tx history keytest 0 1 | jq -re '.items[0].txid')
(accumulate -j tx get --prove $TXID | jq -e .receipts[0] -C --indent 0) && success || die "Failed to get receipt for ${TXID}"

section "Create a token issuer"
wait-for cli-tx token create keytest keytest-1-0 keytest/token-issuer TOK 10
accumulate get keytest/token-issuer 1> /dev/null || die "Cannot find keytest/token-issuer"
success

section "Issue tokens"
LITE_TOK=$(echo $LITE | cut -d/ -f-3)/keytest/token-issuer
wait-for cli-tx token issue keytest/token-issuer keytest-1-0 ${LITE_TOK} 123.0123456789
BALANCE=$(accumulate -j account get ${LITE_TOK} | jq -r .data.balance)
[ "$BALANCE" -eq 1230123456789 ] && success || die "${LITE_TOK} should have 1230123456789 keytest tokens but has ${BALANCE}"

section "Add credits to lite account (TOK)"
wait-for cli-tx credits ${LITE} ${LITE_TOK} 100
BALANCE=$(accumulate -j account get ${LITE_TOK} | jq -r .data.creditBalance)
[ "$BALANCE" -ge 100 ] && success || die "${LITE_TOK} should have at least 100 credits but only has ${BALANCE}"

section "Burn tokens"
wait-for cli-tx token burn ${LITE_TOK} 100
BALANCE=$(accumulate -j account get ${LITE_TOK} | jq -r .data.balance)
[ "$BALANCE" -eq 230123456789 ] && success || die "${LITE_TOK} should have 230123456789 keytest tokens but has ${BALANCE}"

section "Create lite data account and write the data"
ACCOUNT_ID=$(accumulate -j account create data --lite keytest keytest-1-0 "Factom PRO" "Tutorial" | jq -r .accountUrl)
[ "$ACCOUNT_ID" == "acc://b36c1c4073305a41edc6353a094329c24ffa54c029a521aa" ] || die "${ACCOUNT_ID} does not match expected value"
accumulate data get $ACCOUNT_ID 0 1 1> /dev/null || die "lite data entry not found"
wait-for cli-tx data write-to keytest keytest-1-0 $ACCOUNT_ID "data test"
accumulate data get $ACCOUNT_ID 0 2 1> /dev/null || die "lite data error"
accumulate -j get "${ACCOUNT_ID}#txn/0" | jq -re .status.result.entryHash &> /dev/null || die "Entry hash is missing from transaction results"
accumulate -j get "${ACCOUNT_ID}#txn/0" | jq -re .status.result.accountID &> /dev/null || die "Account ID is missing from transaction results"
success

section "Create ADI Data Account"
wait-for cli-tx account create data --scratch keytest keytest-1-0 keytest/data
accumulate account get keytest/data 1> /dev/null || die "Cannot find keytest/data"
accumulate -j account get keytest/data | jq -re .data.scratch 1> /dev/null || die "keytest/data is not a scratch account"
success

section "Write data to ADI Data Account"
JSON=$(accumulate -j data write keytest/data keytest-1-0 foo bar)
TXID=$(echo $JSON | jq -re .transactionHash)
echo $JSON | jq -C --indent 0
wait-for-tx $TXID
echo $JSON | jq -re .result.result.entryHash 1> /dev/null || die "Deliver response does not include the entry hash"
accumulate -j tx get $TXID | jq -re .status.result.entryHash 1> /dev/null || die "Transaction query response does not include the entry hash"
success

section "Create a sub ADI"
wait-for cli-tx adi create keytest keytest-1-0 keytest/sub1 keytest-2-0 keytest/sub1/book
accumulate adi get keytest/sub1 1> /dev/null && success || die "Cannot find keytest/sub1"

section "Add credits to the sub ADI's key page 0"
wait-for cli-tx credits ${LITE} keytest/sub1/book/1 60000
BALANCE=$(accumulate -j page get keytest/sub1/book/1 | jq -r .data.creditBalance)
[ "$BALANCE" -ge 60000 ] && success || die "keytest/sub1/book/1 should have 60000 credits but has ${BALANCE}"

section "Create Data Account for sub ADI"
wait-for cli-tx account create data --scratch keytest/sub1 keytest-2-0 keytest/sub1/data
accumulate account get keytest/sub1/data 1> /dev/null || die "Cannot find keytest/sub1/data"
accumulate -j account get keytest/sub1/data | jq -re .data.scratch 1> /dev/null || die "keytest/sub1/data is not a scratch account"
success

section "Write data to sub ADI Data Account"
JSON=$(accumulate -j data write keytest/sub1/data keytest-2-0 "foo" "bar")
TXID=$(echo $JSON | jq -re .transactionHash)
echo $JSON | jq -C --indent 0
wait-for-tx $TXID
echo $JSON | jq -re .result.result.entryHash 1> /dev/null || die "Deliver response does not include the entry hash"
accumulate -j tx get $TXID | jq -re .status.result.entryHash 1> /dev/null || die "Transaction query response does not include the entry hash"
success

section "Issue a new token"
JSON=$(accumulate -j token create keytest keytest-1-0 keytest/foocoin bar 8)
TXID=$(echo $JSON | jq -re .transactionHash)
echo $JSON | jq -C --indent 0
wait-for-tx $TXID
RESULT=$(accumulate -j token get keytest/foocoin)
[ "$(echo $RESULT | jq -re .data.symbol)" == "bar" ] || die "Token issuance failed with invalid symbol"
[ "$(echo $RESULT | jq -re .data.precision)" -eq 8 ] || die "Token issuance failed with invalid precision"
success

section "Query latest data entry by URL"
RESULT=$(accumulate -j get keytest/data#data | jq -re .data.entry.data[0])
[ "$RESULT" == $(echo -n foo | xxd -p) ] && success || die "Latest entry is not 'foo'"

section "Query data entry at height 0 by URL"
RESULT=$(accumulate -j get keytest/data#data/0 | jq -re .data.entry.data[0])
[ "$RESULT" == $(echo -n foo | xxd -p) ] && success || die "Entry at height 0 is not 'foo'"

section "Query data entry with hash by URL"
ENTRY=$(accumulate -j get keytest/data#data/0 | jq -re .data.entryHash)
RESULT=$(accumulate -j get keytest/data#data/${ENTRY} | jq -re .data.entry.data[0])
ENTRY2=$(accumulate -j get keytest/data#data/${ENTRY} | jq -re .data.entryHash)
[ "$RESULT" == $(echo -n foo | xxd -p) ] || die "Entry with hash ${ENTRY} is not 'foo'"
[ "$ENTRY" == "$ENTRY2" ] || die "Entry hash mismatch ${ENTRY} ${ENTRY2}"
success

section "Query data entry range by URL"
RESULT=$(accumulate -j get keytest/data#data/0:10 | jq -re .data.total)
[ "$RESULT" -ge 1 ] && success || die "No entries found"

section "Create keypage with manager"
wait-for cli-tx tx execute keytest/book keytest-1-0 '{"type": "createKeyPage", "manager": "keytest/book", "keys": [{"publicKey": "c8e1028cad7b105814d4a2e0e292f5f7904aad7b6cbc46a5"}]}'
RESULT=$(accumulate -j get keytest/book/4 | jq -re .data.managerKeyBook)
[ "$RESULT" == "acc://keytest/book" ] && success || die "chain manager not set"

section "Update manager to keypage"
wait-for cli-tx manager set keytest/book/3 keytest-3-0 keytest/book
RESULT=$(accumulate -j get keytest/book/3 | jq -re .data.managerKeyBook)
[ "$RESULT" == "acc://keytest/book" ] && success || die "chain manager not set"

section "Remove manager from keypage"
wait-for cli-tx manager remove keytest/book/4 keytest-1-0
accumulate -j get keytest/book/4 | jq -re .data.managerKeyBook &> /dev/null && die "chain manager not removed" || success

section "Query the lite identity"
accumulate -s local get $(dirname $LITE) -j | jq -e -C --indent 0 .data && success || die "Failed to get $(dirname $LITE)"

section "Query the lite identity directory"
accumulate adi directory $(dirname $LITE) 0 10 1> /dev/null || die "Failed to get directory for $(dirname $LITE)"
TOTAL=$(accumulate -j adi directory $(dirname $LITE) 0 10 | jq -re .total)
[ "$TOTAL" -eq 2 ] && success || die "Expected directory 2 entries for $(dirname $LITE), got $TOTAL"

section "Create ADI Data Account with wait"
accumulate account create data --wait 1m keytest keytest-1-0 keytest/data1 1> /dev/null || die "Failed to create account"
accumulate account get keytest/data1 1> /dev/null || die "Cannot find keytest/data1"

section "Query credits"
RESULT=$(accumulate -j oracle  | jq -re .price)
[ "$RESULT" -ge 0 ] && success || die "Expected 500, got $RESULT"

section "Transaction with Memo"
TXID=$(cli-tx tx create keytest/tokens keytest-1-0 ${LITE} 1 --memo memo)
wait-for-tx $TXID
MEMO=$(accumulate -j tx get $TXID | jq -re .transaction.header.memo) || die "Failed to query memo"
[ "$MEMO" == "memo" ] && success || die "Expected memo, got $MEMO"

section "Query votes chain"
if [ -f "$NODE_PRIV_VAL" ]; then
    #xxd -r -p doesn't like the .data.entry.data hex string in docker bash for some reason, so converting using sed instead
    RESULT=$(accumulate -j data get dn/votes | jq -re .data.entry.data[0] | sed 's/\([0-9A-F]\{2\}\)/\\\\\\x\1/gI' | xargs printf)
    #convert the node address to search for to base64
    NODE_ADDRESS=$(jq -re .address $NODE_PRIV_VAL | xxd -r -p | base64 )
    VOTE_COUNT=$(echo "$RESULT" | jq -re '.votes|length')
    FOUND=0
    for ((i = 0; i < $VOTE_COUNT; i++)); do
    R2=$(echo "$RESULT" | jq -re .votes[$i].validator.address)
    if [ "$R2" == "$NODE_ADDRESS" ]; then
        FOUND=1
    fi
    done
    [ "$FOUND" -eq  1 ] && success || die "No vote record found on DN"
else
    echo -e '\033[1;31mCannot verify the votes chain: private validator key not found\033[0m'
fi

if [ ! -z "${ACCPID}" ]; then
    section "Shutdown dynamic validator"
    wait-for cli-tx validator remove dn "$NODE_PRIV_VAL" $hexPubKey
    kill -9 $ACCPID
    rm -rf $TEST_NODE_WORK_DIR
fi<|MERGE_RESOLUTION|>--- conflicted
+++ resolved
@@ -83,13 +83,8 @@
     echo
 }
 
-<<<<<<< HEAD
-NODE_PRIV_VAL0="${NODE_ROOT_0:-~/.accumulate/dn/Node0}/config/priv_validator_key.json"
-NODE_PRIV_VAL1="${NODE_ROOT_1:-~/.accumulate/dn/Node1}/config/priv_validator_key.json"
-=======
 
 NODE_PRIV_VAL="${NODE_ROOT:-~/.accumulate/dn/Node0}/config/priv_validator_key.json"
->>>>>>> 90683a40
 
 #spin up a DN validator, we cannot have 2 validators, so need >= 3 to run this test
 NUM_DNNS=$(find ${NODE_ROOT:-~/.accumulate/dn/Node0}/.. -mindepth 1 -maxdepth 1 -type d | wc -l)
@@ -108,14 +103,8 @@
 fi
 
 section "Update oracle price to 1 dollar. Oracle price has precision of 4 decimals"
-if [ -f "$NODE_PRIV_VAL0" ] && [ -f "$NODE_PRIV_VAL1" ]; then
-    TXID=$(cli-tx data write dn/oracle "$NODE_PRIV_VAL0" '{"price":501}')
-    wait-for-tx $TXID
-    accumulate -j tx get $TXID | jq -re .status.pending 1> /dev/null || die "Transaction is not pending"
-    wait-for cli-tx-env tx sign dn/oracle "$NODE_PRIV_VAL1" $TXID
-    accumulate -j tx get $TXID | jq -re .status.pending 1> /dev/null && die "Transaction is pending"
-    accumulate -j tx get $TXID | jq -re .status.delivered 1> /dev/null || die "Transaction was not delivered"
-
+if [ -f "$NODE_PRIV_VAL" ]; then
+    wait-for cli-tx data write dn/oracle "$NODE_PRIV_VAL" '{"price":501}'
     RESULT=$(accumulate -j data get dn/oracle)
     RESULT=$(echo $RESULT | jq -re .data.entry.data[0] | xxd -r -p | jq -re .price)
     [ "$RESULT" == "501" ] && success || die "cannot update price oracle"
