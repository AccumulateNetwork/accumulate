--- conflicted
+++ resolved
@@ -394,11 +394,7 @@
 [ "$TOTAL" -eq 2 ] && success || die "Expected directory 2 entries for $(dirname $LITE), got $TOTAL"
 
 section "Create ADI Data Account with wait"
-<<<<<<< HEAD
-cli-tx account create data --scratch --wait 10s keytest keytest-1-0 keytest/data1
-=======
-accumulate account create data --wait 1m keytest keytest-0-0 keytest/data1 1> /dev/null || die "Failed to create account"
->>>>>>> 1694bbda
+accumulate account create data --wait 1m keytest keytest-1-0 keytest/data1 1> /dev/null || die "Failed to create account"
 accumulate account get keytest/data1 1> /dev/null || die "Cannot find keytest/data1"
 
 section "Query credits"
