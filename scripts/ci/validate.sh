#!/bin/bash

# Stop immediately on error
set -e

# section <name> - Print a section header
function section {
    echo -e '\033[1m'"$1"'\033[0m'
}

# ensure-key <name> - Generate the key if it does not exist
function ensure-key {
    if ! accumulate key list | grep "$1"; then
        accumulate key generate "$1"
    fi
}

# wait-for <cmd...> - Execute a transaction and wait for it to complete
function wait-for {
    if [ "$1" == "--no-check" ]; then
        local NO_CHECK=$1
        shift
    fi
    local TXID
    TXID=`"$@"` || return 1
    wait-for-tx $NO_CHECK "$TXID" || return 1
}

# wait-for-tx [--no-check] <tx id> - Wait for a transaction and any synthetic transactions to complete
function wait-for-tx {
    if [ "$1" == "--no-check" ]; then
        local NO_CHECK=$1
        shift
    fi

    local TXID=$1
    echo -e '\033[2mWaiting for '"$TXID"'\033[0m'
    local RESP=$(accumulate tx get -j --wait 10s $TXID)
    echo $RESP | jq -C --indent 0

    if [ -z "$NO_CHECK" ]; then
        CODE=$(echo $RESP | jq -re '.status.code // 0') || return 1
        [ "$CODE" -ne 0 ] && die "$TXID failed:" $(echo $RESP | jq -C --indent 0 .status)
    fi

    for TXID in $(echo $RESP | jq -re '(.syntheticTxids // [])[]'); do
        wait-for-tx $NO_CHECK "$TXID" || return 1
    done
}

# cli-tx <args...> - Execute a CLI command and extract the transaction hash from the result
function cli-tx {
    JSON=`accumulate -j "$@"` || return 1
    echo "$JSON" | jq -re .transactionHash
}

# cli-tx-env <args...> - Execute a CLI command and extract the envelope hash from the result
function cli-tx-env {
    JSON=`accumulate -j "$@"` || return 1
    echo "$JSON" | jq -re .envelopeHash
}

# api-v2 <payload> - Send a JSON-RPC message to the API
function api-v2 {
    curl -s -X POST --data "${1}" -H 'content-type:application/json;' "${ACC_API}/../v2"
}

# api-tx <payload> - Send a JSON-RPC message to the API and extract the TXID from the result
function api-tx {
    JSON=`api-v2 "$@"` || return 1
    echo "$JSON" | jq -r .result.transactionHash
}

# die <message> - Print an error message and exit
function die {
    echo -e '\033[1;31m'"$@"'\033[0m'
    exit 1
}

# success - Print 'success' in bold green text
function success {
    echo -e '\033[1;32m'Success'\033[0m'
    echo
}

NODE_PRIV_VAL="${NODE_ROOT:-~/.accumulate/dn/Node0}/config/priv_validator_key.json"

section "Update oracle price to 1 dollar. Oracle price has precision of 4 decimals"
if [ -f "$NODE_PRIV_VAL" ]; then
    wait-for cli-tx data write dn/oracle "$NODE_PRIV_VAL" '{"price":501}'
    RESULT=$(accumulate -j data get dn/oracle)
    RESULT=$(echo $RESULT | jq -re .data.entry.data | xxd -r -p | jq -re .price)
    [ "$RESULT" == "501" ] && success || die "cannot update price oracle"
else
    echo -e '\033[1;31mCannot update oracle: private validator key not found\033[0m'
fi

section "Setup"
if ! which accumulate > /dev/null ; then
    go install ./cmd/accumulate
    export PATH="${PATH}:$(go env GOPATH)/bin"
fi
[ -z "${MNEMONIC}" ] || accumulate key import mnemonic ${MNEMONIC}
echo

section "Generate a Lite Token Account"
accumulate account list | grep -q ACME || accumulate account generate
LITE=$(accumulate account list | grep ACME | head -1)
TXS=()
for i in {1..10}
do
	TXS=(${TXS[@]} $(cli-tx faucet ${LITE}))
done
for tx in "${TXS[@]}"
do
	echo $tx
	wait-for-tx $tx
done

accumulate account get ${LITE} 1> /dev/null && success || die "Cannot find ${LITE}"

section "Add credits to lite account"
TXID=$(cli-tx credits ${LITE} ${LITE} 1100)
wait-for-tx $TXID
BALANCE=$(accumulate -j account get ${LITE} | jq -r .data.creditBalance)
[ "$BALANCE" -ge 1100 ] || die "${LITE} should have at least 1100 credits but only has ${BALANCE}"
TXID=$(accumulate -j tx get ${TXID} | jq -re .syntheticTxids[1]) # this depends on the burn coming last
TYPE=$(accumulate -j tx get ${TXID} | jq -re .type)
[ "$TYPE" == "syntheticBurnTokens" ] || die "Expected a syntheticBurnTokens, got ${TYPE}"
success

section "Generate keys"
ensure-key keytest-0-0
ensure-key keytest-1-0
ensure-key keytest-1-1
ensure-key keytest-1-2
ensure-key keytest-2-0
ensure-key keytest-2-1
echo

section "Create an ADI"
wait-for cli-tx adi create ${LITE} keytest keytest-0-0 book page0
accumulate adi get keytest 1> /dev/null && success || die "Cannot find keytest"

section "Verify fee charge"
BALANCE=$(accumulate -j account get ${LITE} | jq -r .data.creditBalance)
[ "$BALANCE" -ge 100 ] && success || die "${LITE} should have at least 100 credits but only has ${BALANCE}"

section "Recreating an ADI fails and the synthetic transaction is recorded"
TXID=`cli-tx adi create ${LITE} keytest keytest-1-0 book page1` || return 1
wait-for-tx --no-check $TXID
SYNTH=`accumulate tx get -j ${TXID} | jq -re '.syntheticTxids[0]'`
STATUS=`accumulate tx get -j ${SYNTH} | jq --indent 0 .status`
[ $(echo $STATUS | jq -re .delivered) = "true" ] || die "Synthetic transaction was not delivered"
[ $(echo $STATUS | jq -re '.code // 0') -ne 0 ] || die "Synthetic transaction did not fail"
echo $STATUS | jq -re .message 1> /dev/null || die "Synthetic transaction does not have a message"
success

section "Add credits to the ADI's key page 0"
wait-for cli-tx credits ${LITE} keytest/page0 60000
BALANCE=$(accumulate -j page get keytest/page0 | jq -r .data.creditBalance)
[ "$BALANCE" -ge 60000 ] && success || die "keytest/page0 should have 60000 credits but has ${BALANCE}"

section "Create additional Key Pages"
wait-for cli-tx page create keytest/book keytest-0-0 keytest/page1 keytest-1-0
wait-for cli-tx page create keytest/book keytest-0-0 keytest/page2 keytest-2-0
accumulate page get keytest/page1 1> /dev/null || die "Cannot find keytest/page1"
accumulate page get keytest/page2 1> /dev/null || die "Cannot find keytest/page2"
success

section "Add credits to the ADI's key page 1"
wait-for cli-tx credits ${LITE} keytest/page1 100
BALANCE=$(accumulate -j page get keytest/page1 | jq -r .data.creditBalance)
[ "$BALANCE" -ge 100 ] && success || die "keytest/page1 should have 100 credits but has ${BALANCE}"

section "Add a key to page 1 using a key from page 1"
wait-for cli-tx page key add keytest/page1 keytest-1-0 1 keytest-1-1
wait-for cli-tx page key add keytest/page1 keytest-1-0 1 keytest-1-2
success

section "Add a key to page 2 using a key from page 1"
wait-for cli-tx page key add keytest/page2 keytest-1-0 1 keytest-2-1
success

section "Set threshold to 2 of 2"
wait-for cli-tx tx execute keytest/page1 keytest-1-0 '{"type": "updateKeyPage", "operation": "setThreshold", "threshold": 2}'
THRESHOLD=$(accumulate -j get keytest/page1 | jq -re .data.threshold)
[ "$THRESHOLD" -eq 2 ] && success || die "Bad keytest/page1 threshold: want 2, got ${THRESHOLD}"

section "Create an ADI Token Account"
wait-for cli-tx account create token --scratch keytest keytest-0-0 0 keytest/tokens ACME keytest/book
accumulate account get keytest/tokens 1> /dev/null || die "Cannot find keytest/tokens"
accumulate -j account get keytest/tokens | jq -re .data.scratch 1> /dev/null || die "keytest/tokens is not a scratch account"
success

section "Send tokens from the lite token account to the ADI token account"
wait-for cli-tx tx create ${LITE} keytest/tokens 5
BALANCE=$(accumulate -j account get keytest/tokens | jq -r .data.balance)
[ "$BALANCE" -eq 500000000 ] && success || die "${LITE} should have 5 tokens but has $(expr ${BALANCE} / 100000000)"

section "Send tokens from the ADI token account to the lite token account using the multisig page"
TXID=$(cli-tx tx create keytest/tokens keytest-1-0 ${LITE} 1)
wait-for-tx $TXID
accumulate -j tx get $TXID | jq -re .status.pending 1> /dev/null || die "Transaction is not pending"
accumulate -j tx get $TXID | jq -re .status.delivered 1> /dev/null && die "Transaction was delivered"
success

section "Signing the transaction with the same key does not deliver it"
wait-for cli-tx-env tx sign keytest/tokens keytest-1-0 $TXID
accumulate -j tx get $TXID | jq -re .status.pending 1> /dev/null || die "Transaction is not pending"
accumulate -j tx get $TXID | jq -re .status.delivered 1> /dev/null && die "Transaction was delivered"
wait-for-tx $TXID
success

section "Query pending by URL"
accumulate -j get keytest/tokens#pending | jq -re .items[0] &> /dev/null && success || die "Failed to retrieve pending transactions"


section "Query pending chain at height 0 by URL"
TXID=$(accumulate -j get keytest/tokens#pending/0 | jq -re .transactionHash) && success || die "Failed to query pending chain by height"

section "Query pending chain with hash by URL"
RESULT=$(accumulate -j get keytest/tokens#pending/${TXID} | jq -re .transactionHash) || die "Failed to query pending chain by hash"
[ "$RESULT" == "$TXID" ] && success || die "Querying by height and by hash gives different results"

section "Query pending chain range by URL"
RESULT=$(accumulate -j get keytest/tokens#pending/0:10 | jq -re .total)
[ "$RESULT" -ge 1 ] && success || die "No entries found"

section "Sign the pending transaction using the other key"
TXID=$(accumulate -j get keytest/tokens#pending | jq -re .items[0])
wait-for cli-tx-env tx sign keytest/tokens keytest-1-1 $TXID
accumulate -j tx get $TXID | jq -re .status.pending 1> /dev/null && die "Transaction is pending"
accumulate -j tx get $TXID | jq -re .status.delivered 1> /dev/null || die "Transaction was not delivered"
wait-for-tx $TXID
success

section "Signing the transaction after it has been delivered fails"
cli-tx-env tx sign keytest/tokens keytest-1-2 $TXID && die "Signed the transaction after it was delivered" || success

# section "Bug AC-551"
# api-v2 '{"jsonrpc": "2.0", "id": 4, "method": "metrics", "params": {"metric": "tps", "duration": "1h"}}' | jq -e .result.data.value 1> /dev/null
# success

section "API v2 faucet (AC-570)"
BEFORE=$(accumulate -j account get ${LITE} | jq -r .data.balance)
wait-for api-tx '{"jsonrpc": "2.0", "id": 4, "method": "faucet", "params": {"url": "'${LITE}'"}}'
AFTER=$(accumulate -j account get ${LITE} | jq -r .data.balance)
DIFF=$(expr $AFTER - $BEFORE)
[ $DIFF -eq 200000000000 ] && success || die "Faucet did not work, want +200000000000, got ${DIFF}"

section "Parse acme faucet TXNs (API v2, AC-603)"
api-v2 '{ "jsonrpc": "2.0", "id": 0, "method": "query-tx-history", "params": { "url": "7117c50f04f1254d56b704dc05298912deeb25dbc1d26ef6/ACME", "count": 10 } }' | jq -r '.result.items | map(.type)[]' | grep -q acmeFaucet
success

section "Include Merkle state (API, AC-604)"
accumulate -j adi get keytest | jq -e .mainChain.roots 1> /dev/null || die "Failed: response does not include main chain roots"
accumulate -j adi get keytest | jq -e .mainChain.height 1> /dev/null || die "Failed: response does not include main chain height"
api-v2 '{"jsonrpc": "2.0", "id": 0, "method": "query", "params": {"url": "keytest"}}' | jq -e .result.mainChain.roots 1> /dev/null
api-v2 '{"jsonrpc": "2.0", "id": 0, "method": "query", "params": {"url": "keytest"}}' | jq -e .result.mainChain.height 1> /dev/null
success

section "Query with txid and chainId (API v2, AC-602)"
# TODO Verify query-chain
TXID=$(accumulate -j tx history keytest 0 1 | jq -re '.items[0].txid')
GOT=$(api-v2 '{"jsonrpc": "2.0", "id": 0, "method": "query-tx", "params": {"txid": "'${TXID}'"}}' | jq -re .result.txid)
[ "${TXID}" = "${GOT}" ] || die "Failed to find TX ${TXID}"
success

section "Query transaction receipt"
TXID=$(accumulate -j tx history keytest 0 1 | jq -re '.items[0].txid')
(accumulate -j tx get --prove $TXID | jq -e .receipts[0] -C --indent 0) && success || die "Failed to get receipt for ${TXID}"

section "Create a token issuer"
wait-for cli-tx token create keytest keytest-0-0 keytest/token-issuer TOK 10
accumulate get keytest/token-issuer 1> /dev/null || die "Cannot find keytest/token-issuer"
success

section "Issue tokens"
LITE_TOK=$(echo $LITE | cut -d/ -f-3)/keytest/token-issuer
wait-for cli-tx token issue keytest/token-issuer keytest-0-0 ${LITE_TOK} 123.0123456789
BALANCE=$(accumulate -j account get ${LITE_TOK} | jq -r .data.balance)
[ "$BALANCE" -eq 1230123456789 ] && success || die "${LITE_TOK} should have 1230123456789 keytest tokens but has ${BALANCE}"

section "Add credits to lite account (TOK)"
wait-for cli-tx credits ${LITE} ${LITE_TOK} 100
BALANCE=$(accumulate -j account get ${LITE_TOK} | jq -r .data.creditBalance)
[ "$BALANCE" -ge 100 ] && success || die "${LITE_TOK} should have at least 100 credits but only has ${BALANCE}"

section "Burn tokens"
wait-for cli-tx token burn ${LITE_TOK} 100
BALANCE=$(accumulate -j account get ${LITE_TOK} | jq -r .data.balance)
[ "$BALANCE" -eq 230123456789 ] && success || die "${LITE_TOK} should have 230123456789 keytest tokens but has ${BALANCE}"

section "Create lite data account and write the data"
ACCOUNT_ID=$(accumulate -j account create data --lite keytest keytest-0-0 "Factom PRO" "Tutorial" | jq -r .accountUrl)
[ "$ACCOUNT_ID" == "acc://b36c1c4073305a41edc6353a094329c24ffa54c029a521aa" ] || die "${ACCOUNT_ID} does not match expected value"
accumulate data get $ACCOUNT_ID 0 1 1> /dev/null || die "lite data entry not found"
wait-for cli-tx data write-to keytest keytest-0-0 $ACCOUNT_ID "data test"
accumulate data get $ACCOUNT_ID 0 2 1> /dev/null || die "lite data error"
accumulate -j get "${ACCOUNT_ID}#txn/0" | jq -re .status.result.entryHash &> /dev/null || die "Entry hash is missing from transaction results"
accumulate -j get "${ACCOUNT_ID}#txn/0" | jq -re .status.result.accountID &> /dev/null || die "Account ID is missing from transaction results"
success

section "Create ADI Data Account"
wait-for cli-tx account create data --scratch keytest keytest-0-0 keytest/data
accumulate account get keytest/data 1> /dev/null || die "Cannot find keytest/data"
accumulate -j account get keytest/data | jq -re .data.scratch 1> /dev/null || die "keytest/data is not a scratch account"
success

section "Write data to ADI Data Account"
JSON=$(accumulate -j data write keytest/data keytest-0-0 foo bar)
TXID=$(echo $JSON | jq -re .transactionHash)
echo $JSON | jq -C --indent 0
wait-for-tx $TXID
echo $JSON | jq -re .result.entryHash 1> /dev/null || die "Deliver response does not include the entry hash"
accumulate -j tx get $TXID | jq -re .status.result.entryHash 1> /dev/null || die "Transaction query response does not include the entry hash"
success

section "Issue a new token"
JSON=$(accumulate -j token create keytest keytest-0-0 keytest/foocoin bar 8)
TXID=$(echo $JSON | jq -re .transactionHash)
echo $JSON | jq -C --indent 0
wait-for-tx $TXID
RESULT=$(accumulate -j token get keytest/foocoin)
[ "$(echo $RESULT | jq -re .data.symbol)" == "bar" ] || die "Token issuance failed with invalid symbol"
[ "$(echo $RESULT | jq -re .data.precision)" -eq 8 ] || die "Token issuance failed with invalid precision"
success

section "Query latest data entry by URL"
RESULT=$(accumulate -j get keytest/data#data | jq -re .data.entry.data)
[ "$RESULT" == $(echo -n bar | xxd -p) ] && success || die "Latest entry is not 'bar'"

section "Query data entry at height 0 by URL"
RESULT=$(accumulate -j get keytest/data#data/0 | jq -re .data.entry.data)
[ "$RESULT" == $(echo -n bar | xxd -p) ] && success || die "Entry at height 0 is not 'bar'"

section "Query data entry with hash by URL"
ENTRY=$(accumulate -j get keytest/data#data/0 | jq -re .data.entryHash)
RESULT=$(accumulate -j get keytest/data#data/${ENTRY} | jq -re .data.entry.data)
ENTRY2=$(accumulate -j get keytest/data#data/${ENTRY} | jq -re .data.entryHash)
[ "$RESULT" == $(echo -n bar | xxd -p) ] || die "Entry with hash ${ENTRY} is not 'bar'"
[ "$ENTRY" == "$ENTRY2" ] || die "Entry hash mismatch ${ENTRY} ${ENTRY2}"
success

section "Query data entry range by URL"
RESULT=$(accumulate -j get keytest/data#data/0:10 | jq -re .data.total)
[ "$RESULT" -ge 1 ] && success || die "No entries found"

section "Create keypage with manager"
wait-for cli-tx tx execute keytest/book keytest-0-0 '{"type": "createKeyPage","url": "keytest/page3", "manager": "keytest/book", "keys": [{"publicKey": "c8e1028cad7b105814d4a2e0e292f5f7904aad7b6cbc46a5"}]}'
RESULT=$(accumulate -j get keytest/page3 | jq -re .data.managerKeyBook)
[ "$RESULT" == "acc://keytest/book" ] && success || die "chain manager not set"

section "Update manager to keypage"
wait-for cli-tx manager set keytest/page2 keytest-2-0 keytest/book
RESULT=$(accumulate -j get keytest/page2 | jq -re .data.managerKeyBook)
[ "$RESULT" == "acc://keytest/book" ] && success || die "chain manager not set"

section "Remove manager from keypage"
wait-for cli-tx manager remove keytest/page3 keytest-2-0
accumulate -j get keytest/page3 | jq -re .data.managerKeyBook &> /dev/null && die "chain manager not removed" || success

section "Query the lite identity"
accumulate -s local get $(dirname $LITE) -j | jq -e -C --indent 0 .data && success || die "Failed to get $(dirname $LITE)"

section "Query the lite identity directory"
accumulate adi directory $(dirname $LITE) 0 10 1> /dev/null || die "Failed to get directory for $(dirname $LITE)"
TOTAL=$(accumulate -j adi directory $(dirname $LITE) 0 10 | jq -re .total)
[ "$TOTAL" -eq 2 ] && success || die "Expected directory 2 entries for $(dirname $LITE), got $TOTAL"

section "Create ADI Data Account with wait"
cli-tx account create data --scratch --wait 10s keytest keytest-0-0 keytest/data1
accumulate account get keytest/data1 1> /dev/null || die "Cannot find keytest/data1"

section "Query credits"
RESULT=$(accumulate -j oracle  | jq -re .price)
[ "$RESULT" -ge 0 ] && success || die "Expected 500, got $RESULT"

section "Query votes chain"
#xxd -r -p doesn't like the .data.entry.data hex string in docker bash for some reason, so converting using sed instead
RESULT=$(accumulate -j data get dn/votes | jq -re .data.entry.data | sed 's/\([0-9A-F]\{2\}\)/\\\\\\x\1/gI' | xargs printf)
#convert the node address to search for to base64
NODE_ADDRESS=$(jq -re .address $NODE_PRIV_VAL | xxd -r -p | base64 )
VOTE_COUNT=$(echo "$RESULT" | jq -re '.votes|length')
FOUND=0
for ((i = 0; i < $VOTE_COUNT; i++)); do
<<<<<<< HEAD
  echo "COUNT=$i"
  R4=$(echo "$R3" | jq -re .votes[$i].validator.address)
  echo "ADDRESS = $R4"
  R5=$(echo "$R5" | base64 -d)
  echo "BINARY ADDRESS = $R5"
  R6=$(echo "$R6" | xxd -p)
  echo "HEX ADDRESS $R6"
  if [ "$R6" == "${NODE_ADDRESS,,}" ]; then
    echo "FOUND VOTE"
=======
  R2=$(echo "$RESULT" | jq -re .votes[$i].validator.address)
  if [ "$R2" == "$NODE_ADDRESS" ]; then
>>>>>>> 92156813
    FOUND=1
  fi
done
[ "$FOUND" -eq  1 ] && success || die "No vote record found on DN"<|MERGE_RESOLUTION|>--- conflicted
+++ resolved
@@ -385,20 +385,8 @@
 VOTE_COUNT=$(echo "$RESULT" | jq -re '.votes|length')
 FOUND=0
 for ((i = 0; i < $VOTE_COUNT; i++)); do
-<<<<<<< HEAD
-  echo "COUNT=$i"
-  R4=$(echo "$R3" | jq -re .votes[$i].validator.address)
-  echo "ADDRESS = $R4"
-  R5=$(echo "$R5" | base64 -d)
-  echo "BINARY ADDRESS = $R5"
-  R6=$(echo "$R6" | xxd -p)
-  echo "HEX ADDRESS $R6"
-  if [ "$R6" == "${NODE_ADDRESS,,}" ]; then
-    echo "FOUND VOTE"
-=======
   R2=$(echo "$RESULT" | jq -re .votes[$i].validator.address)
   if [ "$R2" == "$NODE_ADDRESS" ]; then
->>>>>>> 92156813
     FOUND=1
   fi
 done
