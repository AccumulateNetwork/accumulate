#!/bin/bash

# Stop immediately on error
set -e

TEST="${TEST:-test.acme}"
MANAGER="${MANAGER:-manager.acme}"

SCRIPT_DIR=$( cd "$( dirname "${BASH_SOURCE[0]}" )" && pwd )
source ${SCRIPT_DIR}/validate-commons.sh
section "Setup"
if which go > /dev/null && ! which accumulate > /dev/null ; then
    echo "Installing CLI"
    go install gitlab.com/accumulatenetwork/core/wallet/cmd/accumulate
    export PATH="${PATH}:$(go env GOPATH)/bin"
fi
init-wallet
echo

section "Generate a Lite Token Account"
accumulate account list 2>&1 | grep -q ACME || accumulate account generate
LITE_ACME=$(accumulate account list -j | jq -re .liteAccounts[0].liteAccount)
LITE_ID=$(cut -d/ -f-3 <<< "$LITE_ACME")
TXS=()
for i in {1..1}
do
	TXS=(${TXS[@]} $(cli-tx faucet ${LITE_ACME}))
done
for tx in "${TXS[@]}"
do
	echo $tx
	wait-for-tx $tx
done

accumulate account get ${LITE_ACME} 1> /dev/null && success || die "Cannot find ${LITE_ACME}"

section "Add credits to lite account"
TXID=$(cli-tx credits ${LITE_ACME} ${LITE_ID} 1000000)
wait-for-tx $TXID
BALANCE=$(accumulate -j account get ${LITE_ID} | jq -r .data.creditBalance)
[ "$BALANCE" -ge 2700 ] || die "${LITE_ID} should have at least 2700 credits but only has ${BALANCE}"
success

section "Generate keys"
ensure-key test-1-0
ensure-key test-2-0
ensure-key test-2-1
ensure-key test-2-2
ensure-key test-2-3-orig
ensure-key test-2-3-new
ensure-key test-3-0
ensure-key test-3-1
ensure-key test-mgr
echo

section "Create an ADI"
wait-for cli-tx adi create ${LITE_ID} ${TEST} test-1-0 ${TEST}/book
accumulate adi get ${TEST} 1> /dev/null && success || die "Cannot find keytest"

section "Verify fee charge"
BALANCE=$(accumulate -j account get ${LITE_ID} | jq -r .data.creditBalance)
[ "$BALANCE" -ge 100 ] && success || die "${LITE_ID} should have at least 100 credits but only has ${BALANCE}"

section "Recreating an ADI fails and the synthetic transaction is recorded"
TXID=`cli-tx adi create ${LITE_ID} ${TEST} test-1-0 ${TEST}/book` || return 1
wait-for-tx --no-check $TXID
SYNTH=`accumulate tx get -j ${TXID} | jq -re '.produced[0]' | hash-from-txid`
STATUS=`accumulate tx get -j ${SYNTH} | jq --indent 0 .status`
echo $STATUS
[ $(echo $STATUS | jq -re .delivered) = "true" ] || die "Synthetic transaction was not delivered"
[ $(echo $STATUS | jq -re '.failed // "false"') = "true" ] || die "Synthetic transaction did not fail"
success

section "Add credits to the ADI's key page 1"
wait-for cli-tx credits ${LITE_ACME} ${TEST}/book/1 60000
BALANCE=$(accumulate -j page get ${TEST}/book/1 | jq -r .data.creditBalance)
[ "$BALANCE" -ge 6000000 ] && success || die "${TEST}/book/1 should have 6000000 credits but has ${BALANCE}"

section "Create additional Key Pages"
wait-for cli-tx page create ${TEST}/book test-1-0 test-2-0
wait-for cli-tx page create ${TEST}/book test-1-0 test-3-0
accumulate page get ${TEST}/book/2 1> /dev/null || die "Cannot find page ${TEST}/book/2"
accumulate page get ${TEST}/book/3 1> /dev/null || die "Cannot find page ${TEST}/book/3"
success


section "Add credits to the ADI's key page 2"
wait-for cli-tx credits ${LITE_ACME} ${TEST}/book/2 1000
BALANCE=$(accumulate -j page get ${TEST}/book/2 | jq -r .data.creditBalance)
[ "$BALANCE" -ge 1000 ] && success || die "${TEST}/book/2 should have 1000 credits but has ${BALANCE}"

section "Attempting to lock key page 2 using itself fails"
wait-for cli-tx page lock ${TEST}/book/2 test-2-0 && die "Key page 2 locked itself" || success

section "Lock key page 2 using page 1"
wait-for cli-tx page lock ${TEST}/book/2 test-1-0
success




section "Attempting to update key page 3 using page 2 fails"
cli-tx page key add ${TEST}/book/3 test-2-0  test-3-1 && die "Executed disallowed operation" || success

section "Unlock key page 2 using page 1"
wait-for cli-tx page unlock ${TEST}/book/2 test-1-0
success

section "Update key page 3 using page 2"
cli-tx page key add ${TEST}/book/3 test-2-0 test-3-1
success

section "Add credits to the ADI's key page 2"
wait-for cli-tx credits ${LITE_ACME} ${TEST}/book/2 100
BALANCE=$(accumulate -j page get ${TEST}/book/2 | jq -r .data.creditBalance)
[ "$BALANCE" -ge 100 ] && success || die "${TEST}/book/2 should have 100 credits but has ${BALANCE}"

section "Add a key to page 2 using a key from page 3"
wait-for cli-tx page key add ${TEST}/book/2 test-2-0 test-2-1
wait-for cli-tx page key add ${TEST}/book/2 test-2-0 test-2-2
wait-for cli-tx page key add ${TEST}/book/2 test-2-0 test-2-3-orig
success

section "Update key page entry with same keyhash different delegate"
wait-for cli-tx book create ${TEST} test-1-0 acc://${TEST}/book2 test-2-0
wait-for cli-tx credits ${LITE_ACME} ${TEST}/book2/1 10000
accumulate page get acc://${TEST}/book2/1 -j | jq -re .data.keys[0].publicKeyHash
keyhash=$(accumulate page get acc://${TEST}/book2/1 -j | jq -re .data.keys[0].publicKeyHash)
txHash=$(cli-tx tx execute ${TEST}/book2/1 test-2-0 '{"type": "updateKeyPage", "operation": [{ "type": "update", "oldEntry": {"keyHash": "'"$keyhash"'"}, "newEntry": {"delegate": "acc://'${TEST}'/book","keyHash": "'"$keyhash"'"}}]}')
wait-for-tx $txHash
echo $txHash
wait-for cli-tx-sig tx sign  ${TEST}/book test-1-0 $txHash
accumulate page get acc://${TEST}/book2/1
delegate=$(accumulate page get acc://${TEST}/book2/1 -j | jq -r .data.keys[0].delegate )
target=acc://${TEST}/book
if [ "$target" = "$delegate" ]; then
success
  else
  die "want acc://${TEST}/book got ${delegate}"
fi

section "Set KeyBook2 as authority for adi token account"
keybook2=acc://${TEST}/book2
tokenTxHash=$(cli-tx account create token ${TEST} test-1-0 ${TEST}/acmetokens acc://ACME --authority acc://${TEST}/book2)
wait-for-tx $tokenTxHash
wait-for cli-tx-sig tx sign  ${TEST}/book2 test-2-0 $tokenTxHash
tokenAuthority=$(accumulate get ${TEST}/acmetokens -j | jq -re '.data.authorities[0].url')
if [ "$keybook2" = "$tokenAuthority" ]; then
success
else
die "want $keybook2 got $tokenAuthority"
fi

section "Burn Tokens for adi token account"
wait-for cli-tx tx create ${LITE_ACME} ${TEST}/acmetokens 0.01
wait-for cli-tx token burn acc://${TEST}/acmetokens test-2-0 0.005
BALANCE1=$(accumulate account get acc://${TEST}/acmetokens -j | jq -re .data.balance)
[ "$BALANCE1" -eq 500000 ] && success || die "${TEST}/acmetokens should have 0.005 tokens but has ${BALANCE1}e-8"

section "Set KeyBook2 as authority for adi data account"
dataTxHash=$(cli-tx account create data ${TEST} test-1-0 ${TEST}/testdata1 --authority acc://${TEST}/book2)
wait-for-tx $dataTxHash
wait-for cli-tx-sig tx sign  ${TEST}/book2 test-2-0 $dataTxHash
dataAuthority=$(accumulate account get ${TEST}/testdata1 -j | jq -re '.data.authorities[0].url')
if [ "$dataAuthority" = "$keybook2" ]; then
success
else
die "want $keybook2 got $dataAuthority"
fi

section "Set threshold to 2 of 2"
wait-for cli-tx tx execute ${TEST}/book/2 test-2-0 '{"type": "updateKeyPage", "operation": [{ "type": "setThreshold", "threshold": 2 }]}'
THRESHOLD=$(accumulate -j get ${TEST}/book/2 | jq -re .data.threshold)
[ "$THRESHOLD" -eq 2 ] && success || die "Bad ${TEST}/book/2 threshold: want 2, got ${THRESHOLD}"

section "Set threshold to 0 of 0"
wait-for cli-tx tx execute ${TEST}/book/2 test-2-0 '{"type": "updateKeyPage", "operation": [{ "type": "setThreshold", "threshold": 0 }]}' && die "cannot require 0 signatures on a key page" || success

section "Update a key with only that key's signature"
<<<<<<< HEAD
wait-for cli-tx page key replace test.acme/book/2 test-2-3-orig test-2-3-new || die "Failed to update key"
accumulate -j get key test.acme test-2-3-orig > /dev/null && die "Still found old key" || true
accumulate -j get key test.acme test-2-3-new | jq -C --indent 0 || die "Could not find new key"
=======
wait-for cli-tx key update ${TEST}/book/2 test-2-3-orig test-2-3-new || die "Failed to update key"
accumulate -j get key ${TEST} test-2-3-orig > /dev/null && die "Still found old key"
accumulate -j get key ${TEST} test-2-3-new | jq -C --indent 0 || die "Could not find new key"
>>>>>>> f6b4c4e1
success

section "Create an ADI Token Account"
wait-for cli-tx account create token ${TEST} test-1-0 ${TEST}/tokens ACME ${TEST}/book
accumulate account get ${TEST}/tokens 1> /dev/null || die "Cannot find ${TEST}/tokens"
success

section "Send tokens from the lite token account to the ADI token account"
wait-for cli-tx tx create ${LITE_ACME} ${TEST}/tokens 5
BALANCE=$(accumulate -j account get ${TEST}/tokens | jq -r .data.balance)
[ "$BALANCE" -eq 500000000 ] && success || die "${LITE_ACME} should have 5 tokens but has $(expr ${BALANCE} / 100000000)"

section "Send tokens from the ADI token account to the lite token account using the multisig page"
TXID=$(cli-tx tx create ${TEST}/tokens test-2-0 ${LITE_ACME} 1)
wait-for-tx $TXID
accumulate -j tx get $TXID | jq -re .status.pending 1> /dev/null || die "Transaction is not pending"
accumulate -j tx get $TXID | jq -re .status.delivered 1> /dev/null && die "Transaction was delivered"
success

section "Signing the transaction with the same key does not deliver it"
wait-for cli-tx-sig tx sign ${TEST}/tokens test-2-0 $TXID
accumulate -j tx get $TXID | jq -re .status.pending 1> /dev/null || die "Transaction is not pending"
accumulate -j tx get $TXID | jq -re .status.delivered 1> /dev/null && die "Transaction was delivered"
wait-for-tx $TXID
success

section "Query pending by URL"
accumulate -j get ${TEST}/tokens#pending | jq -re .items[0] &> /dev/null|| die "Failed to retrieve pending transactions"
accumulate -j get ${TEST}/tokens#signature | jq -re .items[0] &> /dev/null|| die "Failed to retrieve signature transactions"
success

section "Query pending chain at height 0 by URL"
TXID=$(accumulate -j get ${TEST}/tokens#pending/0 | jq -re .transactionHash) && success || die "Failed to query pending chain by height"

section "Query pending chain with hash by URL"
RESULT=$(accumulate -j get ${TEST}/tokens#pending/${TXID} | jq -re .transactionHash) || die "Failed to query pending chain by hash"
[ "$RESULT" == "$TXID" ] && success || die "Querying by height and by hash gives different results"

section "Query pending chain range by URL"
RESULT=$(accumulate -j get ${TEST}/tokens#pending/0:10 | jq -re .total)
[ "$RESULT" -ge 1 ] && success || die "No entries found"

section "Query signature chain range by URL"
RESULT=$(accumulate -j get "${TEST}/tokens#signature" | jq -re .total) || die "Failed to get entries"
[ "$RESULT" -eq 2 ] || die "Wrong total: want 2, got $RESULT"
success

section "Sign the pending transaction using the other key"
TXID=$(accumulate -j get ${TEST}/tokens#pending | jq -re .items[0])
wait-for cli-tx-sig tx sign ${TEST}/tokens test-2-1 $TXID
accumulate -j tx get $TXID | jq -re .status.pending 1> /dev/null && die "Transaction is pending"
accumulate -j tx get $TXID | jq -re .status.delivered 1> /dev/null || die "Transaction was not delivered"
wait-for-tx $TXID
success

section "Signing the transaction after it has been delivered fails"
<<<<<<< HEAD
JSON=$(cli-run tx sign test.acme/tokens test-2-2 $TXID) && die "Signed the transaction after it was delivered" || success
# jq <<< $JSON -re .result.error && success || die "Signed the transaction after it was delivered"
=======
JSON=$(cli-run tx sign ${TEST}/tokens test-2-2 $TXID) && die "Signed the transaction after it was delivered" || success
>>>>>>> f6b4c4e1

section "API v2 faucet (AC-570)"
BEFORE=$(accumulate -j account get ${LITE_ACME} | jq -r .data.balance)
wait-for api-tx '{"jsonrpc": "2.0", "id": 4, "method": "faucet", "params": {"url": "'${LITE_ACME}'"}}'
AFTER=$(accumulate -j account get ${LITE_ACME} | jq -r .data.balance)
DIFF=$(expr $AFTER - $BEFORE)
[ $DIFF -eq 1000000000 ] && success || die "Faucet did not work, want +1000000000, got ${DIFF}"

section "Parse acme faucet TXNs (API v2, AC-603)"
api-v2 '{ "jsonrpc": "2.0", "id": 0, "method": "query-tx-history", "params": { "url": "7117c50f04f1254d56b704dc05298912deeb25dbc1d26ef6/ACME", "count": 10 } }' | jq -r '.result.items | map(.type)[]' | grep -q acmeFaucet
success

section "Include Merkle state (API, AC-604)"
accumulate -j adi get ${TEST} | jq -e .mainChain.roots 1> /dev/null || die "Failed: response does not include main chain roots"
accumulate -j adi get ${TEST} | jq -e .mainChain.height 1> /dev/null || die "Failed: response does not include main chain height"
success

section "Query with txid and chainId (API v2, AC-602)"
# TODO Verify query-chain
TXID=$(accumulate -j tx history ${TEST} 0 1 | jq -re '.items[0].transactionHash')
GOT=$(api-v2 '{"jsonrpc": "2.0", "id": 0, "method": "query-tx", "params": {"txid": "'${TXID}'"}}' | jq -re .result.transactionHash)
[ "${TXID}" = "${GOT}" ] || die "Failed to find TX ${TXID}"
success

section "Query transaction receipt"
TXID=$(accumulate -j tx history ${TEST} 0 1 | jq -re '.items[0].transactionHash')
(accumulate -j tx get --prove $TXID | jq -e .receipts[0] -C --indent 0) && success || die "Failed to get receipt for ${TXID}"

section "Create a token issuer"
wait-for cli-tx token create ${TEST} test-1-0 ${TEST}/token-issuer TOK 10 1000000 || die "Failed to create ${TEST}/token-issuer"
accumulate get ${TEST}/token-issuer 1> /dev/null || die "Cannot find ${TEST}/token-issuer"
success

section "Issue tokens"
LITE_TOK=$(echo $LITE_ACME | cut -d/ -f-3)/${TEST}/token-issuer
wait-for cli-tx token issue ${TEST}/token-issuer test-1-0 ${LITE_TOK} 123.0123456789
BALANCE=$(accumulate -j account get ${LITE_TOK} | jq -r .data.balance)
[ "$BALANCE" -eq 1230123456789 ] && success || die "${LITE_TOK} should have 1230123456789 ${TEST} tokens but has ${BALANCE}"

section "Burn tokens"
wait-for cli-tx token burn ${LITE_TOK} 100
BALANCE=$(accumulate -j account get ${LITE_TOK} | jq -r .data.balance)
[ "$BALANCE" -eq 230123456789 ] && success || die "${LITE_TOK} should have 1230123456789 ${TEST} tokens but has ${BALANCE}"

section "Create lite data account and write the data"
JSON=$(accumulate -j account create data --lite ${TEST} test-1-0 "Factom PRO" "Tutorial")
wait-for-tx $(jq -r .transactionHash <<< "$JSON")
ACCOUNT_ID=$(jq -r .accountUrl <<< "$JSON")
[ "$ACCOUNT_ID" == "acc://b36c1c4073305a41edc6353a094329c24ffa54c0a47fb56227a04477bcb78923" ] || die "${ACCOUNT_ID} does not match expected value"
accumulate data get $ACCOUNT_ID 0 1 1> /dev/null || die "lite data entry not found"
wait-for cli-tx data write-to ${TEST} test-1-0 $ACCOUNT_ID "data test"
accumulate data get $ACCOUNT_ID 0 2 1> /dev/null || die "lite data error"
accumulate -j get "${ACCOUNT_ID}#txn/0" | jq -re .status.result.entryHash &> /dev/null || die "Entry hash is missing from transaction results"
accumulate -j get "${ACCOUNT_ID}#txn/0" | jq -re .status.result.accountID &> /dev/null || die "Account ID is missing from transaction results"
success

section "Create lite data account with first entry"
ACCOUNT_ID=$(accumulate -j account create data --lite ${TEST} test-1-0 "First Data Entry" "Check" --lite-data "first entry" | jq -r .accountUrl)
[ "$ACCOUNT_ID" == "acc://4df014cc532c140066add495313e0ffaecba1eba2a4fb95e30d37fc3f87e9ab8" ] || die "${ACCOUNT_ID} does not match expected value"
accumulate -j data get $ACCOUNT_ID 0 1 1> /dev/null || die "lite data entry not found"
wait-for cli-tx data write-to ${TEST} test-1-0 $ACCOUNT_ID "data test"
accumulate data get $ACCOUNT_ID 0 2 1> /dev/null || die "lite data error"
accumulate -j get "${ACCOUNT_ID}#txn/0" | jq -re .status.result.entryHash &> /dev/null || die "Entry hash is missing from transaction results"
accumulate -j get "${ACCOUNT_ID}#txn/0" | jq -re .status.result.accountID &> /dev/null || die "Account ID is missing from transaction results"
success

section "Create ADI Data Account"
wait-for cli-tx account create data ${TEST} test-1-0 ${TEST}/data
accumulate account get ${TEST}/data 1> /dev/null || die "Cannot find ${TEST}/data"
success

section "Write data to ADI Data Account"
JSON=$(accumulate -j data write --scratch ${TEST}/data test-1-0 foo bar)
TXID=$(echo $JSON | jq -re .transactionHash)
echo $JSON | jq -C --indent 0
wait-for-tx $TXID
echo $JSON | jq -re .result.result.entryHash 1> /dev/null || die "Deliver response does not include the entry hash"
accumulate -j tx get $TXID | jq -re .status.result.entryHash 1> /dev/null || die "Transaction query response does not include the entry hash"
success

section "Create a sub ADI"
wait-for cli-tx adi create ${TEST} test-1-0 ${TEST}/sub1 test-2-0 ${TEST}/sub1/book
accumulate adi get ${TEST}/sub1 1> /dev/null && success || die "Cannot find ${TEST}/sub1"

section "Add credits to the sub ADI's key page 0"
wait-for cli-tx credits ${LITE_ACME} ${TEST}/sub1/book/1 60000
BALANCE=$(accumulate -j page get ${TEST}/sub1/book/1 | jq -r .data.creditBalance)
[ "$BALANCE" -ge 60000 ] && success || die "${TEST}/sub1/book/1 should have 60000 credits but has ${BALANCE}"

section "Create Data Account for sub ADI"
wait-for cli-tx account create data ${TEST}/sub1 test-2-0 ${TEST}/sub1/data
accumulate account get ${TEST}/sub1/data 1> /dev/null || die "Cannot find ${TEST}/sub1/data"
success

section "Write data to sub ADI Data Account"
JSON=$(accumulate -j data write --scratch ${TEST}/sub1/data test-2-0 "foo" "bar")
TXID=$(echo $JSON | jq -re .transactionHash)
echo $JSON | jq -C --indent 0
wait-for-tx $TXID
echo $JSON | jq -re .result.result.entryHash 1> /dev/null || die "Deliver response does not include the entry hash"
accumulate -j tx get $TXID | jq -re .status.result.entryHash 1> /dev/null || die "Transaction query response does not include the entry hash"
success

section "Issue a new token"
JSON=$(accumulate -j token create ${TEST} test-1-0 ${TEST}/foocoin bar 8 )
TXID=$(echo $JSON | jq -re .transactionHash)
echo $JSON | jq -C --indent 0
wait-for-tx $TXID
RESULT=$(accumulate -j token get ${TEST}/foocoin)
[ "$(echo $RESULT | jq -re .data.symbol)" == "bar" ] || die "Token issuance failed with invalid symbol"
[ "$(echo $RESULT | jq -re .data.precision)" -eq 8 ] || die "Token issuance failed with invalid precision"
success

section "Query latest data entry by URL"
RESULT=$(accumulate -j get ${TEST}/data#data | jq -re .data.entry.data[0])
echo $(accumulate -j get ${TEST}/data#data)
[ "$RESULT" == $(echo -n foo | xxd -p) ] && success || die "Latest entry is not 'foo', got '$RESULT'"

section "Query data entry at height 0 by URL"
RESULT=$(accumulate -j get ${TEST}/data#data/0 | jq -re .data.entry.data[0])
[ "$RESULT" == $(echo -n foo | xxd -p) ] && success || die "Entry at height 0 is not 'foo'"

section "Query data entry with hash by URL"
ENTRY=$(accumulate -j get ${TEST}/data#data/0 | jq -re .data.entryHash)
RESULT=$(accumulate -j get ${TEST}/data#data/${ENTRY} | jq -re .data.entry.data[0])
ENTRY2=$(accumulate -j get ${TEST}/data#data/${ENTRY} | jq -re .data.entryHash)
[ "$RESULT" == $(echo -n foo | xxd -p) ] || die "Entry with hash ${ENTRY} is not 'foo'"
[ "$ENTRY" == "$ENTRY2" ] || die "Entry hash mismatch ${ENTRY} ${ENTRY2}"
success

section "Query data entry range by URL"
RESULT=$(accumulate -j get ${TEST}/data#data/0:10 | jq -re .data.total)
[ "$RESULT" -ge 1 ] && success || die "No entries found"

section "Create another ADI (manager)"
wait-for cli-tx adi create ${LITE_ID} ${MANAGER} test-mgr ${MANAGER}/book
accumulate adi get ${MANAGER} 1> /dev/null && success || die "Cannot find manager"

section "Add credits to manager's key page 1"
wait-for cli-tx credits ${LITE_ACME} ${MANAGER}/book/1 1000
BALANCE=$(accumulate -j page get ${MANAGER}/book/1 | jq -r .data.creditBalance)
[ "$BALANCE" -ge 100000 ] && success || die "${MANAGER}/book/1 should have 100000 credits but has ${BALANCE}"

section "Create token account with manager"
TXID=$(cli-tx account create token ${TEST} test-1-0 --authority ${TEST}/book,${MANAGER}/book ${TEST}/managed-tokens ACME) || "Failed to create managed token account"
wait-for-tx $TXID
accumulate tx sign ${TEST} test-mgr@${MANAGER}/book $TXID
wait-for-tx --ignore-pending $TXID
RESULT=$(accumulate -j get ${TEST}/managed-tokens -j | jq -re '.data.authorities | length')
[ "$RESULT" -eq 2 ] || die "Expected 2 authorities, got $RESULT"
success

section "Remove manager from token account"
sleep 1 # resolve issue with docker validation
TXID=$(cli-tx auth remove ${TEST}/managed-tokens test-1-0 ${MANAGER}/book) || die "Failed to initiate txn to remove manager"
wait-for-tx $TXID
accumulate -j tx get $TXID | jq -re .status.pending 1> /dev/null || die "Transaction is not pending"
accumulate tx sign ${TEST}/managed-tokens test-mgr@${MANAGER} $TXID || die "Failed to sign transaction"
wait-for-tx --ignore-pending $TXID || die "Transaction was not delivered"
RESULT=$(accumulate -j get ${TEST}/managed-tokens -j | jq -re '.data.authorities | length')
[ "$RESULT" -eq 1 ] || die "Expected 1 authority, got $RESULT"
success

section "Add manager to token account"
TXID=$(cli-tx auth add ${TEST}/managed-tokens test-1-0 ${MANAGER}/book) || die "Failed to add the manager"
wait-for-tx $TXID
accumulate tx sign ${TEST} test-mgr@${MANAGER}/book $TXID
wait-for-tx --ignore-pending $TXID
RESULT=$(accumulate -j get ${TEST}/managed-tokens -j | jq -re '.data.authorities | length')
[ "$RESULT" -eq 2 ] || die "Expected 2 authorities, got $RESULT"
success

## For an unknown reason this fails in validate docker
# section "Query the lite identity"
# accumulate -s local get $(dirname $LITE_ACME) -j | jq -e -C --indent 0 .data && success || die "Failed to get $(dirname $LITE_ACME)"

# section "Query the lite identity directory"
# accumulate adi directory $(dirname $LITE_ACME) 0 10 1> /dev/null || die "Failed to get directory for $(dirname $LITE_ACME)"
# TOTAL=$(accumulate -j adi directory $(dirname $LITE_ACME) 0 10 | jq -re .total)
# [ "$TOTAL" -eq 2 ] && success || die "Expected directory 2 entries for $(dirname $LITE_ACME), got $TOTAL"

section "Create ADI Data Account with wait"
accumulate account create data --wait 1m ${TEST} test-1-0 ${TEST}/data1 1> /dev/null || die "Failed to create account"
accumulate account get ${TEST}/data1 1> /dev/null || die "Cannot find ${TEST}/data1"

section "Query credits"
RESULT=$(accumulate -j oracle  | jq -re .price)
[ "$RESULT" -ge 0 ] && success || die "Expected 500, got $RESULT"

section "Transaction with Memo"
TXID=$(cli-tx tx create ${TEST}/tokens test-1-0 ${LITE_ACME} 1 --memo memo)
wait-for-tx $TXID
MEMO=$(accumulate -j tx get $TXID | jq -re .transaction.header.memo) || die "Failed to query memo"
[ "$MEMO" == "memo" ] && success || die "Expected memo, got $MEMO"

section "Refund on expensive synthetic txn failure"
BALANCE=$(accumulate -j account get ${LITE_ID} | jq -r .data.creditBalance)
wait-for --no-check cli-tx adi create ${LITE_ID} ${TEST} test-1-0 ${TEST}/book
echo "sleeping for 10 sec"
sleep 10 &
wait
BALANCE1=$(accumulate -j account get ${LITE_ID} | jq -r .data.creditBalance)
BALANCE=$((BALANCE-100))
[ "$BALANCE" -eq "$BALANCE1" ] && success || die "Expected $BALANCE, got $BALANCE1"

section "Token refund on txn failure"
BALANCE=$(accumulate -j account get ${TEST}/tokens | jq -r .data.balance)
TXID=$(cli-tx tx create ${TEST}/tokens test-2-0 acc://invalid-account 1)
wait-for-tx $TXID
BALANCE1=$(accumulate -j account get ${TEST}/tokens | jq -r .data.balance)
[ $BALANCE -eq $BALANCE1 ] && success || die "Expected $BALANCE, got $BALANCE1"<|MERGE_RESOLUTION|>--- conflicted
+++ resolved
@@ -177,15 +177,9 @@
 wait-for cli-tx tx execute ${TEST}/book/2 test-2-0 '{"type": "updateKeyPage", "operation": [{ "type": "setThreshold", "threshold": 0 }]}' && die "cannot require 0 signatures on a key page" || success
 
 section "Update a key with only that key's signature"
-<<<<<<< HEAD
-wait-for cli-tx page key replace test.acme/book/2 test-2-3-orig test-2-3-new || die "Failed to update key"
-accumulate -j get key test.acme test-2-3-orig > /dev/null && die "Still found old key" || true
-accumulate -j get key test.acme test-2-3-new | jq -C --indent 0 || die "Could not find new key"
-=======
-wait-for cli-tx key update ${TEST}/book/2 test-2-3-orig test-2-3-new || die "Failed to update key"
-accumulate -j get key ${TEST} test-2-3-orig > /dev/null && die "Still found old key"
+wait-for cli-tx page key replace ${TEST}/book/2 test-2-3-orig test-2-3-new || die "Failed to update key"
+accumulate -j get key ${TEST} test-2-3-orig > /dev/null && die "Still found old key" || true
 accumulate -j get key ${TEST} test-2-3-new | jq -C --indent 0 || die "Could not find new key"
->>>>>>> f6b4c4e1
 success
 
 section "Create an ADI Token Account"
@@ -242,12 +236,8 @@
 success
 
 section "Signing the transaction after it has been delivered fails"
-<<<<<<< HEAD
-JSON=$(cli-run tx sign test.acme/tokens test-2-2 $TXID) && die "Signed the transaction after it was delivered" || success
+JSON=$(cli-run tx sign ${TEST}/tokens test-2-2 $TXID) && die "Signed the transaction after it was delivered" || success
 # jq <<< $JSON -re .result.error && success || die "Signed the transaction after it was delivered"
-=======
-JSON=$(cli-run tx sign ${TEST}/tokens test-2-2 $TXID) && die "Signed the transaction after it was delivered" || success
->>>>>>> f6b4c4e1
 
 section "API v2 faucet (AC-570)"
 BEFORE=$(accumulate -j account get ${LITE_ACME} | jq -r .data.balance)
