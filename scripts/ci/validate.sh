--- conflicted
+++ resolved
@@ -487,9 +487,5 @@
 BALANCE=$(accumulate --use-unencrypted-wallet -j account get keytest/tokens | jq -r .data.balance)
 TXID=$(cli-tx tx create keytest/tokens keytest-2-0 acc://invalid-account 1)
 wait-for-tx $TXID
-<<<<<<< HEAD
-BALANCE1=$(accumulate -j account get keytest/tokens | jq -r .data.balance)
-=======
 BALANCE1=$(accumulate --use-unencrypted-wallet -j account get keytest/tokens | jq -r .data.balance)
->>>>>>> fd7887ef
 [ $BALANCE -eq $BALANCE1 ] && success || die "Expected $BALANCE, got $BALANCE1"