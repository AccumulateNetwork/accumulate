--- conflicted
+++ resolved
@@ -1,355 +1,6 @@
-<<<<<<< HEAD
-stages:
-  - test
-  - build
-  - deploy
-  - validate
-
-variables:
-  BOLD_RED: '\e[1;31m'
-  NO_COLOR: '\e[0m'
-  SECTION: '\e[0K'
-
-.go:
-  image: golang:1.17
-  cache:
-    key: go-mod-cache
-    paths:
-      - .go-mod-cache
-  variables:
-    GOMODCACHE: ${CI_PROJECT_DIR}/.go-mod-cache
-  before_script:
-  - |
-    function build-daemon {
-      export GOOS=$1
-      export GOARCH=$2
-      BIN=accumulated
-      [ -z "$GOOS" ] || BIN=${BIN}-${GOOS}
-      [ -z "$GOARCH" ] || BIN=${BIN}-${GOARCH}
-      [[ $GOOS == windows ]] && BIN=${BIN}.exe
-      export BUILDFLAGS="-o ${BIN}"
-      echo -e "${SECTION}section_start:`date +%s`:build_${GOOS}_${GOARCH}\r${SECTION}Build accumulated for $GOOS $GOARCH"
-      make GIT_COMMIT=${CI_COMMIT_SHA} GIT_DESCRIBE=${GIT_DESCRIBE}
-      echo -e "${SECTION}section_end:`date +%s`:build_${GOOS}_${GOARCH}\r${SECTION}";
-    }
-
-test:
-  stage: test
-  extends: .go
-  needs: []
-  artifacts:
-    when: always
-    reports:
-      junit: report.xml
-  script:
-  - go build -v ./...
-  - go run gotest.tools/gotestsum --junitfile report.xml --format testname
-
-git describe:
-  stage: build
-  needs: []
-  script:
-  - git fetch --unshallow
-  - echo "GIT_DESCRIBE=$(git describe --dirty)" >> git.env
-  artifacts:
-    reports:
-      dotenv: git.env
-
-docker buildx:
-  image: docker:20-git
-  stage: build
-  needs: []
-  only:
-  - develop
-  - tags
-  variables:
-    GIT_STRATEGY: none
-  artifacts:
-    paths:
-      - buildx
-    expire_in: 1 day
-  services: [ docker:20-dind ]
-  script:
-    - export DOCKER_BUILDKIT=1
-    - git clone git://github.com/docker/buildx ./docker-buildx
-    - docker build --platform=local -o . ./docker-buildx
-
-build images:
-  stage: build
-  image: docker:20
-  services: [ docker:20-dind ]
-  needs: []
-  script:
-    - docker build -t ${CI_REGISTRY_IMAGE}/accumulated:${CI_COMMIT_REF_SLUG} .
-    - docker build -t ${CI_REGISTRY_IMAGE}/cli:${CI_COMMIT_REF_SLUG} -f Dockerfile.cli .
-    - docker login -u $CI_REGISTRY_USER -p $CI_REGISTRY_PASSWORD $CI_REGISTRY
-    - docker push ${CI_REGISTRY_IMAGE}/accumulated:${CI_COMMIT_REF_SLUG}
-    - docker push ${CI_REGISTRY_IMAGE}/cli:${CI_COMMIT_REF_SLUG}
-
-build multiarch images:
-  stage: build
-  needs: [ docker buildx ]
-  image: docker:20
-  only:
-  - develop
-  - tags
-  services:
-    - name: docker:20-dind
-      command: [ --experimental ] # Do we need this?
-  before_script:
-    - mkdir -p ~/.docker/cli-plugins
-    - mv buildx ~/.docker/cli-plugins/docker-buildx
-    - docker run --rm --privileged multiarch/qemu-user-static --reset -p yes
-  script:
-    - docker buildx create --use
-    - docker login -u $CI_REGISTRY_USER -p $CI_REGISTRY_PASSWORD $CI_REGISTRY
-    - docker buildx build --platform linux/amd64,linux/arm64 --push -t ${CI_REGISTRY_IMAGE}/accumulated:${CI_COMMIT_REF_SLUG} .
-    - docker buildx build --platform linux/amd64,linux/arm64 --push -t ${CI_REGISTRY_IMAGE}/cli:${CI_COMMIT_REF_SLUG} -f Dockerfile.cli .
-
-lint:
-  stage: build
-  extends: .go
-  needs: [ ]
-  script:
-    - function die { echo -e "${BOLD_RED}${1}${NO_COLOR}"; false; }
-
-    - echo -e "${SECTION}section_start:`date +%s`:vet\r${SECTION}Vet"
-    - go vet ./...
-    - echo -e "${SECTION}section_end:`date +%s`:vet\r${SECTION}"
-
-    - echo -e "${SECTION}section_start:`date +%s`:tidy\r${SECTION}Verify go.mod is tidy"
-    - go mod tidy
-    - git diff --quiet go.mod go.sum || die "Go mod files are not tidy. Please run \`go mod tidy\`."
-    - echo -e "${SECTION}section_end:`date +%s`:tidy\r${SECTION}"
-
-    - echo -e "${SECTION}section_start:`date +%s`:generate\r${SECTION}Verify generated files are up to date"
-    - go generate -x ./...
-    - git diff --quiet || die "Generated files are not up to date. Please run \`go generate ./...\`."
-    - echo -e "${SECTION}section_end:`date +%s`:generate\r${SECTION}"
-
-    - echo -e "${SECTION}section_start:`date +%s`:imports\r${SECTION}Verify code is correctly formatted"
-    - go run github.com/rinchsan/gosimports/cmd/gosimports -l */ | tee fmt.log
-    - test -s fmt.log && die "Code is incorrectly formatted. Please run \`gosimports -w .\` (or \`./scripts/imports.sh\`)."
-    - echo -e "${SECTION}section_end:`date +%s`:imports\r${SECTION}"
-
-build binaries:
-  stage: build
-  extends: .go
-  needs: [ git describe ]
-  only:
-  - develop
-  - tags
-  script:
-    - build-daemon linux amd64
-    - build-daemon linux arm64
-    - build-daemon windows amd64
-    - build-daemon windows arm64
-    - build-daemon darwin amd64
-    - build-daemon darwin arm64
-  artifacts:
-    paths:
-      - accumulated-*
-
-build manual binaries:
-  stage: build
-  extends: .go
-  needs: [ git describe ]
-  when: manual
-  except:
-  - develop
-  - tags
-  script:
-    - build-daemon linux amd64
-    - build-daemon linux arm64
-    - build-daemon windows amd64
-    - build-daemon windows arm64
-    - build-daemon darwin amd64
-    - build-daemon darwin arm64
-  artifacts:
-    paths:
-      - accumulated-*
-
-configure:
-  stage: build
-  extends: .go
-  needs: [ git describe ]
-  only: [ develop ]
-  script:
-  - |
-    function init {
-      ./accumulated init -w config-$1 "${@:2}" -n $1
-      (cd config-$1 && tar czf ../config-$1.tar.gz *)
-    }
-  - build-daemon
-  - build-daemon linux arm64
-  - init DevNet.Directory --no-empty-blocks --no-website
-  - init DevNet.Zion --no-empty-blocks
-  - init DevNet.Yellowstone --no-empty-blocks
-  artifacts:
-    paths:
-    - config-*.tar.gz
-    - accumulated-*
-
-.deploy:
-  stage: deploy
-  only: [ develop ] # only run on the main branch
-  needs: [ configure, test ]
-  tags:
-  - linux
-  - docker
-  - accumulate
-  image: ubuntu
-  script:
-  - apt-get -y update && apt-get -y install ssh
-  - mkdir ~/.ssh
-  - cp ${SSH_KNOWN_HOSTS} ~/.ssh/known_hosts
-  - cp ${SSH_PRIV_KEY} ~/.ssh/id_rsa
-  - cp ${SSH_PUB_KEY} ~/.ssh/id_rsa.pub
-  - chmod -R 600 ~/.ssh
-  - ./scripts/ci/devnet-deploy.sh
-
-deploy 1/4:
-  extends: .deploy
-  variables:   { HOST: 172.31.4.106,  NETWORK: Zion,         NODE: 0, DN_NODE: 0, BIN: accumulated-linux-arm64 }
-  environment: { url: 'http://172.31.4.106:8080',  name: Zion/0 }
-
-deploy 2/4:
-  extends: .deploy
-  variables:   { HOST: 172.31.11.185, NETWORK: Zion,         NODE: 1, DN_NODE: 1, BIN: accumulated-linux-arm64 }
-  environment: { url: 'http://172.31.11.185:8080', name: Zion/1 }
-
-deploy 3/4:
-  extends: .deploy
-  variables:   { HOST: 172.31.11.104, NETWORK: Yellowstone,  NODE: 0, DN_NODE: 2, BIN: accumulated-linux-arm64 }
-  environment: { url: 'http://172.31.11.104:8080', name: Yellowstone/0 }
-
-deploy 4/4:
-  extends: .deploy
-  variables:   { HOST: 172.31.13.8,   NETWORK: Yellowstone,  NODE: 1, DN_NODE: 3, BIN: accumulated-linux-arm64 }
-  environment: { url: 'http://172.31.13.8:8080',   name: Yellowstone/1 }
-
-.validate:
-  stage: validate
-  extends: .go
-  only: [ develop ] # only run on the main branch
-  needs: [ deploy 1/4, deploy 2/4, deploy 3/4, deploy 4/4 ]
-  variables:
-    ACC_API: https://devnet.accumulatenetwork.io/v2
-    # set mnemonic for predictable addresses
-    MNEMONIC: yellow yellow yellow yellow yellow yellow yellow yellow yellow yellow yellow yellow
-
-validate docker:
-  stage: validate
-  needs: [ build images ]
-  image: docker
-  services: [ docker:dind ]
-  allow_failure: true
-  variables:
-    # set mnemonic for predictable addresses
-    MNEMONIC: yellow yellow yellow yellow yellow yellow yellow yellow yellow yellow yellow yellow
-    NODE_ROOT_0: /nodes/dn/Node0
-    NODE_ROOT_1: /nodes/dn/Node1
-  script:
-  - docker login -u $CI_REGISTRY_USER -p $CI_REGISTRY_PASSWORD $CI_REGISTRY
-  - docker run --rm -v ${PWD}/nodes:/nodes ${CI_REGISTRY_IMAGE}/accumulated:${CI_COMMIT_REF_SLUG} init devnet -w /nodes --docker --tag ${CI_COMMIT_REF_SLUG} --compose -b 3 -v 3
-  - cd nodes
-  - apk add --no-cache docker-compose
-  - docker-compose up -d
-  - docker-compose run -e MNEMONIC="${MNEMONIC}" -e NODE_ROOT_0="${NODE_ROOT-0}" -e NODE_ROOT_1="${NODE_ROOT-1}" --rm tools /scripts/ci/validate.sh
-  - docker-compose down
-
-validate devnet:
-  stage: validate
-  extends: .go
-  needs: []
-  variables:
-    MNEMONIC: yellow yellow yellow yellow yellow yellow yellow yellow yellow yellow yellow yellow
-  script:
-  - go run ./tools/test/devnet/ -v 1 -b 1 --reset
-
-validate:
-  extends: .validate
-  allow_failure: true
-  script:
-  - apt-get -y update && apt-get -y install jq xxd
-  - ./scripts/ci/validate.sh
-
-.validate matrix 1/6:
-   extends: .validate
-   script:
-   - ./scripts/matrix/test_case_1.1.sh
-
-.validate matrix 2/6:
-   extends: .validate
-   script:
-   - ./scripts/matrix/test_case_2.1.sh
-   - ./scripts/matrix/test_case_2.2.sh
-   - ./scripts/matrix/test_case_2.3.sh
-   - ./scripts/matrix/test_case_2.4.sh
-   - ./scripts/matrix/test_case_2.5.sh
-   - ./scripts/matrix/test_case_2.6.sh
-   - ./scripts/matrix/test_case_2.7.sh
-
-.validate matrix 3/6:
-   extends: .validate
-   script:
-   - ./scripts/matrix/test_case_3.1.sh
-   - ./scripts/matrix/test_case_3.2.sh
-   - ./scripts/matrix/test_case_3.3.sh
-   - ./scripts/matrix/test_case_3.4.sh
-
-.validate matrix 4/6:
-   extends: .validate
-   script:
-   - ./scripts/matrix/test_case_4.1.sh
-   - ./scripts/matrix/test_case_4.2.sh
-   - ./scripts/matrix/test_case_4.3.sh
-   - ./scripts/matrix/test_case_4.4.sh
-   - ./scripts/matrix/test_case_4.5.sh
-   - ./scripts/matrix/test_case_4.6.sh
-   - ./scripts/matrix/test_case_4.7.sh
-   - ./scripts/matrix/test_case_4.8.sh
-
-.validate matrix 5/6:
-   extends: .validate
-   script:
-   - ./scripts/matrix/test_case_5.1.sh
-   - ./scripts/matrix/test_case_5.2.sh
-
-.validate matrix 6/6:
-   extends: .validate
-   script:
-   - ./scripts/matrix/test_case_6.1.sh
-   - ./scripts/matrix/test_case_6.2.sh
-   - ./scripts/matrix/test_case_6.3.sh
-   - ./scripts/matrix/test_case_6.4.sh
-   - ./scripts/matrix/test_case_6.5.sh
-   - ./scripts/matrix/test_case_6.6.sh
-   - ./scripts/matrix/test_case_6.7.sh
-
-.cleanup images:
-  # Once validation is done, delete the images
-  # Disabled because it doesn't appear to work, though it was copied from GitLab's docs
-  stage: validate
-  image: docker:20
-  services: [ docker:20-dind ]
-  needs: [ validate docker ]
-  variables:
-    REG_SHA256: ade837fc5224acd8c34732bf54a94f579b47851cc6a7fd5899a98386b782e228
-    REG_VERSION: 0.16.1
-  before_script:
-  - apk add --no-cache curl
-  - curl --fail --show-error --location "https://github.com/genuinetools/reg/releases/download/v$REG_VERSION/reg-linux-amd64" --output /usr/local/bin/reg
-  - echo "$REG_SHA256  /usr/local/bin/reg" | sha256sum -c -
-  - chmod a+x /usr/local/bin/reg
-  script:
-  - /usr/local/bin/reg rm -d --auth-url $CI_REGISTRY -u $CI_REGISTRY_USER -p $CI_REGISTRY_PASSWORD ${CI_REGISTRY_IMAGE}/accumulated:${CI_COMMIT_REF_SLUG}
-  - /usr/local/bin/reg rm -d --auth-url $CI_REGISTRY -u $CI_REGISTRY_USER -p $CI_REGISTRY_PASSWORD ${CI_REGISTRY_IMAGE}/cli:${CI_COMMIT_REF_SLUG}
-=======
 include:
 - local: /ci/common.gitlab-ci.yml
 - local: /ci/all.gitlab-ci.yml
 - local: /ci/merge-request.gitlab-ci.yml
 - local: /ci/release.gitlab-ci.yml
-- local: /ci/devnet.gitlab-ci.yml
->>>>>>> 90683a40
+- local: /ci/devnet.gitlab-ci.yml